# SPDX-License-Identifier: GPL-2.0
#
# Makefile for the linux networking.
#
# 2 Sep 2000, Christoph Hellwig <hch@infradead.org>
# Rewritten to use lists instead of if-statements.
#

obj-$(CONFIG_NET)		:= socket.o core/

tmp-$(CONFIG_COMPAT) 		:= compat.o
obj-$(CONFIG_NET)		+= $(tmp-y)

# LLC has to be linked before the files in net/802/
obj-$(CONFIG_LLC)		+= llc/
obj-$(CONFIG_NET)		+= ethernet/ 802/ sched/ netlink/ bpf/
obj-$(CONFIG_NETFILTER)		+= netfilter/
obj-$(CONFIG_INET)		+= ipv4/
obj-$(CONFIG_TLS)		+= tls/
obj-$(CONFIG_XFRM)		+= xfrm/
obj-$(CONFIG_UNIX)		+= unix/
obj-$(CONFIG_NET)		+= ipv6/
<<<<<<< HEAD
obj-$(CONFIG_MPTCP)		+= mptcp/
ifneq ($(CC_CAN_LINK),y)
$(warning CC cannot link executables. Skipping bpfilter.)
else
=======
>>>>>>> bc510d59
obj-$(CONFIG_BPFILTER)		+= bpfilter/
obj-$(CONFIG_PACKET)		+= packet/
obj-$(CONFIG_NET_KEY)		+= key/
obj-$(CONFIG_BRIDGE)		+= bridge/
obj-$(CONFIG_NET_DSA)		+= dsa/
obj-$(CONFIG_ATALK)		+= appletalk/
obj-$(CONFIG_X25)		+= x25/
obj-$(CONFIG_LAPB)		+= lapb/
obj-$(CONFIG_NETROM)		+= netrom/
obj-$(CONFIG_ROSE)		+= rose/
obj-$(CONFIG_AX25)		+= ax25/
obj-$(CONFIG_CAN)		+= can/
obj-$(CONFIG_BT)		+= bluetooth/
obj-$(CONFIG_SUNRPC)		+= sunrpc/
obj-$(CONFIG_AF_RXRPC)		+= rxrpc/
obj-$(CONFIG_AF_KCM)		+= kcm/
obj-$(CONFIG_STREAM_PARSER)	+= strparser/
obj-$(CONFIG_ATM)		+= atm/
obj-$(CONFIG_L2TP)		+= l2tp/
obj-$(CONFIG_DECNET)		+= decnet/
obj-$(CONFIG_PHONET)		+= phonet/
ifneq ($(CONFIG_VLAN_8021Q),)
obj-y				+= 8021q/
endif
obj-$(CONFIG_IP_DCCP)		+= dccp/
obj-$(CONFIG_IP_SCTP)		+= sctp/
obj-$(CONFIG_RDS)		+= rds/
obj-$(CONFIG_WIRELESS)		+= wireless/
obj-$(CONFIG_MAC80211)		+= mac80211/
obj-$(CONFIG_TIPC)		+= tipc/
obj-$(CONFIG_NETLABEL)		+= netlabel/
obj-$(CONFIG_IUCV)		+= iucv/
obj-$(CONFIG_SMC)		+= smc/
obj-$(CONFIG_RFKILL)		+= rfkill/
obj-$(CONFIG_NET_9P)		+= 9p/
obj-$(CONFIG_CAIF)		+= caif/
ifneq ($(CONFIG_DCB),)
obj-y				+= dcb/
endif
obj-$(CONFIG_6LOWPAN)		+= 6lowpan/
obj-$(CONFIG_IEEE802154)	+= ieee802154/
obj-$(CONFIG_MAC802154)		+= mac802154/

ifeq ($(CONFIG_NET),y)
obj-$(CONFIG_SYSCTL)		+= sysctl_net.o
endif
obj-$(CONFIG_WIMAX)		+= wimax/
obj-$(CONFIG_DNS_RESOLVER)	+= dns_resolver/
obj-$(CONFIG_CEPH_LIB)		+= ceph/
obj-$(CONFIG_BATMAN_ADV)	+= batman-adv/
obj-$(CONFIG_NFC)		+= nfc/
obj-$(CONFIG_PSAMPLE)		+= psample/
obj-$(CONFIG_NET_IFE)		+= ife/
obj-$(CONFIG_OPENVSWITCH)	+= openvswitch/
obj-$(CONFIG_VSOCKETS)	+= vmw_vsock/
obj-$(CONFIG_MPLS)		+= mpls/
obj-$(CONFIG_NET_NSH)		+= nsh/
obj-$(CONFIG_HSR)		+= hsr/
ifneq ($(CONFIG_NET_SWITCHDEV),)
obj-y				+= switchdev/
endif
ifneq ($(CONFIG_NET_L3_MASTER_DEV),)
obj-y				+= l3mdev/
endif
obj-$(CONFIG_QRTR)		+= qrtr/
obj-$(CONFIG_NET_NCSI)		+= ncsi/
obj-$(CONFIG_XDP_SOCKETS)	+= xdp/<|MERGE_RESOLUTION|>--- conflicted
+++ resolved
@@ -20,13 +20,7 @@
 obj-$(CONFIG_XFRM)		+= xfrm/
 obj-$(CONFIG_UNIX)		+= unix/
 obj-$(CONFIG_NET)		+= ipv6/
-<<<<<<< HEAD
 obj-$(CONFIG_MPTCP)		+= mptcp/
-ifneq ($(CC_CAN_LINK),y)
-$(warning CC cannot link executables. Skipping bpfilter.)
-else
-=======
->>>>>>> bc510d59
 obj-$(CONFIG_BPFILTER)		+= bpfilter/
 obj-$(CONFIG_PACKET)		+= packet/
 obj-$(CONFIG_NET_KEY)		+= key/
