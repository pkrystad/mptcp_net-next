--- conflicted
+++ resolved
@@ -20,13 +20,10 @@
 obj-$(CONFIG_XFRM)		+= xfrm/
 obj-$(CONFIG_UNIX)		+= unix/
 obj-$(CONFIG_NET)		+= ipv6/
-<<<<<<< HEAD
 obj-$(CONFIG_MPTCP)		+= mptcp/
-=======
 ifneq ($(CC_CAN_LINK),y)
 $(warning CC cannot link executables. Skipping bpfilter.)
 else
->>>>>>> 3a979e8c
 obj-$(CONFIG_BPFILTER)		+= bpfilter/
 endif
 obj-$(CONFIG_PACKET)		+= packet/
