/*
 * Hyper-V transport for vsock
 *
 * Hyper-V Sockets supplies a byte-stream based communication mechanism
 * between the host and the VM. This driver implements the necessary
 * support in the VM by introducing the new vsock transport.
 *
 * Copyright (c) 2017, Microsoft Corporation.
 *
 * This program is free software; you can redistribute it and/or modify it
 * under the terms and conditions of the GNU General Public License,
 * version 2, as published by the Free Software Foundation.
 *
 * This program is distributed in the hope it will be useful, but WITHOUT
 * ANY WARRANTY; without even the implied warranty of MERCHANTABILITY or
 * FITNESS FOR A PARTICULAR PURPOSE.  See the GNU General Public License for
 * more details.
 *
 */
#include <linux/module.h>
#include <linux/vmalloc.h>
#include <linux/hyperv.h>
#include <net/sock.h>
#include <net/af_vsock.h>

/* The host side's design of the feature requires 6 exact 4KB pages for
 * recv/send rings respectively -- this is suboptimal considering memory
 * consumption, however unluckily we have to live with it, before the
 * host comes up with a better design in the future.
 */
#define PAGE_SIZE_4K		4096
#define RINGBUFFER_HVS_RCV_SIZE (PAGE_SIZE_4K * 6)
#define RINGBUFFER_HVS_SND_SIZE (PAGE_SIZE_4K * 6)

/* The MTU is 16KB per the host side's design */
#define HVS_MTU_SIZE		(1024 * 16)

struct vmpipe_proto_header {
	u32 pkt_type;
	u32 data_size;
};

/* For recv, we use the VMBus in-place packet iterator APIs to directly copy
 * data from the ringbuffer into the userspace buffer.
 */
struct hvs_recv_buf {
	/* The header before the payload data */
	struct vmpipe_proto_header hdr;

	/* The payload */
	u8 data[HVS_MTU_SIZE];
};

/* We can send up to HVS_MTU_SIZE bytes of payload to the host, but let's use
 * a small size, i.e. HVS_SEND_BUF_SIZE, to minimize the dynamically-allocated
 * buffer, because tests show there is no significant performance difference.
 *
 * Note: the buffer can be eliminated in the future when we add new VMBus
 * ringbuffer APIs that allow us to directly copy data from userspace buffer
 * to VMBus ringbuffer.
 */
#define HVS_SEND_BUF_SIZE (PAGE_SIZE_4K - sizeof(struct vmpipe_proto_header))

struct hvs_send_buf {
	/* The header before the payload data */
	struct vmpipe_proto_header hdr;

	/* The payload */
	u8 data[HVS_SEND_BUF_SIZE];
};

#define HVS_HEADER_LEN	(sizeof(struct vmpacket_descriptor) + \
			 sizeof(struct vmpipe_proto_header))

/* See 'prev_indices' in hv_ringbuffer_read(), hv_ringbuffer_write(), and
 * __hv_pkt_iter_next().
 */
#define VMBUS_PKT_TRAILER_SIZE	(sizeof(u64))

#define HVS_PKT_LEN(payload_len)	(HVS_HEADER_LEN + \
					 ALIGN((payload_len), 8) + \
					 VMBUS_PKT_TRAILER_SIZE)

union hvs_service_id {
	uuid_le	srv_id;

	struct {
		unsigned int svm_port;
		unsigned char b[sizeof(uuid_le) - sizeof(unsigned int)];
	};
};

/* Per-socket state (accessed via vsk->trans) */
struct hvsock {
	struct vsock_sock *vsk;

	uuid_le vm_srv_id;
	uuid_le host_srv_id;

	struct vmbus_channel *chan;
	struct vmpacket_descriptor *recv_desc;

	/* The length of the payload not delivered to userland yet */
	u32 recv_data_len;
	/* The offset of the payload */
	u32 recv_data_off;

	/* Have we sent the zero-length packet (FIN)? */
	bool fin_sent;
};

/* In the VM, we support Hyper-V Sockets with AF_VSOCK, and the endpoint is
 * <cid, port> (see struct sockaddr_vm). Note: cid is not really used here:
 * when we write apps to connect to the host, we can only use VMADDR_CID_ANY
 * or VMADDR_CID_HOST (both are equivalent) as the remote cid, and when we
 * write apps to bind() & listen() in the VM, we can only use VMADDR_CID_ANY
 * as the local cid.
 *
 * On the host, Hyper-V Sockets are supported by Winsock AF_HYPERV:
 * https://docs.microsoft.com/en-us/virtualization/hyper-v-on-windows/user-
 * guide/make-integration-service, and the endpoint is <VmID, ServiceId> with
 * the below sockaddr:
 *
 * struct SOCKADDR_HV
 * {
 *    ADDRESS_FAMILY Family;
 *    USHORT Reserved;
 *    GUID VmId;
 *    GUID ServiceId;
 * };
 * Note: VmID is not used by Linux VM and actually it isn't transmitted via
 * VMBus, because here it's obvious the host and the VM can easily identify
 * each other. Though the VmID is useful on the host, especially in the case
 * of Windows container, Linux VM doesn't need it at all.
 *
 * To make use of the AF_VSOCK infrastructure in Linux VM, we have to limit
 * the available GUID space of SOCKADDR_HV so that we can create a mapping
 * between AF_VSOCK port and SOCKADDR_HV Service GUID. The rule of writing
 * Hyper-V Sockets apps on the host and in Linux VM is:
 *
 ****************************************************************************
 * The only valid Service GUIDs, from the perspectives of both the host and *
 * Linux VM, that can be connected by the other end, must conform to this   *
 * format: <port>-facb-11e6-bd58-64006a7986d3, and the "port" must be in    *
 * this range [0, 0x7FFFFFFF].                                              *
 ****************************************************************************
 *
 * When we write apps on the host to connect(), the GUID ServiceID is used.
 * When we write apps in Linux VM to connect(), we only need to specify the
 * port and the driver will form the GUID and use that to request the host.
 *
 * From the perspective of Linux VM:
 * 1. the local ephemeral port (i.e. the local auto-bound port when we call
 * connect() without explicit bind()) is generated by __vsock_bind_stream(),
 * and the range is [1024, 0xFFFFFFFF).
 * 2. the remote ephemeral port (i.e. the auto-generated remote port for
 * a connect request initiated by the host's connect()) is generated by
 * hvs_remote_addr_init() and the range is [0x80000000, 0xFFFFFFFF).
 */

#define MAX_LISTEN_PORT			((u32)0x7FFFFFFF)
#define MAX_VM_LISTEN_PORT		MAX_LISTEN_PORT
#define MAX_HOST_LISTEN_PORT		MAX_LISTEN_PORT
#define MIN_HOST_EPHEMERAL_PORT		(MAX_HOST_LISTEN_PORT + 1)

/* 00000000-facb-11e6-bd58-64006a7986d3 */
static const uuid_le srv_id_template =
	UUID_LE(0x00000000, 0xfacb, 0x11e6, 0xbd, 0x58,
		0x64, 0x00, 0x6a, 0x79, 0x86, 0xd3);

static bool is_valid_srv_id(const uuid_le *id)
{
	return !memcmp(&id->b[4], &srv_id_template.b[4], sizeof(uuid_le) - 4);
}

static unsigned int get_port_by_srv_id(const uuid_le *svr_id)
{
	return *((unsigned int *)svr_id);
}

static void hvs_addr_init(struct sockaddr_vm *addr, const uuid_le *svr_id)
{
	unsigned int port = get_port_by_srv_id(svr_id);

	vsock_addr_init(addr, VMADDR_CID_ANY, port);
}

static void hvs_remote_addr_init(struct sockaddr_vm *remote,
				 struct sockaddr_vm *local)
{
	static u32 host_ephemeral_port = MIN_HOST_EPHEMERAL_PORT;
	struct sock *sk;

	vsock_addr_init(remote, VMADDR_CID_ANY, VMADDR_PORT_ANY);

	while (1) {
		/* Wrap around ? */
		if (host_ephemeral_port < MIN_HOST_EPHEMERAL_PORT ||
		    host_ephemeral_port == VMADDR_PORT_ANY)
			host_ephemeral_port = MIN_HOST_EPHEMERAL_PORT;

		remote->svm_port = host_ephemeral_port++;

		sk = vsock_find_connected_socket(remote, local);
		if (!sk) {
			/* Found an available ephemeral port */
			return;
		}

		/* Release refcnt got in vsock_find_connected_socket */
		sock_put(sk);
	}
}

static void hvs_set_channel_pending_send_size(struct vmbus_channel *chan)
{
	set_channel_pending_send_size(chan,
				      HVS_PKT_LEN(HVS_SEND_BUF_SIZE));

	/* See hvs_stream_has_space(): we must make sure the host has seen
	 * the new pending send size, before we can re-check the writable
	 * bytes.
	 */
	virt_mb();
}

static void hvs_clear_channel_pending_send_size(struct vmbus_channel *chan)
{
	set_channel_pending_send_size(chan, 0);

	/* Ditto */
	virt_mb();
}

static bool hvs_channel_readable(struct vmbus_channel *chan)
{
	u32 readable = hv_get_bytes_to_read(&chan->inbound);

	/* 0-size payload means FIN */
	return readable >= HVS_PKT_LEN(0);
}

static int hvs_channel_readable_payload(struct vmbus_channel *chan)
{
	u32 readable = hv_get_bytes_to_read(&chan->inbound);

	if (readable > HVS_PKT_LEN(0)) {
		/* At least we have 1 byte to read. We don't need to return
		 * the exact readable bytes: see vsock_stream_recvmsg() ->
		 * vsock_stream_has_data().
		 */
		return 1;
	}

	if (readable == HVS_PKT_LEN(0)) {
		/* 0-size payload means FIN */
		return 0;
	}

	/* No payload or FIN */
	return -1;
}

static size_t hvs_channel_writable_bytes(struct vmbus_channel *chan)
{
	u32 writeable = hv_get_bytes_to_write(&chan->outbound);
	size_t ret;

	/* The ringbuffer mustn't be 100% full, and we should reserve a
	 * zero-length-payload packet for the FIN: see hv_ringbuffer_write()
	 * and hvs_shutdown().
	 */
	if (writeable <= HVS_PKT_LEN(1) + HVS_PKT_LEN(0))
		return 0;

	ret = writeable - HVS_PKT_LEN(1) - HVS_PKT_LEN(0);

	return round_down(ret, 8);
}

static int hvs_send_data(struct vmbus_channel *chan,
			 struct hvs_send_buf *send_buf, size_t to_write)
{
	send_buf->hdr.pkt_type = 1;
	send_buf->hdr.data_size = to_write;
	return vmbus_sendpacket(chan, &send_buf->hdr,
				sizeof(send_buf->hdr) + to_write,
				0, VM_PKT_DATA_INBAND, 0);
}

static void hvs_channel_cb(void *ctx)
{
	struct sock *sk = (struct sock *)ctx;
	struct vsock_sock *vsk = vsock_sk(sk);
	struct hvsock *hvs = vsk->trans;
	struct vmbus_channel *chan = hvs->chan;

	if (hvs_channel_readable(chan))
		sk->sk_data_ready(sk);

	/* See hvs_stream_has_space(): when we reach here, the writable bytes
	 * may be already less than HVS_PKT_LEN(HVS_SEND_BUF_SIZE).
	 */
	if (hv_get_bytes_to_write(&chan->outbound) > 0)
		sk->sk_write_space(sk);
}

static void hvs_close_connection(struct vmbus_channel *chan)
{
	struct sock *sk = get_per_channel_state(chan);
	struct vsock_sock *vsk = vsock_sk(sk);

<<<<<<< HEAD
	sk->sk_state = TCP_CLOSE;
=======
	lock_sock(sk);

	sk->sk_state = SS_UNCONNECTED;
>>>>>>> b5ac3beb
	sock_set_flag(sk, SOCK_DONE);
	vsk->peer_shutdown |= SEND_SHUTDOWN | RCV_SHUTDOWN;

	sk->sk_state_change(sk);

	release_sock(sk);
}

static void hvs_open_connection(struct vmbus_channel *chan)
{
	uuid_le *if_instance, *if_type;
	unsigned char conn_from_host;

	struct sockaddr_vm addr;
	struct sock *sk, *new = NULL;
	struct vsock_sock *vnew;
	struct hvsock *hvs, *hvs_new;
	int ret;

	if_type = &chan->offermsg.offer.if_type;
	if_instance = &chan->offermsg.offer.if_instance;
	conn_from_host = chan->offermsg.offer.u.pipe.user_def[0];

	/* The host or the VM should only listen on a port in
	 * [0, MAX_LISTEN_PORT]
	 */
	if (!is_valid_srv_id(if_type) ||
	    get_port_by_srv_id(if_type) > MAX_LISTEN_PORT)
		return;

	hvs_addr_init(&addr, conn_from_host ? if_type : if_instance);
	sk = vsock_find_bound_socket(&addr);
	if (!sk)
		return;

<<<<<<< HEAD
	if ((conn_from_host && sk->sk_state != TCP_LISTEN) ||
	    (!conn_from_host && sk->sk_state != TCP_SYN_SENT))
=======
	lock_sock(sk);

	if ((conn_from_host && sk->sk_state != VSOCK_SS_LISTEN) ||
	    (!conn_from_host && sk->sk_state != SS_CONNECTING))
>>>>>>> b5ac3beb
		goto out;

	if (conn_from_host) {
		if (sk->sk_ack_backlog >= sk->sk_max_ack_backlog)
			goto out;

		new = __vsock_create(sock_net(sk), NULL, sk, GFP_KERNEL,
				     sk->sk_type, 0);
		if (!new)
			goto out;

		new->sk_state = TCP_SYN_SENT;
		vnew = vsock_sk(new);
		hvs_new = vnew->trans;
		hvs_new->chan = chan;
	} else {
		hvs = vsock_sk(sk)->trans;
		hvs->chan = chan;
	}

	set_channel_read_mode(chan, HV_CALL_DIRECT);
	ret = vmbus_open(chan, RINGBUFFER_HVS_SND_SIZE,
			 RINGBUFFER_HVS_RCV_SIZE, NULL, 0,
			 hvs_channel_cb, conn_from_host ? new : sk);
	if (ret != 0) {
		if (conn_from_host) {
			hvs_new->chan = NULL;
			sock_put(new);
		} else {
			hvs->chan = NULL;
		}
		goto out;
	}

	set_per_channel_state(chan, conn_from_host ? new : sk);
	vmbus_set_chn_rescind_callback(chan, hvs_close_connection);

	if (conn_from_host) {
		new->sk_state = TCP_ESTABLISHED;
		sk->sk_ack_backlog++;

		hvs_addr_init(&vnew->local_addr, if_type);
		hvs_remote_addr_init(&vnew->remote_addr, &vnew->local_addr);

		hvs_new->vm_srv_id = *if_type;
		hvs_new->host_srv_id = *if_instance;

		vsock_insert_connected(vnew);

		vsock_enqueue_accept(sk, new);
	} else {
		sk->sk_state = TCP_ESTABLISHED;
		sk->sk_socket->state = SS_CONNECTED;

		vsock_insert_connected(vsock_sk(sk));
	}

	sk->sk_state_change(sk);

out:
	/* Release refcnt obtained when we called vsock_find_bound_socket() */
	sock_put(sk);

	release_sock(sk);
}

static u32 hvs_get_local_cid(void)
{
	return VMADDR_CID_ANY;
}

static int hvs_sock_init(struct vsock_sock *vsk, struct vsock_sock *psk)
{
	struct hvsock *hvs;

	hvs = kzalloc(sizeof(*hvs), GFP_KERNEL);
	if (!hvs)
		return -ENOMEM;

	vsk->trans = hvs;
	hvs->vsk = vsk;

	return 0;
}

static int hvs_connect(struct vsock_sock *vsk)
{
	union hvs_service_id vm, host;
	struct hvsock *h = vsk->trans;

	vm.srv_id = srv_id_template;
	vm.svm_port = vsk->local_addr.svm_port;
	h->vm_srv_id = vm.srv_id;

	host.srv_id = srv_id_template;
	host.svm_port = vsk->remote_addr.svm_port;
	h->host_srv_id = host.srv_id;

	return vmbus_send_tl_connect_request(&h->vm_srv_id, &h->host_srv_id);
}

static int hvs_shutdown(struct vsock_sock *vsk, int mode)
{
	struct sock *sk = sk_vsock(vsk);
	struct vmpipe_proto_header hdr;
	struct hvs_send_buf *send_buf;
	struct hvsock *hvs;

	if (!(mode & SEND_SHUTDOWN))
		return 0;

	lock_sock(sk);

	hvs = vsk->trans;
	if (hvs->fin_sent)
		goto out;

	send_buf = (struct hvs_send_buf *)&hdr;

	/* It can't fail: see hvs_channel_writable_bytes(). */
	(void)hvs_send_data(hvs->chan, send_buf, 0);

	hvs->fin_sent = true;
out:
	release_sock(sk);
	return 0;
}

static void hvs_release(struct vsock_sock *vsk)
{
	struct sock *sk = sk_vsock(vsk);
	struct hvsock *hvs = vsk->trans;
	struct vmbus_channel *chan;

	lock_sock(sk);

	sk->sk_state = SS_DISCONNECTING;
	vsock_remove_sock(vsk);

	release_sock(sk);

	chan = hvs->chan;
	if (chan)
		hvs_shutdown(vsk, RCV_SHUTDOWN | SEND_SHUTDOWN);

}

static void hvs_destruct(struct vsock_sock *vsk)
{
	struct hvsock *hvs = vsk->trans;
	struct vmbus_channel *chan = hvs->chan;

	if (chan)
		vmbus_hvsock_device_unregister(chan);

	kfree(hvs);
}

static int hvs_dgram_bind(struct vsock_sock *vsk, struct sockaddr_vm *addr)
{
	return -EOPNOTSUPP;
}

static int hvs_dgram_dequeue(struct vsock_sock *vsk, struct msghdr *msg,
			     size_t len, int flags)
{
	return -EOPNOTSUPP;
}

static int hvs_dgram_enqueue(struct vsock_sock *vsk,
			     struct sockaddr_vm *remote, struct msghdr *msg,
			     size_t dgram_len)
{
	return -EOPNOTSUPP;
}

static bool hvs_dgram_allow(u32 cid, u32 port)
{
	return false;
}

static int hvs_update_recv_data(struct hvsock *hvs)
{
	struct hvs_recv_buf *recv_buf;
	u32 payload_len;

	recv_buf = (struct hvs_recv_buf *)(hvs->recv_desc + 1);
	payload_len = recv_buf->hdr.data_size;

	if (payload_len > HVS_MTU_SIZE)
		return -EIO;

	if (payload_len == 0)
		hvs->vsk->peer_shutdown |= SEND_SHUTDOWN;

	hvs->recv_data_len = payload_len;
	hvs->recv_data_off = 0;

	return 0;
}

static ssize_t hvs_stream_dequeue(struct vsock_sock *vsk, struct msghdr *msg,
				  size_t len, int flags)
{
	struct hvsock *hvs = vsk->trans;
	bool need_refill = !hvs->recv_desc;
	struct hvs_recv_buf *recv_buf;
	u32 to_read;
	int ret;

	if (flags & MSG_PEEK)
		return -EOPNOTSUPP;

	if (need_refill) {
		hvs->recv_desc = hv_pkt_iter_first(hvs->chan);
		ret = hvs_update_recv_data(hvs);
		if (ret)
			return ret;
	}

	recv_buf = (struct hvs_recv_buf *)(hvs->recv_desc + 1);
	to_read = min_t(u32, len, hvs->recv_data_len);
	ret = memcpy_to_msg(msg, recv_buf->data + hvs->recv_data_off, to_read);
	if (ret != 0)
		return ret;

	hvs->recv_data_len -= to_read;
	if (hvs->recv_data_len == 0) {
		hvs->recv_desc = hv_pkt_iter_next(hvs->chan, hvs->recv_desc);
		if (hvs->recv_desc) {
			ret = hvs_update_recv_data(hvs);
			if (ret)
				return ret;
		}
	} else {
		hvs->recv_data_off += to_read;
	}

	return to_read;
}

static ssize_t hvs_stream_enqueue(struct vsock_sock *vsk, struct msghdr *msg,
				  size_t len)
{
	struct hvsock *hvs = vsk->trans;
	struct vmbus_channel *chan = hvs->chan;
	struct hvs_send_buf *send_buf;
	ssize_t to_write, max_writable, ret;

	BUILD_BUG_ON(sizeof(*send_buf) != PAGE_SIZE_4K);

	send_buf = kmalloc(sizeof(*send_buf), GFP_KERNEL);
	if (!send_buf)
		return -ENOMEM;

	max_writable = hvs_channel_writable_bytes(chan);
	to_write = min_t(ssize_t, len, max_writable);
	to_write = min_t(ssize_t, to_write, HVS_SEND_BUF_SIZE);

	ret = memcpy_from_msg(send_buf->data, msg, to_write);
	if (ret < 0)
		goto out;

	ret = hvs_send_data(hvs->chan, send_buf, to_write);
	if (ret < 0)
		goto out;

	ret = to_write;
out:
	kfree(send_buf);
	return ret;
}

static s64 hvs_stream_has_data(struct vsock_sock *vsk)
{
	struct hvsock *hvs = vsk->trans;
	s64 ret;

	if (hvs->recv_data_len > 0)
		return 1;

	switch (hvs_channel_readable_payload(hvs->chan)) {
	case 1:
		ret = 1;
		break;
	case 0:
		vsk->peer_shutdown |= SEND_SHUTDOWN;
		ret = 0;
		break;
	default: /* -1 */
		ret = 0;
		break;
	}

	return ret;
}

static s64 hvs_stream_has_space(struct vsock_sock *vsk)
{
	struct hvsock *hvs = vsk->trans;
	struct vmbus_channel *chan = hvs->chan;
	s64 ret;

	ret = hvs_channel_writable_bytes(chan);
	if (ret > 0)  {
		hvs_clear_channel_pending_send_size(chan);
	} else {
		/* See hvs_channel_cb() */
		hvs_set_channel_pending_send_size(chan);

		/* Re-check the writable bytes to avoid race */
		ret = hvs_channel_writable_bytes(chan);
		if (ret > 0)
			hvs_clear_channel_pending_send_size(chan);
	}

	return ret;
}

static u64 hvs_stream_rcvhiwat(struct vsock_sock *vsk)
{
	return HVS_MTU_SIZE + 1;
}

static bool hvs_stream_is_active(struct vsock_sock *vsk)
{
	struct hvsock *hvs = vsk->trans;

	return hvs->chan != NULL;
}

static bool hvs_stream_allow(u32 cid, u32 port)
{
	/* The host's port range [MIN_HOST_EPHEMERAL_PORT, 0xFFFFFFFF) is
	 * reserved as ephemeral ports, which are used as the host's ports
	 * when the host initiates connections.
	 *
	 * Perform this check in the guest so an immediate error is produced
	 * instead of a timeout.
	 */
	if (port > MAX_HOST_LISTEN_PORT)
		return false;

	if (cid == VMADDR_CID_HOST)
		return true;

	return false;
}

static
int hvs_notify_poll_in(struct vsock_sock *vsk, size_t target, bool *readable)
{
	struct hvsock *hvs = vsk->trans;

	*readable = hvs_channel_readable(hvs->chan);
	return 0;
}

static
int hvs_notify_poll_out(struct vsock_sock *vsk, size_t target, bool *writable)
{
	*writable = hvs_stream_has_space(vsk) > 0;

	return 0;
}

static
int hvs_notify_recv_init(struct vsock_sock *vsk, size_t target,
			 struct vsock_transport_recv_notify_data *d)
{
	return 0;
}

static
int hvs_notify_recv_pre_block(struct vsock_sock *vsk, size_t target,
			      struct vsock_transport_recv_notify_data *d)
{
	return 0;
}

static
int hvs_notify_recv_pre_dequeue(struct vsock_sock *vsk, size_t target,
				struct vsock_transport_recv_notify_data *d)
{
	return 0;
}

static
int hvs_notify_recv_post_dequeue(struct vsock_sock *vsk, size_t target,
				 ssize_t copied, bool data_read,
				 struct vsock_transport_recv_notify_data *d)
{
	return 0;
}

static
int hvs_notify_send_init(struct vsock_sock *vsk,
			 struct vsock_transport_send_notify_data *d)
{
	return 0;
}

static
int hvs_notify_send_pre_block(struct vsock_sock *vsk,
			      struct vsock_transport_send_notify_data *d)
{
	return 0;
}

static
int hvs_notify_send_pre_enqueue(struct vsock_sock *vsk,
				struct vsock_transport_send_notify_data *d)
{
	return 0;
}

static
int hvs_notify_send_post_enqueue(struct vsock_sock *vsk, ssize_t written,
				 struct vsock_transport_send_notify_data *d)
{
	return 0;
}

static void hvs_set_buffer_size(struct vsock_sock *vsk, u64 val)
{
	/* Ignored. */
}

static void hvs_set_min_buffer_size(struct vsock_sock *vsk, u64 val)
{
	/* Ignored. */
}

static void hvs_set_max_buffer_size(struct vsock_sock *vsk, u64 val)
{
	/* Ignored. */
}

static u64 hvs_get_buffer_size(struct vsock_sock *vsk)
{
	return -ENOPROTOOPT;
}

static u64 hvs_get_min_buffer_size(struct vsock_sock *vsk)
{
	return -ENOPROTOOPT;
}

static u64 hvs_get_max_buffer_size(struct vsock_sock *vsk)
{
	return -ENOPROTOOPT;
}

static struct vsock_transport hvs_transport = {
	.get_local_cid            = hvs_get_local_cid,

	.init                     = hvs_sock_init,
	.destruct                 = hvs_destruct,
	.release                  = hvs_release,
	.connect                  = hvs_connect,
	.shutdown                 = hvs_shutdown,

	.dgram_bind               = hvs_dgram_bind,
	.dgram_dequeue            = hvs_dgram_dequeue,
	.dgram_enqueue            = hvs_dgram_enqueue,
	.dgram_allow              = hvs_dgram_allow,

	.stream_dequeue           = hvs_stream_dequeue,
	.stream_enqueue           = hvs_stream_enqueue,
	.stream_has_data          = hvs_stream_has_data,
	.stream_has_space         = hvs_stream_has_space,
	.stream_rcvhiwat          = hvs_stream_rcvhiwat,
	.stream_is_active         = hvs_stream_is_active,
	.stream_allow             = hvs_stream_allow,

	.notify_poll_in           = hvs_notify_poll_in,
	.notify_poll_out          = hvs_notify_poll_out,
	.notify_recv_init         = hvs_notify_recv_init,
	.notify_recv_pre_block    = hvs_notify_recv_pre_block,
	.notify_recv_pre_dequeue  = hvs_notify_recv_pre_dequeue,
	.notify_recv_post_dequeue = hvs_notify_recv_post_dequeue,
	.notify_send_init         = hvs_notify_send_init,
	.notify_send_pre_block    = hvs_notify_send_pre_block,
	.notify_send_pre_enqueue  = hvs_notify_send_pre_enqueue,
	.notify_send_post_enqueue = hvs_notify_send_post_enqueue,

	.set_buffer_size          = hvs_set_buffer_size,
	.set_min_buffer_size      = hvs_set_min_buffer_size,
	.set_max_buffer_size      = hvs_set_max_buffer_size,
	.get_buffer_size          = hvs_get_buffer_size,
	.get_min_buffer_size      = hvs_get_min_buffer_size,
	.get_max_buffer_size      = hvs_get_max_buffer_size,
};

static int hvs_probe(struct hv_device *hdev,
		     const struct hv_vmbus_device_id *dev_id)
{
	struct vmbus_channel *chan = hdev->channel;

	hvs_open_connection(chan);

	/* Always return success to suppress the unnecessary error message
	 * in vmbus_probe(): on error the host will rescind the device in
	 * 30 seconds and we can do cleanup at that time in
	 * vmbus_onoffer_rescind().
	 */
	return 0;
}

static int hvs_remove(struct hv_device *hdev)
{
	struct vmbus_channel *chan = hdev->channel;

	vmbus_close(chan);

	return 0;
}

/* This isn't really used. See vmbus_match() and vmbus_probe() */
static const struct hv_vmbus_device_id id_table[] = {
	{},
};

static struct hv_driver hvs_drv = {
	.name		= "hv_sock",
	.hvsock		= true,
	.id_table	= id_table,
	.probe		= hvs_probe,
	.remove		= hvs_remove,
};

static int __init hvs_init(void)
{
	int ret;

	if (vmbus_proto_version < VERSION_WIN10)
		return -ENODEV;

	ret = vmbus_driver_register(&hvs_drv);
	if (ret != 0)
		return ret;

	ret = vsock_core_init(&hvs_transport);
	if (ret) {
		vmbus_driver_unregister(&hvs_drv);
		return ret;
	}

	return 0;
}

static void __exit hvs_exit(void)
{
	vsock_core_exit();
	vmbus_driver_unregister(&hvs_drv);
}

module_init(hvs_init);
module_exit(hvs_exit);

MODULE_DESCRIPTION("Hyper-V Sockets");
MODULE_VERSION("1.0.0");
MODULE_LICENSE("GPL");
MODULE_ALIAS_NETPROTO(PF_VSOCK);<|MERGE_RESOLUTION|>--- conflicted
+++ resolved
@@ -310,13 +310,9 @@
 	struct sock *sk = get_per_channel_state(chan);
 	struct vsock_sock *vsk = vsock_sk(sk);
 
-<<<<<<< HEAD
+	lock_sock(sk);
+
 	sk->sk_state = TCP_CLOSE;
-=======
-	lock_sock(sk);
-
-	sk->sk_state = SS_UNCONNECTED;
->>>>>>> b5ac3beb
 	sock_set_flag(sk, SOCK_DONE);
 	vsk->peer_shutdown |= SEND_SHUTDOWN | RCV_SHUTDOWN;
 
@@ -352,15 +348,9 @@
 	if (!sk)
 		return;
 
-<<<<<<< HEAD
+	lock_sock(sk);
 	if ((conn_from_host && sk->sk_state != TCP_LISTEN) ||
 	    (!conn_from_host && sk->sk_state != TCP_SYN_SENT))
-=======
-	lock_sock(sk);
-
-	if ((conn_from_host && sk->sk_state != VSOCK_SS_LISTEN) ||
-	    (!conn_from_host && sk->sk_state != SS_CONNECTING))
->>>>>>> b5ac3beb
 		goto out;
 
 	if (conn_from_host) {
