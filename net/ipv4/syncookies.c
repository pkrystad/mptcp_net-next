--- conflicted
+++ resolved
@@ -335,12 +335,8 @@
 
 	/* check for timestamp cookie support */
 	memset(&tcp_opt, 0, sizeof(tcp_opt));
-<<<<<<< HEAD
 	mptcp_init_mp_opt(&mopt);
-	tcp_parse_options(skb, &tcp_opt, &mopt, 0, NULL, NULL);
-=======
-	tcp_parse_options(sock_net(sk), skb, &tcp_opt, 0, NULL);
->>>>>>> 569dbb88
+	tcp_parse_options(sock_net(sk), skb, &tcp_opt, &mopt, 0, NULL, NULL);
 
 	if (tcp_opt.saw_tstamp && tcp_opt.rcv_tsecr) {
 		tsoff = secure_tcp_ts_off(sock_net(sk),
