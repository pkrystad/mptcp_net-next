--- conflicted
+++ resolved
@@ -418,17 +418,10 @@
 	/* Try to redo what tcp_v4_send_synack did. */
 	req->rsk_window_clamp = tp->window_clamp ? :dst_metric(&rt->dst, RTAX_WINDOW);
 
-<<<<<<< HEAD
-	tp->ops->select_initial_window(tcp_full_space(sk), req->mss,
+	tp->ops->select_initial_window(sk, tcp_full_space(sk), req->mss,
 				       &req->rsk_rcv_wnd, &req->rsk_window_clamp,
 				       ireq->wscale_ok, &rcv_wscale,
 				       dst_metric(&rt->dst, RTAX_INITRWND), sk);
-=======
-	tcp_select_initial_window(sk, tcp_full_space(sk), req->mss,
-				  &req->rsk_rcv_wnd, &req->rsk_window_clamp,
-				  ireq->wscale_ok, &rcv_wscale,
-				  dst_metric(&rt->dst, RTAX_INITRWND));
->>>>>>> 50c4c4e2
 
 	ireq->rcv_wscale  = rcv_wscale;
 	ireq->ecn_ok = cookie_ecn_ok(&tcp_opt, sock_net(sk), &rt->dst);
