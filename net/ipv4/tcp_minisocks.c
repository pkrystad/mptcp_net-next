--- conflicted
+++ resolved
@@ -488,103 +488,6 @@
 	struct inet_connection_sock *newicsk;
 	struct tcp_sock *oldtp, *newtp;
 
-<<<<<<< HEAD
-	if (newsk) {
-		const struct inet_request_sock *ireq = inet_rsk(req);
-		struct tcp_request_sock *treq = tcp_rsk(req);
-		struct inet_connection_sock *newicsk = inet_csk(newsk);
-		struct tcp_sock *newtp = tcp_sk(newsk);
-		struct tcp_sock *oldtp = tcp_sk(sk);
-
-		smc_check_reset_syn_req(oldtp, req, newtp);
-
-		/* Now setup tcp_sock */
-		newtp->pred_flags = 0;
-
-		newtp->rcv_wup = newtp->copied_seq =
-		newtp->rcv_nxt = treq->rcv_isn + 1;
-		newtp->segs_in = 1;
-
-		newtp->snd_sml = newtp->snd_una =
-		newtp->snd_nxt = newtp->snd_up = treq->snt_isn + 1;
-
-		newtp->out_of_order_queue = RB_ROOT;
-		newsk->tcp_rtx_queue = RB_ROOT;
-		INIT_LIST_HEAD(&newtp->tsq_node);
-		INIT_LIST_HEAD(&newtp->tsorted_sent_queue);
-
-		tcp_init_wl(newtp, treq->rcv_isn);
-
-		newtp->srtt_us = 0;
-		newtp->mdev_us = jiffies_to_usecs(TCP_TIMEOUT_INIT);
-		minmax_reset(&newtp->rtt_min, tcp_jiffies32, ~0U);
-		newicsk->icsk_rto = TCP_TIMEOUT_INIT;
-		newicsk->icsk_ack.lrcvtime = tcp_jiffies32;
-
-		newtp->packets_out = 0;
-		newtp->retrans_out = 0;
-		newtp->sacked_out = 0;
-		newtp->snd_ssthresh = TCP_INFINITE_SSTHRESH;
-		newtp->tlp_high_seq = 0;
-		newtp->lsndtime = tcp_jiffies32;
-		newsk->sk_txhash = treq->txhash;
-		newtp->last_oow_ack_time = 0;
-		newtp->total_retrans = req->num_retrans;
-
-		/* So many TCP implementations out there (incorrectly) count the
-		 * initial SYN frame in their delayed-ACK and congestion control
-		 * algorithms that we must have the following bandaid to talk
-		 * efficiently to them.  -DaveM
-		 */
-		newtp->snd_cwnd = TCP_INIT_CWND;
-		newtp->snd_cwnd_cnt = 0;
-
-		/* There's a bubble in the pipe until at least the first ACK. */
-		newtp->app_limited = ~0U;
-
-		tcp_init_xmit_timers(newsk);
-		newtp->write_seq = newtp->pushed_seq = treq->snt_isn + 1;
-
-		newtp->rx_opt.saw_tstamp = 0;
-
-		newtp->rx_opt.dsack = 0;
-		newtp->rx_opt.num_sacks = 0;
-
-		newtp->urg_data = 0;
-
-		if (sock_flag(newsk, SOCK_KEEPOPEN))
-			inet_csk_reset_keepalive_timer(newsk,
-						       keepalive_time_when(newtp));
-
-		newtp->rx_opt.tstamp_ok = ireq->tstamp_ok;
-		newtp->rx_opt.sack_ok = ireq->sack_ok;
-		newtp->window_clamp = req->rsk_window_clamp;
-		newtp->rcv_ssthresh = req->rsk_rcv_wnd;
-		newtp->rcv_wnd = req->rsk_rcv_wnd;
-		newtp->rx_opt.wscale_ok = ireq->wscale_ok;
-		if (newtp->rx_opt.wscale_ok) {
-			newtp->rx_opt.snd_wscale = ireq->snd_wscale;
-			newtp->rx_opt.rcv_wscale = ireq->rcv_wscale;
-		} else {
-			newtp->rx_opt.snd_wscale = newtp->rx_opt.rcv_wscale = 0;
-			newtp->window_clamp = min(newtp->window_clamp, 65535U);
-		}
-		newtp->snd_wnd = (ntohs(tcp_hdr(skb)->window) <<
-				  newtp->rx_opt.snd_wscale);
-		newtp->max_window = newtp->snd_wnd;
-
-		if (newtp->rx_opt.tstamp_ok) {
-			newtp->rx_opt.ts_recent = req->ts_recent;
-			newtp->rx_opt.ts_recent_stamp = get_seconds();
-			newtp->tcp_header_len = sizeof(struct tcphdr) + TCPOLEN_TSTAMP_ALIGNED;
-		} else {
-			newtp->rx_opt.ts_recent_stamp = 0;
-			newtp->tcp_header_len = sizeof(struct tcphdr);
-		}
-		if (ireq->saw_mpc)
-			newtp->tcp_header_len += MPTCP_SUB_LEN_DSM_ALIGN;
-		newtp->tsoffset = treq->ts_off;
-=======
 	if (!newsk)
 		return NULL;
 
@@ -598,12 +501,14 @@
 	newtp->pred_flags = 0;
 
 	newtp->rcv_wup = newtp->copied_seq =
-	newtp->rcv_nxt = treq->rcv_isn + 1;
+		newtp->rcv_nxt = treq->rcv_isn + 1;
 	newtp->segs_in = 1;
 
 	newtp->snd_sml = newtp->snd_una =
-	newtp->snd_nxt = newtp->snd_up = treq->snt_isn + 1;
-
+		newtp->snd_nxt = newtp->snd_up = treq->snt_isn + 1;
+
+	newtp->out_of_order_queue = RB_ROOT;
+	newsk->tcp_rtx_queue = RB_ROOT;
 	INIT_LIST_HEAD(&newtp->tsq_node);
 	INIT_LIST_HEAD(&newtp->tsorted_sent_queue);
 
@@ -674,8 +579,9 @@
 		newtp->rx_opt.ts_recent_stamp = 0;
 		newtp->tcp_header_len = sizeof(struct tcphdr);
 	}
+	if (ireq->saw_mpc)
+		newtp->tcp_header_len += MPTCP_SUB_LEN_DSM_ALIGN;
 	newtp->tsoffset = treq->ts_off;
->>>>>>> bc510d59
 #ifdef CONFIG_TCP_MD5SIG
 	newtp->md5sig_info = NULL;	/*XXX*/
 	if (newtp->af_specific->md5_lookup(sk, newsk))
