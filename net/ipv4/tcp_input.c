/*
 * INET		An implementation of the TCP/IP protocol suite for the LINUX
 *		operating system.  INET is implemented using the  BSD Socket
 *		interface as the means of communication with the user level.
 *
 *		Implementation of the Transmission Control Protocol(TCP).
 *
 * Authors:	Ross Biro
 *		Fred N. van Kempen, <waltje@uWalt.NL.Mugnet.ORG>
 *		Mark Evans, <evansmp@uhura.aston.ac.uk>
 *		Corey Minyard <wf-rch!minyard@relay.EU.net>
 *		Florian La Roche, <flla@stud.uni-sb.de>
 *		Charles Hedrick, <hedrick@klinzhai.rutgers.edu>
 *		Linus Torvalds, <torvalds@cs.helsinki.fi>
 *		Alan Cox, <gw4pts@gw4pts.ampr.org>
 *		Matthew Dillon, <dillon@apollo.west.oic.com>
 *		Arnt Gulbrandsen, <agulbra@nvg.unit.no>
 *		Jorge Cwik, <jorge@laser.satlink.net>
 */

/*
 * Changes:
 *		Pedro Roque	:	Fast Retransmit/Recovery.
 *					Two receive queues.
 *					Retransmit queue handled by TCP.
 *					Better retransmit timer handling.
 *					New congestion avoidance.
 *					Header prediction.
 *					Variable renaming.
 *
 *		Eric		:	Fast Retransmit.
 *		Randy Scott	:	MSS option defines.
 *		Eric Schenk	:	Fixes to slow start algorithm.
 *		Eric Schenk	:	Yet another double ACK bug.
 *		Eric Schenk	:	Delayed ACK bug fixes.
 *		Eric Schenk	:	Floyd style fast retrans war avoidance.
 *		David S. Miller	:	Don't allow zero congestion window.
 *		Eric Schenk	:	Fix retransmitter so that it sends
 *					next packet on ack of previous packet.
 *		Andi Kleen	:	Moved open_request checking here
 *					and process RSTs for open_requests.
 *		Andi Kleen	:	Better prune_queue, and other fixes.
 *		Andrey Savochkin:	Fix RTT measurements in the presence of
 *					timestamps.
 *		Andrey Savochkin:	Check sequence numbers correctly when
 *					removing SACKs due to in sequence incoming
 *					data segments.
 *		Andi Kleen:		Make sure we never ack data there is not
 *					enough room for. Also make this condition
 *					a fatal error if it might still happen.
 *		Andi Kleen:		Add tcp_measure_rcv_mss to make
 *					connections with MSS<min(MTU,ann. MSS)
 *					work without delayed acks.
 *		Andi Kleen:		Process packets with PSH set in the
 *					fast path.
 *		J Hadi Salim:		ECN support
 *	 	Andrei Gurtov,
 *		Pasi Sarolahti,
 *		Panu Kuhlberg:		Experimental audit of TCP (re)transmission
 *					engine. Lots of bugs are found.
 *		Pasi Sarolahti:		F-RTO for dealing with spurious RTOs
 */

#include <linux/mm.h>
#include <linux/slab.h>
#include <linux/module.h>
#include <linux/sysctl.h>
#include <linux/kernel.h>
#include <net/dst.h>
#include <net/tcp.h>
#include <net/inet_common.h>
#include <linux/ipsec.h>
#include <asm/unaligned.h>
#include <net/netdma.h>
#include <net/mptcp.h>

int sysctl_tcp_timestamps __read_mostly = 1;
int sysctl_tcp_window_scaling __read_mostly = 1;
int sysctl_tcp_sack __read_mostly = 1;
int sysctl_tcp_fack __read_mostly = 1;
int sysctl_tcp_reordering __read_mostly = TCP_FASTRETRANS_THRESH;
EXPORT_SYMBOL(sysctl_tcp_reordering);
int sysctl_tcp_ecn __read_mostly = 2;
EXPORT_SYMBOL(sysctl_tcp_ecn);
int sysctl_tcp_dsack __read_mostly = 1;
int sysctl_tcp_app_win __read_mostly = 31;
int sysctl_tcp_adv_win_scale __read_mostly = 2;
EXPORT_SYMBOL(sysctl_tcp_adv_win_scale);

int sysctl_tcp_stdurg __read_mostly;
int sysctl_tcp_rfc1337 __read_mostly;
int sysctl_tcp_max_orphans __read_mostly = NR_FILE;
#ifdef CONFIG_MPTCP
/* At the moment we disable frto, because it creates problems
 * with failure recovery: It waits for the next ack before to decide
 * whether it enters the Loss state. But in case of failure,
 * the next ack never arrives of course. When we have several paths this is
 * a problem because we do want to retransmit on another working subflow
 * in that case. */
int sysctl_tcp_frto __read_mostly = 0;
#else
int sysctl_tcp_frto __read_mostly = 2;
#endif
int sysctl_tcp_frto_response __read_mostly;
int sysctl_tcp_nometrics_save __read_mostly;

int sysctl_tcp_thin_dupack __read_mostly;

int sysctl_tcp_moderate_rcvbuf __read_mostly = 1;
int sysctl_tcp_abc __read_mostly;
EXPORT_SYMBOL(sysctl_tcp_abc);

#define TCP_REMNANT (TCP_FLAG_FIN|TCP_FLAG_URG|TCP_FLAG_SYN|TCP_FLAG_PSH)
#define TCP_HP_BITS (~(TCP_RESERVED_BITS|TCP_FLAG_PSH))

/* Adapt the MSS value used to make delayed ack decision to the
 * real world.
 */
static void tcp_measure_rcv_mss(struct sock *sk, const struct sk_buff *skb)
{
	struct inet_connection_sock *icsk = inet_csk(sk);
	const unsigned int lss = icsk->icsk_ack.last_seg_size;
	unsigned int len;

	icsk->icsk_ack.last_seg_size = 0;

	/* skb->len may jitter because of SACKs, even if peer
	 * sends good full-sized frames.
	 */
	len = skb_shinfo(skb)->gso_size ? : skb->len;
	if (len >= icsk->icsk_ack.rcv_mss) {
		icsk->icsk_ack.rcv_mss = len;
	} else {
		/* Otherwise, we make more careful check taking into account,
		 * that SACKs block is variable.
		 *
		 * "len" is invariant segment length, including TCP header.
		 */
		len += skb->data - skb_transport_header(skb);
		if (len >= TCP_MSS_DEFAULT + sizeof(struct tcphdr) ||
		    /* If PSH is not set, packet should be
		     * full sized, provided peer TCP is not badly broken.
		     * This observation (if it is correct 8)) allows
		     * to handle super-low mtu links fairly.
		     */
		    (len >= TCP_MIN_MSS + sizeof(struct tcphdr) &&
		     !(tcp_flag_word(tcp_hdr(skb)) & TCP_REMNANT))) {
			/* Subtract also invariant (if peer is RFC compliant),
			 * tcp header plus fixed timestamp option length.
			 * Resulting "len" is MSS free of SACK jitter.
			 */
			len -= tcp_sk(sk)->tcp_header_len;
			icsk->icsk_ack.last_seg_size = len;
			if (len == lss) {
				icsk->icsk_ack.rcv_mss = len;
				return;
			}
		}
		if (icsk->icsk_ack.pending & ICSK_ACK_PUSHED)
			icsk->icsk_ack.pending |= ICSK_ACK_PUSHED2;
		icsk->icsk_ack.pending |= ICSK_ACK_PUSHED;
	}
}

static void tcp_incr_quickack(struct sock *sk)
{
	struct inet_connection_sock *icsk = inet_csk(sk);
	unsigned quickacks = tcp_sk(sk)->rcv_wnd / (2 * icsk->icsk_ack.rcv_mss);

	if (quickacks == 0)
		quickacks = 2;
	if (quickacks > icsk->icsk_ack.quick)
		icsk->icsk_ack.quick = min(quickacks, TCP_MAX_QUICKACKS);
}

static void tcp_enter_quickack_mode(struct sock *sk)
{
	struct inet_connection_sock *icsk = inet_csk(sk);
	tcp_incr_quickack(sk);
	icsk->icsk_ack.pingpong = 0;
	icsk->icsk_ack.ato = TCP_ATO_MIN;
}

/* Send ACKs quickly, if "quick" count is not exhausted
 * and the session is not interactive.
 */

static inline int tcp_in_quickack_mode(const struct sock *sk)
{
	const struct inet_connection_sock *icsk = inet_csk(sk);
	return icsk->icsk_ack.quick && !icsk->icsk_ack.pingpong;
}

static inline void TCP_ECN_queue_cwr(struct tcp_sock *tp)
{
	if (tp->ecn_flags & TCP_ECN_OK)
		tp->ecn_flags |= TCP_ECN_QUEUE_CWR;
}

static inline void TCP_ECN_accept_cwr(struct tcp_sock *tp, const struct sk_buff *skb)
{
	if (tcp_hdr(skb)->cwr)
		tp->ecn_flags &= ~TCP_ECN_DEMAND_CWR;
}

static inline void TCP_ECN_withdraw_cwr(struct tcp_sock *tp)
{
	tp->ecn_flags &= ~TCP_ECN_DEMAND_CWR;
}

static inline void TCP_ECN_check_ce(struct tcp_sock *tp, const struct sk_buff *skb)
{
	if (!(tp->ecn_flags & TCP_ECN_OK))
		return;

	switch (TCP_SKB_CB(skb)->ip_dsfield & INET_ECN_MASK) {
	case INET_ECN_NOT_ECT:
		/* Funny extension: if ECT is not set on a segment,
		 * and we already seen ECT on a previous segment,
		 * it is probably a retransmit.
		 */
		if (tp->ecn_flags & TCP_ECN_SEEN)
			tcp_enter_quickack_mode((struct sock *)tp);
		break;
	case INET_ECN_CE:
		tp->ecn_flags |= TCP_ECN_DEMAND_CWR;
		/* fallinto */
	default:
		tp->ecn_flags |= TCP_ECN_SEEN;
	}
}

static inline void TCP_ECN_rcv_synack(struct tcp_sock *tp, const struct tcphdr *th)
{
	if ((tp->ecn_flags & TCP_ECN_OK) && (!th->ece || th->cwr))
		tp->ecn_flags &= ~TCP_ECN_OK;
}

static inline void TCP_ECN_rcv_syn(struct tcp_sock *tp, const struct tcphdr *th)
{
	if ((tp->ecn_flags & TCP_ECN_OK) && (!th->ece || !th->cwr))
		tp->ecn_flags &= ~TCP_ECN_OK;
}

static inline int TCP_ECN_rcv_ecn_echo(const struct tcp_sock *tp, const struct tcphdr *th)
{
	if (th->ece && !th->syn && (tp->ecn_flags & TCP_ECN_OK))
		return 1;
	return 0;
}

/* Buffer size and advertised window tuning.
 *
 * 1. Tuning sk->sk_sndbuf, when connection enters established state.
 */

static void tcp_fixup_sndbuf(struct sock *sk)
{
	int sndmem = SKB_TRUESIZE(tcp_sk(sk)->rx_opt.mss_clamp + MAX_TCP_HEADER);

	sndmem *= TCP_INIT_CWND;
	if (sk->sk_sndbuf < sndmem)
		sk->sk_sndbuf = min(sndmem, sysctl_tcp_wmem[2]);
}

/* 2. Tuning advertised window (window_clamp, rcv_ssthresh)
 *
 * All tcp_full_space() is split to two parts: "network" buffer, allocated
 * forward and advertised in receiver window (tp->rcv_wnd) and
 * "application buffer", required to isolate scheduling/application
 * latencies from network.
 * window_clamp is maximal advertised window. It can be less than
 * tcp_full_space(), in this case tcp_full_space() - window_clamp
 * is reserved for "application" buffer. The less window_clamp is
 * the smoother our behaviour from viewpoint of network, but the lower
 * throughput and the higher sensitivity of the connection to losses. 8)
 *
 * rcv_ssthresh is more strict window_clamp used at "slow start"
 * phase to predict further behaviour of this connection.
 * It is used for two goals:
 * - to enforce header prediction at sender, even when application
 *   requires some significant "application buffer". It is check #1.
 * - to prevent pruning of receive queue because of misprediction
 *   of receiver window. Check #2.
 *
 * The scheme does not work when sender sends good segments opening
 * window and then starts to feed us spaghetti. But it should work
 * in common situations. Otherwise, we have to rely on queue collapsing.
 */

/* Slow part of check#2. */
static int __tcp_grow_window(const struct sock *sk, const struct sk_buff *skb)
{
	struct tcp_sock *tp = tcp_sk(sk);
	/* Optimize this! */
	int truesize = tcp_win_from_space(skb->truesize) >> 1;
	int window = tcp_win_from_space(sysctl_tcp_rmem[2]) >> 1;

	while (tp->rcv_ssthresh <= window) {
		if (truesize <= skb->len)
			return 2 * inet_csk(sk)->icsk_ack.rcv_mss;

		truesize >>= 1;
		window >>= 1;
	}
	return 0;
}

static void tcp_grow_window(struct sock *sk, const struct sk_buff *skb)
{
	struct tcp_sock *tp = tcp_sk(sk);

	/* Check #1 */
	if (tp->rcv_ssthresh < tp->window_clamp &&
	    (int)tp->rcv_ssthresh < tcp_space(sk) &&
	    !tcp_memory_pressure) {
		int incr;

		/* Check #2. Increase window, if skb with such overhead
		 * will fit to rcvbuf in future.
		 */
		if (tcp_win_from_space(skb->truesize) <= skb->len)
			incr = 2 * tp->advmss;
		else
			incr = __tcp_grow_window(sk, skb);

		if (incr) {
			tp->rcv_ssthresh = min(tp->rcv_ssthresh + incr,
					       tp->window_clamp);
			inet_csk(sk)->icsk_ack.quick |= 1;
			mptcp_update_window_clamp(tp);
		}
	}
}

/* 3. Tuning rcvbuf, when connection enters established state. */

static void tcp_fixup_rcvbuf(struct sock *sk)
{
	u32 mss = tcp_sk(sk)->advmss;
	u32 icwnd = TCP_DEFAULT_INIT_RCVWND;
	int rcvmem;

	/* Limit to 10 segments if mss <= 1460,
	 * or 14600/mss segments, with a minimum of two segments.
	 */
	if (mss > 1460)
		icwnd = max_t(u32, (1460 * TCP_DEFAULT_INIT_RCVWND) / mss, 2);

	rcvmem = SKB_TRUESIZE(mss + MAX_TCP_HEADER);
	while (tcp_win_from_space(rcvmem) < mss)
		rcvmem += 128;

	rcvmem *= icwnd;

	if (sk->sk_rcvbuf < rcvmem)
		sk->sk_rcvbuf = min(rcvmem, sysctl_tcp_rmem[2]);
}

/* 4. Try to fixup all. It is made immediately after connection enters
 *    established state.
 */
static void tcp_init_buffer_space(struct sock *sk)
{
	struct tcp_sock *tp = tcp_sk(sk);
	int maxwin;

	if (!(sk->sk_userlocks & SOCK_RCVBUF_LOCK))
		tcp_fixup_rcvbuf(sk);
	if (!(sk->sk_userlocks & SOCK_SNDBUF_LOCK))
		tcp_fixup_sndbuf(sk);

	tp->rcvq_space.space = tp->rcv_wnd;

	maxwin = tcp_full_space(sk);

	if (tp->window_clamp >= maxwin) {
		tp->window_clamp = maxwin;

		if (sysctl_tcp_app_win && maxwin > 4 * tp->advmss)
			tp->window_clamp = max(maxwin -
					       (maxwin >> sysctl_tcp_app_win),
					       4 * tp->advmss);
	}

	/* Force reservation of one segment. */
	if (sysctl_tcp_app_win &&
	    tp->window_clamp > 2 * tp->advmss &&
	    tp->window_clamp + tp->advmss > maxwin)
		tp->window_clamp = max(2 * tp->advmss, maxwin - tp->advmss);

	tp->rcv_ssthresh = min(tp->rcv_ssthresh, tp->window_clamp);
	tp->snd_cwnd_stamp = tcp_time_stamp;

	mptcp_update_window_clamp(tp);
}

/* 5. Recalculate window clamp after socket hit its memory bounds. */
static void tcp_clamp_window(struct sock *sk)
{
	struct tcp_sock *tp = tcp_sk(sk);
	struct inet_connection_sock *icsk = inet_csk(sk);

	icsk->icsk_ack.quick = 0;

	if (sk->sk_rcvbuf < sysctl_tcp_rmem[2] &&
	    !(sk->sk_userlocks & SOCK_RCVBUF_LOCK) &&
	    !tcp_memory_pressure &&
	    atomic_long_read(&tcp_memory_allocated) < sysctl_tcp_mem[0]) {
		sk->sk_rcvbuf = min(atomic_read(&sk->sk_rmem_alloc),
				    sysctl_tcp_rmem[2]);
	}
	if (atomic_read(&sk->sk_rmem_alloc) > sk->sk_rcvbuf)
		tp->rcv_ssthresh = min(tp->window_clamp, 2U * tp->advmss);

	mptcp_update_window_clamp(tp);
}

/* Initialize RCV_MSS value.
 * RCV_MSS is an our guess about MSS used by the peer.
 * We haven't any direct information about the MSS.
 * It's better to underestimate the RCV_MSS rather than overestimate.
 * Overestimations make us ACKing less frequently than needed.
 * Underestimations are more easy to detect and fix by tcp_measure_rcv_mss().
 */
void tcp_initialize_rcv_mss(struct sock *sk)
{
	const struct tcp_sock *tp = tcp_sk(sk);
	unsigned int hint = min_t(unsigned int, tp->advmss, tp->mss_cache);

	hint = min(hint, tp->rcv_wnd / 2);
	hint = min(hint, TCP_MSS_DEFAULT);
	hint = max(hint, TCP_MIN_MSS);

	inet_csk(sk)->icsk_ack.rcv_mss = hint;
}
EXPORT_SYMBOL(tcp_initialize_rcv_mss);

/* Receiver "autotuning" code.
 *
 * The algorithm for RTT estimation w/o timestamps is based on
 * Dynamic Right-Sizing (DRS) by Wu Feng and Mike Fisk of LANL.
 * <http://public.lanl.gov/radiant/pubs.html#DRS>
 *
 * More detail on this code can be found at
 * <http://staff.psc.edu/jheffner/>,
 * though this reference is out of date.  A new paper
 * is pending.
 */
static void tcp_rcv_rtt_update(struct tcp_sock *tp, u32 sample, int win_dep)
{
	u32 new_sample = tp->rcv_rtt_est.rtt;
	long m = sample;

	if (m == 0)
		m = 1;

	if (new_sample != 0) {
		/* If we sample in larger samples in the non-timestamp
		 * case, we could grossly overestimate the RTT especially
		 * with chatty applications or bulk transfer apps which
		 * are stalled on filesystem I/O.
		 *
		 * Also, since we are only going for a minimum in the
		 * non-timestamp case, we do not smooth things out
		 * else with timestamps disabled convergence takes too
		 * long.
		 */
		if (!win_dep) {
			m -= (new_sample >> 3);
			new_sample += m;
		} else if (m < new_sample)
			new_sample = m << 3;
	} else {
		/* No previous measure. */
		new_sample = m << 3;
	}

	if (tp->rcv_rtt_est.rtt != new_sample)
		tp->rcv_rtt_est.rtt = new_sample;
}

static inline void tcp_rcv_rtt_measure(struct tcp_sock *tp)
{
	/* If MPTCP is used, timestamps are mandatory. Hence,
	 * we can use always tcp_rcv_rtt_measure_ts. Moreover,
	 * this simply CANNOT be used with MPTCP, since
	 * this function uses tp->rcv_wnd, which is NOT updated
	 * at all. Using that function with MPTCP, would lead
	 * to underestimate the RTT, and hence undersize the receive window.
	 */
	if (tp->mpc)
		return;
	if (tp->rcv_rtt_est.time == 0)
		goto new_measure;
	if (before(tp->rcv_nxt, tp->rcv_rtt_est.seq))
		return;
	tcp_rcv_rtt_update(tp, jiffies - tp->rcv_rtt_est.time, 1);

new_measure:
	tp->rcv_rtt_est.seq = tp->rcv_nxt + tp->rcv_wnd;
	tp->rcv_rtt_est.time = tcp_time_stamp;
}

static inline void tcp_rcv_rtt_measure_ts(struct sock *sk,
					  const struct sk_buff *skb)
{
	struct tcp_sock *tp = tcp_sk(sk);
	if (tp->rx_opt.rcv_tsecr &&
	    (TCP_SKB_CB(skb)->end_seq -
	     TCP_SKB_CB(skb)->seq >= inet_csk(sk)->icsk_ack.rcv_mss))
		tcp_rcv_rtt_update(tp, tcp_time_stamp - tp->rx_opt.rcv_tsecr, 0);
}

/*
 * This function should be called every time data is copied to user space.
 * It calculates the appropriate TCP receive buffer space.
 */
void tcp_rcv_space_adjust(struct sock *sk)
{
	struct tcp_sock *tp = tcp_sk(sk);
	int time;
	int space;

	if (tp->rcvq_space.time == 0)
		goto new_measure;

	time = tcp_time_stamp - tp->rcvq_space.time;
	if (tp->mpc) {
		if (mptcp_check_rtt(tp, time))
			return;
	} else if (time < (tp->rcv_rtt_est.rtt >> 3) || tp->rcv_rtt_est.rtt == 0)
		return;

	space = 2 * (tp->copied_seq - tp->rcvq_space.seq);

	space = max(tp->rcvq_space.space, space);

	if (tp->rcvq_space.space != space) {
		int rcvmem;

		tp->rcvq_space.space = space;

		if (sysctl_tcp_moderate_rcvbuf &&
		    !(sk->sk_userlocks & SOCK_RCVBUF_LOCK)) {
			int new_clamp = space;

			/* Receive space grows, normalize in order to
			 * take into account packet headers and sk_buff
			 * structure overhead.
			 */
			space /= tp->advmss;
			if (!space)
				space = 1;
			rcvmem = SKB_TRUESIZE(tp->advmss + MAX_TCP_HEADER);
			while (tcp_win_from_space(rcvmem) < tp->advmss)
				rcvmem += 128;
			space *= rcvmem;
			space = min(space, sysctl_tcp_rmem[2]);
			if (space > sk->sk_rcvbuf) {
				sk->sk_rcvbuf = space;

				/* Make the window clamp follow along.  */
				tp->window_clamp = new_clamp;
				mptcp_update_window_clamp(tp);
			}
		}
	}

new_measure:
	tp->rcvq_space.seq = tp->copied_seq;
	tp->rcvq_space.time = tcp_time_stamp;
}

/* There is something which you must keep in mind when you analyze the
 * behavior of the tp->ato delayed ack timeout interval.  When a
 * connection starts up, we want to ack as quickly as possible.  The
 * problem is that "good" TCP's do slow start at the beginning of data
 * transmission.  The means that until we send the first few ACK's the
 * sender will sit on his end and only queue most of his data, because
 * he can only send snd_cwnd unacked packets at any given time.  For
 * each ACK we send, he increments snd_cwnd and transmits more of his
 * queue.  -DaveM
 */
static void tcp_event_data_recv(struct sock *sk, struct sk_buff *skb)
{
	struct tcp_sock *tp = tcp_sk(sk);
	struct inet_connection_sock *icsk = inet_csk(sk);
	u32 now;

	inet_csk_schedule_ack(sk);

	tcp_measure_rcv_mss(sk, skb);

	tcp_rcv_rtt_measure(tp);

	now = tcp_time_stamp;

	if (!icsk->icsk_ack.ato) {
		/* The _first_ data packet received, initialize
		 * delayed ACK engine.
		 */
		tcp_incr_quickack(sk);
		icsk->icsk_ack.ato = TCP_ATO_MIN;
	} else {
		int m = now - icsk->icsk_ack.lrcvtime;

		if (m <= TCP_ATO_MIN / 2) {
			/* The fastest case is the first. */
			icsk->icsk_ack.ato = (icsk->icsk_ack.ato >> 1) + TCP_ATO_MIN / 2;
		} else if (m < icsk->icsk_ack.ato) {
			icsk->icsk_ack.ato = (icsk->icsk_ack.ato >> 1) + m;
			if (icsk->icsk_ack.ato > icsk->icsk_rto)
				icsk->icsk_ack.ato = icsk->icsk_rto;
		} else if (m > icsk->icsk_rto) {
			/* Too long gap. Apparently sender failed to
			 * restart window, so that we send ACKs quickly.
			 */
			tcp_incr_quickack(sk);
			sk_mem_reclaim(sk);
		}
	}
	icsk->icsk_ack.lrcvtime = now;

	TCP_ECN_check_ce(tp, skb);

	if (skb->len >= 128)
		tcp_grow_window(sk, skb);
}

/* Called to compute a smoothed rtt estimate. The data fed to this
 * routine either comes from timestamps, or from segments that were
 * known _not_ to have been retransmitted [see Karn/Partridge
 * Proceedings SIGCOMM 87]. The algorithm is from the SIGCOMM 88
 * piece by Van Jacobson.
 * NOTE: the next three routines used to be one big routine.
 * To save cycles in the RFC 1323 implementation it was better to break
 * it up into three procedures. -- erics
 */
static void tcp_rtt_estimator(struct sock *sk, const __u32 mrtt)
{
	struct tcp_sock *tp = tcp_sk(sk);
	long m = mrtt; /* RTT */

	/*	The following amusing code comes from Jacobson's
	 *	article in SIGCOMM '88.  Note that rtt and mdev
	 *	are scaled versions of rtt and mean deviation.
	 *	This is designed to be as fast as possible
	 *	m stands for "measurement".
	 *
	 *	On a 1990 paper the rto value is changed to:
	 *	RTO = rtt + 4 * mdev
	 *
	 * Funny. This algorithm seems to be very broken.
	 * These formulae increase RTO, when it should be decreased, increase
	 * too slowly, when it should be increased quickly, decrease too quickly
	 * etc. I guess in BSD RTO takes ONE value, so that it is absolutely
	 * does not matter how to _calculate_ it. Seems, it was trap
	 * that VJ failed to avoid. 8)
	 */
	if (m == 0)
		m = 1;
	if (tp->srtt != 0) {
		m -= (tp->srtt >> 3);	/* m is now error in rtt est */
		tp->srtt += m;		/* rtt = 7/8 rtt + 1/8 new */
		if (m < 0) {
			m = -m;		/* m is now abs(error) */
			m -= (tp->mdev >> 2);   /* similar update on mdev */
			/* This is similar to one of Eifel findings.
			 * Eifel blocks mdev updates when rtt decreases.
			 * This solution is a bit different: we use finer gain
			 * for mdev in this case (alpha*beta).
			 * Like Eifel it also prevents growth of rto,
			 * but also it limits too fast rto decreases,
			 * happening in pure Eifel.
			 */
			if (m > 0)
				m >>= 3;
		} else {
			m -= (tp->mdev >> 2);   /* similar update on mdev */
		}
		tp->mdev += m;	    	/* mdev = 3/4 mdev + 1/4 new */
		if (tp->mdev > tp->mdev_max) {
			tp->mdev_max = tp->mdev;
			if (tp->mdev_max > tp->rttvar)
				tp->rttvar = tp->mdev_max;
		}
		if (after(tp->snd_una, tp->rtt_seq)) {
			if (tp->mdev_max < tp->rttvar)
				tp->rttvar -= (tp->rttvar - tp->mdev_max) >> 2;
			tp->rtt_seq = tp->snd_nxt;
			tp->mdev_max = tcp_rto_min(sk);
		}
	} else {
		/* no previous measure. */
		tp->srtt = m << 3;	/* take the measured time to be rtt */
		tp->mdev = m << 1;	/* make sure rto = 3*rtt */
		tp->mdev_max = tp->rttvar = max(tp->mdev, tcp_rto_min(sk));
		tp->rtt_seq = tp->snd_nxt;
	}
}

/* Calculate rto without backoff.  This is the second half of Van Jacobson's
 * routine referred to above.
 */
static inline void tcp_set_rto(struct sock *sk)
{
	const struct tcp_sock *tp = tcp_sk(sk);
	/* Old crap is replaced with new one. 8)
	 *
	 * More seriously:
	 * 1. If rtt variance happened to be less 50msec, it is hallucination.
	 *    It cannot be less due to utterly erratic ACK generation made
	 *    at least by solaris and freebsd. "Erratic ACKs" has _nothing_
	 *    to do with delayed acks, because at cwnd>2 true delack timeout
	 *    is invisible. Actually, Linux-2.4 also generates erratic
	 *    ACKs in some circumstances.
	 */
	inet_csk(sk)->icsk_rto = __tcp_set_rto(tp);

	/* 2. Fixups made earlier cannot be right.
	 *    If we do not estimate RTO correctly without them,
	 *    all the algo is pure shit and should be replaced
	 *    with correct one. It is exactly, which we pretend to do.
	 */

	/* NOTE: clamping at TCP_RTO_MIN is not required, current algo
	 * guarantees that rto is higher.
	 */
	tcp_bound_rto(sk);
	mptcp_set_rto(sk);
}

/* Save metrics learned by this TCP session.
   This function is called only, when TCP finishes successfully
   i.e. when it enters TIME-WAIT or goes from LAST-ACK to CLOSE.
 */
void tcp_update_metrics(struct sock *sk)
{
	struct tcp_sock *tp = tcp_sk(sk);
	struct dst_entry *dst = __sk_dst_get(sk);

	if (sysctl_tcp_nometrics_save)
		return;

	dst_confirm(dst);

	if (dst && (dst->flags & DST_HOST)) {
		const struct inet_connection_sock *icsk = inet_csk(sk);
		int m;
		unsigned long rtt;

		if (icsk->icsk_backoff || !tp->srtt) {
			/* This session failed to estimate rtt. Why?
			 * Probably, no packets returned in time.
			 * Reset our results.
			 */
			if (!(dst_metric_locked(dst, RTAX_RTT)))
				dst_metric_set(dst, RTAX_RTT, 0);
			return;
		}

		rtt = dst_metric_rtt(dst, RTAX_RTT);
		m = rtt - tp->srtt;

		/* If newly calculated rtt larger than stored one,
		 * store new one. Otherwise, use EWMA. Remember,
		 * rtt overestimation is always better than underestimation.
		 */
		if (!(dst_metric_locked(dst, RTAX_RTT))) {
			if (m <= 0)
				set_dst_metric_rtt(dst, RTAX_RTT, tp->srtt);
			else
				set_dst_metric_rtt(dst, RTAX_RTT, rtt - (m >> 3));
		}

		if (!(dst_metric_locked(dst, RTAX_RTTVAR))) {
			unsigned long var;
			if (m < 0)
				m = -m;

			/* Scale deviation to rttvar fixed point */
			m >>= 1;
			if (m < tp->mdev)
				m = tp->mdev;

			var = dst_metric_rtt(dst, RTAX_RTTVAR);
			if (m >= var)
				var = m;
			else
				var -= (var - m) >> 2;

			set_dst_metric_rtt(dst, RTAX_RTTVAR, var);
		}

		if (tcp_in_initial_slowstart(tp)) {
			/* Slow start still did not finish. */
			if (dst_metric(dst, RTAX_SSTHRESH) &&
			    !dst_metric_locked(dst, RTAX_SSTHRESH) &&
			    (tp->snd_cwnd >> 1) > dst_metric(dst, RTAX_SSTHRESH))
				dst_metric_set(dst, RTAX_SSTHRESH, tp->snd_cwnd >> 1);
			if (!dst_metric_locked(dst, RTAX_CWND) &&
			    tp->snd_cwnd > dst_metric(dst, RTAX_CWND))
				dst_metric_set(dst, RTAX_CWND, tp->snd_cwnd);
		} else if (tp->snd_cwnd > tp->snd_ssthresh &&
			   icsk->icsk_ca_state == TCP_CA_Open) {
			/* Cong. avoidance phase, cwnd is reliable. */
			if (!dst_metric_locked(dst, RTAX_SSTHRESH))
				dst_metric_set(dst, RTAX_SSTHRESH,
					       max(tp->snd_cwnd >> 1, tp->snd_ssthresh));
			if (!dst_metric_locked(dst, RTAX_CWND))
				dst_metric_set(dst, RTAX_CWND,
					       (dst_metric(dst, RTAX_CWND) +
						tp->snd_cwnd) >> 1);
		} else {
			/* Else slow start did not finish, cwnd is non-sense,
			   ssthresh may be also invalid.
			 */
			if (!dst_metric_locked(dst, RTAX_CWND))
				dst_metric_set(dst, RTAX_CWND,
					       (dst_metric(dst, RTAX_CWND) +
						tp->snd_ssthresh) >> 1);
			if (dst_metric(dst, RTAX_SSTHRESH) &&
			    !dst_metric_locked(dst, RTAX_SSTHRESH) &&
			    tp->snd_ssthresh > dst_metric(dst, RTAX_SSTHRESH))
				dst_metric_set(dst, RTAX_SSTHRESH, tp->snd_ssthresh);
		}

		if (!dst_metric_locked(dst, RTAX_REORDERING)) {
			if (dst_metric(dst, RTAX_REORDERING) < tp->reordering &&
			    tp->reordering != sysctl_tcp_reordering)
				dst_metric_set(dst, RTAX_REORDERING, tp->reordering);
		}
	}
}

__u32 tcp_init_cwnd(const struct tcp_sock *tp, const struct dst_entry *dst)
{
	__u32 cwnd = (dst ? dst_metric(dst, RTAX_INITCWND) : 0);

	if (!cwnd)
		cwnd = TCP_INIT_CWND;
	return min_t(__u32, cwnd, tp->snd_cwnd_clamp);
}

/* Set slow start threshold and cwnd not falling to slow start */
void tcp_enter_cwr(struct sock *sk, const int set_ssthresh)
{
	struct tcp_sock *tp = tcp_sk(sk);
	const struct inet_connection_sock *icsk = inet_csk(sk);

	tp->prior_ssthresh = 0;
	tp->bytes_acked = 0;
	if (icsk->icsk_ca_state < TCP_CA_CWR) {
		tp->undo_marker = 0;
		if (set_ssthresh)
			tp->snd_ssthresh = icsk->icsk_ca_ops->ssthresh(sk);
		tp->snd_cwnd = min(tp->snd_cwnd,
				   tcp_packets_in_flight(tp) + 1U);
		tp->snd_cwnd_cnt = 0;
		tp->high_seq = tp->snd_nxt;
		tp->snd_cwnd_stamp = tcp_time_stamp;
		TCP_ECN_queue_cwr(tp);

		tcp_set_ca_state(sk, TCP_CA_CWR);
	}
}

/*
 * Packet counting of FACK is based on in-order assumptions, therefore TCP
 * disables it when reordering is detected
 */
static void tcp_disable_fack(struct tcp_sock *tp)
{
	/* RFC3517 uses different metric in lost marker => reset on change */
	if (tcp_is_fack(tp))
		tp->lost_skb_hint = NULL;
	tp->rx_opt.sack_ok &= ~2;
}

/* Take a notice that peer is sending D-SACKs */
static void tcp_dsack_seen(struct tcp_sock *tp)
{
	tp->rx_opt.sack_ok |= 4;
}

/* Initialize metrics on socket. */

static void tcp_init_metrics(struct sock *sk)
{
	struct tcp_sock *tp = tcp_sk(sk);
	struct dst_entry *dst = __sk_dst_get(sk);

	if (dst == NULL)
		goto reset;

	dst_confirm(dst);

	if (dst_metric_locked(dst, RTAX_CWND))
		tp->snd_cwnd_clamp = dst_metric(dst, RTAX_CWND);
	if (dst_metric(dst, RTAX_SSTHRESH)) {
		tp->snd_ssthresh = dst_metric(dst, RTAX_SSTHRESH);
		if (tp->snd_ssthresh > tp->snd_cwnd_clamp)
			tp->snd_ssthresh = tp->snd_cwnd_clamp;
	} else {
		/* ssthresh may have been reduced unnecessarily during.
		 * 3WHS. Restore it back to its initial default.
		 */
		tp->snd_ssthresh = TCP_INFINITE_SSTHRESH;
	}
	if (dst_metric(dst, RTAX_REORDERING) &&
	    tp->reordering != dst_metric(dst, RTAX_REORDERING)) {
		tcp_disable_fack(tp);
		tp->reordering = dst_metric(dst, RTAX_REORDERING);
	}

	if (dst_metric(dst, RTAX_RTT) == 0 || tp->srtt == 0)
		goto reset;

	/* Initial rtt is determined from SYN,SYN-ACK.
	 * The segment is small and rtt may appear much
	 * less than real one. Use per-dst memory
	 * to make it more realistic.
	 *
	 * A bit of theory. RTT is time passed after "normal" sized packet
	 * is sent until it is ACKed. In normal circumstances sending small
	 * packets force peer to delay ACKs and calculation is correct too.
	 * The algorithm is adaptive and, provided we follow specs, it
	 * NEVER underestimate RTT. BUT! If peer tries to make some clever
	 * tricks sort of "quick acks" for time long enough to decrease RTT
	 * to low value, and then abruptly stops to do it and starts to delay
	 * ACKs, wait for troubles.
	 */
	if (dst_metric_rtt(dst, RTAX_RTT) > tp->srtt) {
		tp->srtt = dst_metric_rtt(dst, RTAX_RTT);
		tp->rtt_seq = tp->snd_nxt;
	}
	if (dst_metric_rtt(dst, RTAX_RTTVAR) > tp->mdev) {
		tp->mdev = dst_metric_rtt(dst, RTAX_RTTVAR);
		tp->mdev_max = tp->rttvar = max(tp->mdev, tcp_rto_min(sk));
	}
	tcp_set_rto(sk);
reset:
	if (tp->srtt == 0) {
		/* RFC2988bis: We've failed to get a valid RTT sample from
		 * 3WHS. This is most likely due to retransmission,
		 * including spurious one. Reset the RTO back to 3secs
		 * from the more aggressive 1sec to avoid more spurious
		 * retransmission.
		 */
		tp->mdev = tp->mdev_max = tp->rttvar = TCP_TIMEOUT_FALLBACK;
		inet_csk(sk)->icsk_rto = TCP_TIMEOUT_FALLBACK;
	}
	/* Cut cwnd down to 1 per RFC5681 if SYN or SYN-ACK has been
	 * retransmitted. In light of RFC2988bis' more aggressive 1sec
	 * initRTO, we only reset cwnd when more than 1 SYN/SYN-ACK
	 * retransmission has occurred.
	 */
	if (tp->total_retrans > 1)
		tp->snd_cwnd = 1;
	else
		tp->snd_cwnd = tcp_init_cwnd(tp, dst);
	tp->snd_cwnd_stamp = tcp_time_stamp;
}

static void tcp_update_reordering(struct sock *sk, const int metric,
				  const int ts)
{
	struct tcp_sock *tp = tcp_sk(sk);
	if (metric > tp->reordering) {
		int mib_idx;

		tp->reordering = min(TCP_MAX_REORDERING, metric);

		/* This exciting event is worth to be remembered. 8) */
		if (ts)
			mib_idx = LINUX_MIB_TCPTSREORDER;
		else if (tcp_is_reno(tp))
			mib_idx = LINUX_MIB_TCPRENOREORDER;
		else if (tcp_is_fack(tp))
			mib_idx = LINUX_MIB_TCPFACKREORDER;
		else
			mib_idx = LINUX_MIB_TCPSACKREORDER;

		NET_INC_STATS_BH(sock_net(sk), mib_idx);
#if FASTRETRANS_DEBUG > 1
		printk(KERN_DEBUG "Disorder%d %d %u f%u s%u rr%d\n",
		       tp->rx_opt.sack_ok, inet_csk(sk)->icsk_ca_state,
		       tp->reordering,
		       tp->fackets_out,
		       tp->sacked_out,
		       tp->undo_marker ? tp->undo_retrans : 0);
#endif
		tcp_disable_fack(tp);
	}
}

/* This must be called before lost_out is incremented */
static void tcp_verify_retransmit_hint(struct tcp_sock *tp, struct sk_buff *skb)
{
	if ((tp->retransmit_skb_hint == NULL) ||
	    before(TCP_SKB_CB(skb)->seq,
		   TCP_SKB_CB(tp->retransmit_skb_hint)->seq))
		tp->retransmit_skb_hint = skb;

	if (!tp->lost_out ||
	    after(TCP_SKB_CB(skb)->end_seq, tp->retransmit_high))
		tp->retransmit_high = TCP_SKB_CB(skb)->end_seq;
}

static void tcp_skb_mark_lost(struct tcp_sock *tp, struct sk_buff *skb)
{
	if (!(TCP_SKB_CB(skb)->sacked & (TCPCB_LOST|TCPCB_SACKED_ACKED))) {
		tcp_verify_retransmit_hint(tp, skb);

		tp->lost_out += tcp_skb_pcount(skb);
		TCP_SKB_CB(skb)->sacked |= TCPCB_LOST;
	}
}

static void tcp_skb_mark_lost_uncond_verify(struct tcp_sock *tp,
					    struct sk_buff *skb)
{
	tcp_verify_retransmit_hint(tp, skb);

	if (!(TCP_SKB_CB(skb)->sacked & (TCPCB_LOST|TCPCB_SACKED_ACKED))) {
		tp->lost_out += tcp_skb_pcount(skb);
		TCP_SKB_CB(skb)->sacked |= TCPCB_LOST;
	}
}

/* This procedure tags the retransmission queue when SACKs arrive.
 *
 * We have three tag bits: SACKED(S), RETRANS(R) and LOST(L).
 * Packets in queue with these bits set are counted in variables
 * sacked_out, retrans_out and lost_out, correspondingly.
 *
 * Valid combinations are:
 * Tag  InFlight	Description
 * 0	1		- orig segment is in flight.
 * S	0		- nothing flies, orig reached receiver.
 * L	0		- nothing flies, orig lost by net.
 * R	2		- both orig and retransmit are in flight.
 * L|R	1		- orig is lost, retransmit is in flight.
 * S|R  1		- orig reached receiver, retrans is still in flight.
 * (L|S|R is logically valid, it could occur when L|R is sacked,
 *  but it is equivalent to plain S and code short-curcuits it to S.
 *  L|S is logically invalid, it would mean -1 packet in flight 8))
 *
 * These 6 states form finite state machine, controlled by the following events:
 * 1. New ACK (+SACK) arrives. (tcp_sacktag_write_queue())
 * 2. Retransmission. (tcp_retransmit_skb(), tcp_xmit_retransmit_queue())
 * 3. Loss detection event of one of three flavors:
 *	A. Scoreboard estimator decided the packet is lost.
 *	   A'. Reno "three dupacks" marks head of queue lost.
 *	   A''. Its FACK modfication, head until snd.fack is lost.
 *	B. SACK arrives sacking data transmitted after never retransmitted
 *	   hole was sent out.
 *	C. SACK arrives sacking SND.NXT at the moment, when the
 *	   segment was retransmitted.
 * 4. D-SACK added new rule: D-SACK changes any tag to S.
 *
 * It is pleasant to note, that state diagram turns out to be commutative,
 * so that we are allowed not to be bothered by order of our actions,
 * when multiple events arrive simultaneously. (see the function below).
 *
 * Reordering detection.
 * --------------------
 * Reordering metric is maximal distance, which a packet can be displaced
 * in packet stream. With SACKs we can estimate it:
 *
 * 1. SACK fills old hole and the corresponding segment was not
 *    ever retransmitted -> reordering. Alas, we cannot use it
 *    when segment was retransmitted.
 * 2. The last flaw is solved with D-SACK. D-SACK arrives
 *    for retransmitted and already SACKed segment -> reordering..
 * Both of these heuristics are not used in Loss state, when we cannot
 * account for retransmits accurately.
 *
 * SACK block validation.
 * ----------------------
 *
 * SACK block range validation checks that the received SACK block fits to
 * the expected sequence limits, i.e., it is between SND.UNA and SND.NXT.
 * Note that SND.UNA is not included to the range though being valid because
 * it means that the receiver is rather inconsistent with itself reporting
 * SACK reneging when it should advance SND.UNA. Such SACK block this is
 * perfectly valid, however, in light of RFC2018 which explicitly states
 * that "SACK block MUST reflect the newest segment.  Even if the newest
 * segment is going to be discarded ...", not that it looks very clever
 * in case of head skb. Due to potentional receiver driven attacks, we
 * choose to avoid immediate execution of a walk in write queue due to
 * reneging and defer head skb's loss recovery to standard loss recovery
 * procedure that will eventually trigger (nothing forbids us doing this).
 *
 * Implements also blockage to start_seq wrap-around. Problem lies in the
 * fact that though start_seq (s) is before end_seq (i.e., not reversed),
 * there's no guarantee that it will be before snd_nxt (n). The problem
 * happens when start_seq resides between end_seq wrap (e_w) and snd_nxt
 * wrap (s_w):
 *
 *         <- outs wnd ->                          <- wrapzone ->
 *         u     e      n                         u_w   e_w  s n_w
 *         |     |      |                          |     |   |  |
 * |<------------+------+----- TCP seqno space --------------+---------->|
 * ...-- <2^31 ->|                                           |<--------...
 * ...---- >2^31 ------>|                                    |<--------...
 *
 * Current code wouldn't be vulnerable but it's better still to discard such
 * crazy SACK blocks. Doing this check for start_seq alone closes somewhat
 * similar case (end_seq after snd_nxt wrap) as earlier reversed check in
 * snd_nxt wrap -> snd_una region will then become "well defined", i.e.,
 * equal to the ideal case (infinite seqno space without wrap caused issues).
 *
 * With D-SACK the lower bound is extended to cover sequence space below
 * SND.UNA down to undo_marker, which is the last point of interest. Yet
 * again, D-SACK block must not to go across snd_una (for the same reason as
 * for the normal SACK blocks, explained above). But there all simplicity
 * ends, TCP might receive valid D-SACKs below that. As long as they reside
 * fully below undo_marker they do not affect behavior in anyway and can
 * therefore be safely ignored. In rare cases (which are more or less
 * theoretical ones), the D-SACK will nicely cross that boundary due to skb
 * fragmentation and packet reordering past skb's retransmission. To consider
 * them correctly, the acceptable range must be extended even more though
 * the exact amount is rather hard to quantify. However, tp->max_window can
 * be used as an exaggerated estimate.
 */
static int tcp_is_sackblock_valid(struct tcp_sock *tp, int is_dsack,
				  u32 start_seq, u32 end_seq)
{
	/* Too far in future, or reversed (interpretation is ambiguous) */
	if (after(end_seq, tp->snd_nxt) || !before(start_seq, end_seq))
		return 0;

	/* Nasty start_seq wrap-around check (see comments above) */
	if (!before(start_seq, tp->snd_nxt))
		return 0;

	/* In outstanding window? ...This is valid exit for D-SACKs too.
	 * start_seq == snd_una is non-sensical (see comments above)
	 */
	if (after(start_seq, tp->snd_una))
		return 1;

	if (!is_dsack || !tp->undo_marker)
		return 0;

	/* ...Then it's D-SACK, and must reside below snd_una completely */
	if (after(end_seq, tp->snd_una))
		return 0;

	if (!before(start_seq, tp->undo_marker))
		return 1;

	/* Too old */
	if (!after(end_seq, tp->undo_marker))
		return 0;

	/* Undo_marker boundary crossing (overestimates a lot). Known already:
	 *   start_seq < undo_marker and end_seq >= undo_marker.
	 */
	return !before(start_seq, end_seq - tp->max_window);
}

/* Check for lost retransmit. This superb idea is borrowed from "ratehalving".
 * Event "C". Later note: FACK people cheated me again 8), we have to account
 * for reordering! Ugly, but should help.
 *
 * Search retransmitted skbs from write_queue that were sent when snd_nxt was
 * less than what is now known to be received by the other end (derived from
 * highest SACK block). Also calculate the lowest snd_nxt among the remaining
 * retransmitted skbs to avoid some costly processing per ACKs.
 */
static void tcp_mark_lost_retrans(struct sock *sk)
{
	const struct inet_connection_sock *icsk = inet_csk(sk);
	struct tcp_sock *tp = tcp_sk(sk);
	struct sk_buff *skb;
	int cnt = 0;
	u32 new_low_seq = tp->snd_nxt;
	u32 received_upto = tcp_highest_sack_seq(tp);

	if (!tcp_is_fack(tp) || !tp->retrans_out ||
	    !after(received_upto, tp->lost_retrans_low) ||
	    icsk->icsk_ca_state != TCP_CA_Recovery)
		return;

	tcp_for_write_queue(skb, sk) {
		u32 ack_seq = TCP_SKB_CB(skb)->ack_seq;

		if (skb == tcp_send_head(sk))
			break;
		if (cnt == tp->retrans_out)
			break;
		if (!after(TCP_SKB_CB(skb)->end_seq, tp->snd_una))
			continue;

		if (!(TCP_SKB_CB(skb)->sacked & TCPCB_SACKED_RETRANS))
			continue;

		/* TODO: We would like to get rid of tcp_is_fack(tp) only
		 * constraint here (see above) but figuring out that at
		 * least tp->reordering SACK blocks reside between ack_seq
		 * and received_upto is not easy task to do cheaply with
		 * the available datastructures.
		 *
		 * Whether FACK should check here for tp->reordering segs
		 * in-between one could argue for either way (it would be
		 * rather simple to implement as we could count fack_count
		 * during the walk and do tp->fackets_out - fack_count).
		 */
		if (after(received_upto, ack_seq)) {
			TCP_SKB_CB(skb)->sacked &= ~TCPCB_SACKED_RETRANS;
			tp->retrans_out -= tcp_skb_pcount(skb);

			tcp_skb_mark_lost_uncond_verify(tp, skb);
			NET_INC_STATS_BH(sock_net(sk), LINUX_MIB_TCPLOSTRETRANSMIT);
		} else {
			if (before(ack_seq, new_low_seq))
				new_low_seq = ack_seq;
			cnt += tcp_skb_pcount(skb);
		}
	}

	if (tp->retrans_out)
		tp->lost_retrans_low = new_low_seq;
}

static int tcp_check_dsack(struct sock *sk, const struct sk_buff *ack_skb,
			   struct tcp_sack_block_wire *sp, int num_sacks,
			   u32 prior_snd_una)
{
	struct tcp_sock *tp = tcp_sk(sk);
	u32 start_seq_0 = get_unaligned_be32(&sp[0].start_seq);
	u32 end_seq_0 = get_unaligned_be32(&sp[0].end_seq);
	int dup_sack = 0;

	if (before(start_seq_0, TCP_SKB_CB(ack_skb)->ack_seq)) {
		dup_sack = 1;
		tcp_dsack_seen(tp);
		NET_INC_STATS_BH(sock_net(sk), LINUX_MIB_TCPDSACKRECV);
	} else if (num_sacks > 1) {
		u32 end_seq_1 = get_unaligned_be32(&sp[1].end_seq);
		u32 start_seq_1 = get_unaligned_be32(&sp[1].start_seq);

		if (!after(end_seq_0, end_seq_1) &&
		    !before(start_seq_0, start_seq_1)) {
			dup_sack = 1;
			tcp_dsack_seen(tp);
			NET_INC_STATS_BH(sock_net(sk),
					LINUX_MIB_TCPDSACKOFORECV);
		}
	}

	/* D-SACK for already forgotten data... Do dumb counting. */
	if (dup_sack && tp->undo_marker && tp->undo_retrans &&
	    !after(end_seq_0, prior_snd_una) &&
	    after(end_seq_0, tp->undo_marker))
		tp->undo_retrans--;

	return dup_sack;
}

struct tcp_sacktag_state {
	int reord;
	int fack_count;
	int flag;
};

/* Check if skb is fully within the SACK block. In presence of GSO skbs,
 * the incoming SACK may not exactly match but we can find smaller MSS
 * aligned portion of it that matches. Therefore we might need to fragment
 * which may fail and creates some hassle (caller must handle error case
 * returns).
 *
 * FIXME: this could be merged to shift decision code
 */
static int tcp_match_skb_to_sack(struct sock *sk, struct sk_buff *skb,
				 u32 start_seq, u32 end_seq)
{
	int in_sack, err;
	unsigned int pkt_len;
	unsigned int mss;

	in_sack = !after(start_seq, TCP_SKB_CB(skb)->seq) &&
		  !before(end_seq, TCP_SKB_CB(skb)->end_seq);

	if (tcp_skb_pcount(skb) > 1 && !in_sack &&
	    after(TCP_SKB_CB(skb)->end_seq, start_seq)) {
		mss = tcp_skb_mss(skb);
		in_sack = !after(start_seq, TCP_SKB_CB(skb)->seq);

		if (!in_sack) {
			pkt_len = start_seq - TCP_SKB_CB(skb)->seq;
			if (pkt_len < mss)
				pkt_len = mss;
		} else {
			pkt_len = end_seq - TCP_SKB_CB(skb)->seq;
			if (pkt_len < mss)
				return -EINVAL;
		}

		/* Round if necessary so that SACKs cover only full MSSes
		 * and/or the remaining small portion (if present)
		 */
		if (pkt_len > mss) {
			unsigned int new_len = (pkt_len / mss) * mss;
			if (!in_sack && new_len < pkt_len) {
				new_len += mss;
				if (new_len > skb->len)
					return 0;
			}
			pkt_len = new_len;
		}
		err = tcp_fragment(sk, skb, pkt_len, mss);
		if (err < 0)
			return err;
	}

	return in_sack;
}

static u8 tcp_sacktag_one(const struct sk_buff *skb, struct sock *sk,
			  struct tcp_sacktag_state *state,
			  int dup_sack, int pcount)
{
	struct tcp_sock *tp = tcp_sk(sk);
	u8 sacked = TCP_SKB_CB(skb)->sacked;
	int fack_count = state->fack_count;

	/* Account D-SACK for retransmitted packet. */
	if (dup_sack && (sacked & TCPCB_RETRANS)) {
		if (tp->undo_marker && tp->undo_retrans &&
		    after(TCP_SKB_CB(skb)->end_seq, tp->undo_marker))
			tp->undo_retrans--;
		if (sacked & TCPCB_SACKED_ACKED)
			state->reord = min(fack_count, state->reord);
	}

	/* Nothing to do; acked frame is about to be dropped (was ACKed). */
	if (!after(TCP_SKB_CB(skb)->end_seq, tp->snd_una))
		return sacked;

	if (!(sacked & TCPCB_SACKED_ACKED)) {
		if (sacked & TCPCB_SACKED_RETRANS) {
			/* If the segment is not tagged as lost,
			 * we do not clear RETRANS, believing
			 * that retransmission is still in flight.
			 */
			if (sacked & TCPCB_LOST) {
				sacked &= ~(TCPCB_LOST|TCPCB_SACKED_RETRANS);
				tp->lost_out -= pcount;
				tp->retrans_out -= pcount;
			}
		} else {
			if (!(sacked & TCPCB_RETRANS)) {
				/* New sack for not retransmitted frame,
				 * which was in hole. It is reordering.
				 */
				if (before(TCP_SKB_CB(skb)->seq,
					   tcp_highest_sack_seq(tp)))
					state->reord = min(fack_count,
							   state->reord);

				/* SACK enhanced F-RTO (RFC4138; Appendix B) */
				if (!after(TCP_SKB_CB(skb)->end_seq, tp->frto_highmark))
					state->flag |= FLAG_ONLY_ORIG_SACKED;
			}

			if (sacked & TCPCB_LOST) {
				sacked &= ~TCPCB_LOST;
				tp->lost_out -= pcount;
			}
		}

		sacked |= TCPCB_SACKED_ACKED;
		state->flag |= FLAG_DATA_SACKED;
		tp->sacked_out += pcount;

		fack_count += pcount;

		/* Lost marker hint past SACKed? Tweak RFC3517 cnt */
		if (!tcp_is_fack(tp) && (tp->lost_skb_hint != NULL) &&
		    before(TCP_SKB_CB(skb)->seq,
			   TCP_SKB_CB(tp->lost_skb_hint)->seq))
			tp->lost_cnt_hint += pcount;

		if (fack_count > tp->fackets_out)
			tp->fackets_out = fack_count;
	}

	/* D-SACK. We can detect redundant retransmission in S|R and plain R
	 * frames and clear it. undo_retrans is decreased above, L|R frames
	 * are accounted above as well.
	 */
	if (dup_sack && (sacked & TCPCB_SACKED_RETRANS)) {
		sacked &= ~TCPCB_SACKED_RETRANS;
		tp->retrans_out -= pcount;
	}

	return sacked;
}

static int tcp_shifted_skb(struct sock *sk, struct sk_buff *skb,
			   struct tcp_sacktag_state *state,
			   unsigned int pcount, int shifted, int mss,
			   int dup_sack)
{
	struct tcp_sock *tp = tcp_sk(sk);
	struct sk_buff *prev = tcp_write_queue_prev(sk, skb);

	BUG_ON(!pcount);

	if (skb == tp->lost_skb_hint)
		tp->lost_cnt_hint += pcount;

	TCP_SKB_CB(prev)->end_seq += shifted;
	TCP_SKB_CB(skb)->seq += shifted;

	skb_shinfo(prev)->gso_segs += pcount;
	BUG_ON(skb_shinfo(skb)->gso_segs < pcount);
	skb_shinfo(skb)->gso_segs -= pcount;

	/* When we're adding to gso_segs == 1, gso_size will be zero,
	 * in theory this shouldn't be necessary but as long as DSACK
	 * code can come after this skb later on it's better to keep
	 * setting gso_size to something.
	 */
	if (!skb_shinfo(prev)->gso_size) {
		skb_shinfo(prev)->gso_size = mss;
		skb_shinfo(prev)->gso_type = sk->sk_gso_type;
	}

	/* CHECKME: To clear or not to clear? Mimics normal skb currently */
	if (skb_shinfo(skb)->gso_segs <= 1) {
		skb_shinfo(skb)->gso_size = 0;
		skb_shinfo(skb)->gso_type = 0;
	}

	/* We discard results */
	tcp_sacktag_one(skb, sk, state, dup_sack, pcount);

	/* Difference in this won't matter, both ACKed by the same cumul. ACK */
	TCP_SKB_CB(prev)->sacked |= (TCP_SKB_CB(skb)->sacked & TCPCB_EVER_RETRANS);

	if (skb->len > 0) {
		BUG_ON(!tcp_skb_pcount(skb));
		NET_INC_STATS_BH(sock_net(sk), LINUX_MIB_SACKSHIFTED);
		return 0;
	}

	/* Whole SKB was eaten :-) */

	if (skb == tp->retransmit_skb_hint)
		tp->retransmit_skb_hint = prev;
	if (skb == tp->scoreboard_skb_hint)
		tp->scoreboard_skb_hint = prev;
	if (skb == tp->lost_skb_hint) {
		tp->lost_skb_hint = prev;
		tp->lost_cnt_hint -= tcp_skb_pcount(prev);
	}

	TCP_SKB_CB(skb)->tcp_flags |= TCP_SKB_CB(prev)->tcp_flags;
	if (skb == tcp_highest_sack(sk))
		tcp_advance_highest_sack(sk, skb);

	tcp_unlink_write_queue(skb, sk);
	sk_wmem_free_skb(sk, skb);

	NET_INC_STATS_BH(sock_net(sk), LINUX_MIB_SACKMERGED);

	return 1;
}

/* I wish gso_size would have a bit more sane initialization than
 * something-or-zero which complicates things
 */
static int tcp_skb_seglen(const struct sk_buff *skb)
{
	return tcp_skb_pcount(skb) == 1 ? skb->len : tcp_skb_mss(skb);
}

/* Shifting pages past head area doesn't work */
static int skb_can_shift(const struct sk_buff *skb)
{
	return !skb_headlen(skb) && skb_is_nonlinear(skb);
}

/* Try collapsing SACK blocks spanning across multiple skbs to a single
 * skb.
 */
static struct sk_buff *tcp_shift_skb_data(struct sock *sk, struct sk_buff *skb,
					  struct tcp_sacktag_state *state,
					  u32 start_seq, u32 end_seq,
					  int dup_sack)
{
	struct tcp_sock *tp = tcp_sk(sk);
	struct sk_buff *prev;
	int mss;
	int pcount = 0;
	int len;
	int in_sack;

	if (!sk_can_gso(sk))
		goto fallback;

	/* Normally R but no L won't result in plain S */
	if (!dup_sack &&
	    (TCP_SKB_CB(skb)->sacked & (TCPCB_LOST|TCPCB_SACKED_RETRANS)) == TCPCB_SACKED_RETRANS)
		goto fallback;
	if (!skb_can_shift(skb))
		goto fallback;
	/* This frame is about to be dropped (was ACKed). */
	if (!after(TCP_SKB_CB(skb)->end_seq, tp->snd_una))
		goto fallback;

	/* Can only happen with delayed DSACK + discard craziness */
	if (unlikely(skb == tcp_write_queue_head(sk)))
		goto fallback;
	prev = tcp_write_queue_prev(sk, skb);

	if ((TCP_SKB_CB(prev)->sacked & TCPCB_TAGBITS) != TCPCB_SACKED_ACKED)
		goto fallback;

	in_sack = !after(start_seq, TCP_SKB_CB(skb)->seq) &&
		  !before(end_seq, TCP_SKB_CB(skb)->end_seq);

	if (in_sack) {
		len = skb->len;
		pcount = tcp_skb_pcount(skb);
		mss = tcp_skb_seglen(skb);

		/* TODO: Fix DSACKs to not fragment already SACKed and we can
		 * drop this restriction as unnecessary
		 */
		if (mss != tcp_skb_seglen(prev))
			goto fallback;
	} else {
		if (!after(TCP_SKB_CB(skb)->end_seq, start_seq))
			goto noop;
		/* CHECKME: This is non-MSS split case only?, this will
		 * cause skipped skbs due to advancing loop btw, original
		 * has that feature too
		 */
		if (tcp_skb_pcount(skb) <= 1)
			goto noop;

		in_sack = !after(start_seq, TCP_SKB_CB(skb)->seq);
		if (!in_sack) {
			/* TODO: head merge to next could be attempted here
			 * if (!after(TCP_SKB_CB(skb)->end_seq, end_seq)),
			 * though it might not be worth of the additional hassle
			 *
			 * ...we can probably just fallback to what was done
			 * previously. We could try merging non-SACKed ones
			 * as well but it probably isn't going to buy off
			 * because later SACKs might again split them, and
			 * it would make skb timestamp tracking considerably
			 * harder problem.
			 */
			goto fallback;
		}

		len = end_seq - TCP_SKB_CB(skb)->seq;
		BUG_ON(len < 0);
		BUG_ON(len > skb->len);

		/* MSS boundaries should be honoured or else pcount will
		 * severely break even though it makes things bit trickier.
		 * Optimize common case to avoid most of the divides
		 */
		mss = tcp_skb_mss(skb);

		/* TODO: Fix DSACKs to not fragment already SACKed and we can
		 * drop this restriction as unnecessary
		 */
		if (mss != tcp_skb_seglen(prev))
			goto fallback;

		if (len == mss) {
			pcount = 1;
		} else if (len < mss) {
			goto noop;
		} else {
			pcount = len / mss;
			len = pcount * mss;
		}
	}

	if (!skb_shift(prev, skb, len))
		goto fallback;
	if (!tcp_shifted_skb(sk, skb, state, pcount, len, mss, dup_sack))
		goto out;

	/* Hole filled allows collapsing with the next as well, this is very
	 * useful when hole on every nth skb pattern happens
	 */
	if (prev == tcp_write_queue_tail(sk))
		goto out;
	skb = tcp_write_queue_next(sk, prev);

	if (!skb_can_shift(skb) ||
	    (skb == tcp_send_head(sk)) ||
	    ((TCP_SKB_CB(skb)->sacked & TCPCB_TAGBITS) != TCPCB_SACKED_ACKED) ||
	    (mss != tcp_skb_seglen(skb)))
		goto out;

	len = skb->len;
	if (skb_shift(prev, skb, len)) {
		pcount += tcp_skb_pcount(skb);
		tcp_shifted_skb(sk, skb, state, tcp_skb_pcount(skb), len, mss, 0);
	}

out:
	state->fack_count += pcount;
	return prev;

noop:
	return skb;

fallback:
	NET_INC_STATS_BH(sock_net(sk), LINUX_MIB_SACKSHIFTFALLBACK);
	return NULL;
}

static struct sk_buff *tcp_sacktag_walk(struct sk_buff *skb, struct sock *sk,
					struct tcp_sack_block *next_dup,
					struct tcp_sacktag_state *state,
					u32 start_seq, u32 end_seq,
					int dup_sack_in)
{
	struct tcp_sock *tp = tcp_sk(sk);
	struct sk_buff *tmp;

	tcp_for_write_queue_from(skb, sk) {
		int in_sack = 0;
		int dup_sack = dup_sack_in;

		if (skb == tcp_send_head(sk))
			break;

		/* queue is in-order => we can short-circuit the walk early */
		if (!before(TCP_SKB_CB(skb)->seq, end_seq))
			break;

		if ((next_dup != NULL) &&
		    before(TCP_SKB_CB(skb)->seq, next_dup->end_seq)) {
			in_sack = tcp_match_skb_to_sack(sk, skb,
							next_dup->start_seq,
							next_dup->end_seq);
			if (in_sack > 0)
				dup_sack = 1;
		}

		/* skb reference here is a bit tricky to get right, since
		 * shifting can eat and free both this skb and the next,
		 * so not even _safe variant of the loop is enough.
		 */
		if (in_sack <= 0) {
			tmp = tcp_shift_skb_data(sk, skb, state,
						 start_seq, end_seq, dup_sack);
			if (tmp != NULL) {
				if (tmp != skb) {
					skb = tmp;
					continue;
				}

				in_sack = 0;
			} else {
				in_sack = tcp_match_skb_to_sack(sk, skb,
								start_seq,
								end_seq);
			}
		}

		if (unlikely(in_sack < 0))
			break;

		if (in_sack) {
			TCP_SKB_CB(skb)->sacked = tcp_sacktag_one(skb, sk,
								  state,
								  dup_sack,
								  tcp_skb_pcount(skb));

			if (!before(TCP_SKB_CB(skb)->seq,
				    tcp_highest_sack_seq(tp)))
				tcp_advance_highest_sack(sk, skb);
		}

		state->fack_count += tcp_skb_pcount(skb);
	}
	return skb;
}

/* Avoid all extra work that is being done by sacktag while walking in
 * a normal way
 */
static struct sk_buff *tcp_sacktag_skip(struct sk_buff *skb, struct sock *sk,
					struct tcp_sacktag_state *state,
					u32 skip_to_seq)
{
	tcp_for_write_queue_from(skb, sk) {
		if (skb == tcp_send_head(sk))
			break;

		if (after(TCP_SKB_CB(skb)->end_seq, skip_to_seq))
			break;

		state->fack_count += tcp_skb_pcount(skb);
	}
	return skb;
}

static struct sk_buff *tcp_maybe_skipping_dsack(struct sk_buff *skb,
						struct sock *sk,
						struct tcp_sack_block *next_dup,
						struct tcp_sacktag_state *state,
						u32 skip_to_seq)
{
	if (next_dup == NULL)
		return skb;

	if (before(next_dup->start_seq, skip_to_seq)) {
		skb = tcp_sacktag_skip(skb, sk, state, next_dup->start_seq);
		skb = tcp_sacktag_walk(skb, sk, NULL, state,
				       next_dup->start_seq, next_dup->end_seq,
				       1);
	}

	return skb;
}

static int tcp_sack_cache_ok(const struct tcp_sock *tp, const struct tcp_sack_block *cache)
{
	return cache < tp->recv_sack_cache + ARRAY_SIZE(tp->recv_sack_cache);
}

static int
tcp_sacktag_write_queue(struct sock *sk, const struct sk_buff *ack_skb,
			u32 prior_snd_una)
{
	const struct inet_connection_sock *icsk = inet_csk(sk);
	struct tcp_sock *tp = tcp_sk(sk);
	const unsigned char *ptr = (skb_transport_header(ack_skb) +
				    TCP_SKB_CB(ack_skb)->sacked);
	struct tcp_sack_block_wire *sp_wire = (struct tcp_sack_block_wire *)(ptr+2);
	struct tcp_sack_block sp[TCP_NUM_SACKS];
	struct tcp_sack_block *cache;
	struct tcp_sacktag_state state;
	struct sk_buff *skb;
	int num_sacks = min(TCP_NUM_SACKS, (ptr[1] - TCPOLEN_SACK_BASE) >> 3);
	int used_sacks;
	int found_dup_sack = 0;
	int i, j;
	int first_sack_index;

	state.flag = 0;
	state.reord = tp->packets_out;

	if (!tp->sacked_out) {
		if (WARN_ON(tp->fackets_out))
			tp->fackets_out = 0;
		tcp_highest_sack_reset(sk);
	}

	found_dup_sack = tcp_check_dsack(sk, ack_skb, sp_wire,
					 num_sacks, prior_snd_una);
	if (found_dup_sack)
		state.flag |= FLAG_DSACKING_ACK;

	/* Eliminate too old ACKs, but take into
	 * account more or less fresh ones, they can
	 * contain valid SACK info.
	 */
	if (before(TCP_SKB_CB(ack_skb)->ack_seq, prior_snd_una - tp->max_window))
		return 0;

	if (!tp->packets_out)
		goto out;

	used_sacks = 0;
	first_sack_index = 0;
	for (i = 0; i < num_sacks; i++) {
		int dup_sack = !i && found_dup_sack;

		sp[used_sacks].start_seq = get_unaligned_be32(&sp_wire[i].start_seq);
		sp[used_sacks].end_seq = get_unaligned_be32(&sp_wire[i].end_seq);

		if (!tcp_is_sackblock_valid(tp, dup_sack,
					    sp[used_sacks].start_seq,
					    sp[used_sacks].end_seq)) {
			int mib_idx;

			if (dup_sack) {
				if (!tp->undo_marker)
					mib_idx = LINUX_MIB_TCPDSACKIGNOREDNOUNDO;
				else
					mib_idx = LINUX_MIB_TCPDSACKIGNOREDOLD;
			} else {
				/* Don't count olds caused by ACK reordering */
				if ((TCP_SKB_CB(ack_skb)->ack_seq != tp->snd_una) &&
				    !after(sp[used_sacks].end_seq, tp->snd_una))
					continue;
				mib_idx = LINUX_MIB_TCPSACKDISCARD;
			}

			NET_INC_STATS_BH(sock_net(sk), mib_idx);
			if (i == 0)
				first_sack_index = -1;
			continue;
		}

		/* Ignore very old stuff early */
		if (!after(sp[used_sacks].end_seq, prior_snd_una))
			continue;

		used_sacks++;
	}

	/* order SACK blocks to allow in order walk of the retrans queue */
	for (i = used_sacks - 1; i > 0; i--) {
		for (j = 0; j < i; j++) {
			if (after(sp[j].start_seq, sp[j + 1].start_seq)) {
				swap(sp[j], sp[j + 1]);

				/* Track where the first SACK block goes to */
				if (j == first_sack_index)
					first_sack_index = j + 1;
			}
		}
	}

	skb = tcp_write_queue_head(sk);
	state.fack_count = 0;
	i = 0;

	if (!tp->sacked_out) {
		/* It's already past, so skip checking against it */
		cache = tp->recv_sack_cache + ARRAY_SIZE(tp->recv_sack_cache);
	} else {
		cache = tp->recv_sack_cache;
		/* Skip empty blocks in at head of the cache */
		while (tcp_sack_cache_ok(tp, cache) && !cache->start_seq &&
		       !cache->end_seq)
			cache++;
	}

	while (i < used_sacks) {
		u32 start_seq = sp[i].start_seq;
		u32 end_seq = sp[i].end_seq;
		int dup_sack = (found_dup_sack && (i == first_sack_index));
		struct tcp_sack_block *next_dup = NULL;

		if (found_dup_sack && ((i + 1) == first_sack_index))
			next_dup = &sp[i + 1];

		/* Event "B" in the comment above. */
		if (after(end_seq, tp->high_seq))
			state.flag |= FLAG_DATA_LOST;

		/* Skip too early cached blocks */
		while (tcp_sack_cache_ok(tp, cache) &&
		       !before(start_seq, cache->end_seq))
			cache++;

		/* Can skip some work by looking recv_sack_cache? */
		if (tcp_sack_cache_ok(tp, cache) && !dup_sack &&
		    after(end_seq, cache->start_seq)) {

			/* Head todo? */
			if (before(start_seq, cache->start_seq)) {
				skb = tcp_sacktag_skip(skb, sk, &state,
						       start_seq);
				skb = tcp_sacktag_walk(skb, sk, next_dup,
						       &state,
						       start_seq,
						       cache->start_seq,
						       dup_sack);
			}

			/* Rest of the block already fully processed? */
			if (!after(end_seq, cache->end_seq))
				goto advance_sp;

			skb = tcp_maybe_skipping_dsack(skb, sk, next_dup,
						       &state,
						       cache->end_seq);

			/* ...tail remains todo... */
			if (tcp_highest_sack_seq(tp) == cache->end_seq) {
				/* ...but better entrypoint exists! */
				skb = tcp_highest_sack(sk);
				if (skb == NULL)
					break;
				state.fack_count = tp->fackets_out;
				cache++;
				goto walk;
			}

			skb = tcp_sacktag_skip(skb, sk, &state, cache->end_seq);
			/* Check overlap against next cached too (past this one already) */
			cache++;
			continue;
		}

		if (!before(start_seq, tcp_highest_sack_seq(tp))) {
			skb = tcp_highest_sack(sk);
			if (skb == NULL)
				break;
			state.fack_count = tp->fackets_out;
		}
		skb = tcp_sacktag_skip(skb, sk, &state, start_seq);

walk:
		skb = tcp_sacktag_walk(skb, sk, next_dup, &state,
				       start_seq, end_seq, dup_sack);

advance_sp:
		/* SACK enhanced FRTO (RFC4138, Appendix B): Clearing correct
		 * due to in-order walk
		 */
		if (after(end_seq, tp->frto_highmark))
			state.flag &= ~FLAG_ONLY_ORIG_SACKED;

		i++;
	}

	/* Clear the head of the cache sack blocks so we can skip it next time */
	for (i = 0; i < ARRAY_SIZE(tp->recv_sack_cache) - used_sacks; i++) {
		tp->recv_sack_cache[i].start_seq = 0;
		tp->recv_sack_cache[i].end_seq = 0;
	}
	for (j = 0; j < used_sacks; j++)
		tp->recv_sack_cache[i++] = sp[j];

	tcp_mark_lost_retrans(sk);

	tcp_verify_left_out(tp);

	if ((state.reord < tp->fackets_out) &&
	    ((icsk->icsk_ca_state != TCP_CA_Loss) || tp->undo_marker) &&
	    (!tp->frto_highmark || after(tp->snd_una, tp->frto_highmark)))
		tcp_update_reordering(sk, tp->fackets_out - state.reord, 0);

out:

#if FASTRETRANS_DEBUG > 0
	WARN_ON((int)tp->sacked_out < 0);
	WARN_ON((int)tp->lost_out < 0);
	WARN_ON((int)tp->retrans_out < 0);
	WARN_ON((int)tcp_packets_in_flight(tp) < 0);
#endif
	return state.flag;
}

/* Limits sacked_out so that sum with lost_out isn't ever larger than
 * packets_out. Returns zero if sacked_out adjustement wasn't necessary.
 */
static int tcp_limit_reno_sacked(struct tcp_sock *tp)
{
	u32 holes;

	holes = max(tp->lost_out, 1U);
	holes = min(holes, tp->packets_out);

	if ((tp->sacked_out + holes) > tp->packets_out) {
		tp->sacked_out = tp->packets_out - holes;
		return 1;
	}
	return 0;
}

/* If we receive more dupacks than we expected counting segments
 * in assumption of absent reordering, interpret this as reordering.
 * The only another reason could be bug in receiver TCP.
 */
static void tcp_check_reno_reordering(struct sock *sk, const int addend)
{
	struct tcp_sock *tp = tcp_sk(sk);
	if (tcp_limit_reno_sacked(tp))
		tcp_update_reordering(sk, tp->packets_out + addend, 0);
}

/* Emulate SACKs for SACKless connection: account for a new dupack. */

static void tcp_add_reno_sack(struct sock *sk)
{
	struct tcp_sock *tp = tcp_sk(sk);
	tp->sacked_out++;
	tcp_check_reno_reordering(sk, 0);
	tcp_verify_left_out(tp);
}

/* Account for ACK, ACKing some data in Reno Recovery phase. */

static void tcp_remove_reno_sacks(struct sock *sk, int acked)
{
	struct tcp_sock *tp = tcp_sk(sk);

	if (acked > 0) {
		/* One ACK acked hole. The rest eat duplicate ACKs. */
		if (acked - 1 >= tp->sacked_out)
			tp->sacked_out = 0;
		else
			tp->sacked_out -= acked - 1;
	}
	tcp_check_reno_reordering(sk, acked);
	tcp_verify_left_out(tp);
}

static inline void tcp_reset_reno_sack(struct tcp_sock *tp)
{
	tp->sacked_out = 0;
}

static int tcp_is_sackfrto(const struct tcp_sock *tp)
{
	return (sysctl_tcp_frto == 0x2) && !tcp_is_reno(tp);
}

/* F-RTO can only be used if TCP has never retransmitted anything other than
 * head (SACK enhanced variant from Appendix B of RFC4138 is more robust here)
 */
int tcp_use_frto(struct sock *sk)
{
	const struct tcp_sock *tp = tcp_sk(sk);
	const struct inet_connection_sock *icsk = inet_csk(sk);
	struct sk_buff *skb;

	if (!sysctl_tcp_frto)
		return 0;

	/* MTU probe and F-RTO won't really play nicely along currently */
	if (icsk->icsk_mtup.probe_size)
		return 0;

	if (tcp_is_sackfrto(tp))
		return 1;

	/* Avoid expensive walking of rexmit queue if possible */
	if (tp->retrans_out > 1)
		return 0;

	skb = tcp_write_queue_head(sk);
	if (tcp_skb_is_last(sk, skb))
		return 1;
	skb = tcp_write_queue_next(sk, skb);	/* Skips head */
	tcp_for_write_queue_from(skb, sk) {
		if (skb == tcp_send_head(sk))
			break;
		if (TCP_SKB_CB(skb)->sacked & TCPCB_RETRANS)
			return 0;
		/* Short-circuit when first non-SACKed skb has been checked */
		if (!(TCP_SKB_CB(skb)->sacked & TCPCB_SACKED_ACKED))
			break;
	}
	return 1;
}

/* RTO occurred, but do not yet enter Loss state. Instead, defer RTO
 * recovery a bit and use heuristics in tcp_process_frto() to detect if
 * the RTO was spurious. Only clear SACKED_RETRANS of the head here to
 * keep retrans_out counting accurate (with SACK F-RTO, other than head
 * may still have that bit set); TCPCB_LOST and remaining SACKED_RETRANS
 * bits are handled if the Loss state is really to be entered (in
 * tcp_enter_frto_loss).
 *
 * Do like tcp_enter_loss() would; when RTO expires the second time it
 * does:
 *  "Reduce ssthresh if it has not yet been made inside this window."
 */
void tcp_enter_frto(struct sock *sk)
{
	const struct inet_connection_sock *icsk = inet_csk(sk);
	struct tcp_sock *tp = tcp_sk(sk);
	struct sk_buff *skb;

	if ((!tp->frto_counter && icsk->icsk_ca_state <= TCP_CA_Disorder) ||
	    tp->snd_una == tp->high_seq ||
	    ((icsk->icsk_ca_state == TCP_CA_Loss || tp->frto_counter) &&
	     !icsk->icsk_retransmits)) {
		tp->prior_ssthresh = tcp_current_ssthresh(sk);
		/* Our state is too optimistic in ssthresh() call because cwnd
		 * is not reduced until tcp_enter_frto_loss() when previous F-RTO
		 * recovery has not yet completed. Pattern would be this: RTO,
		 * Cumulative ACK, RTO (2xRTO for the same segment does not end
		 * up here twice).
		 * RFC4138 should be more specific on what to do, even though
		 * RTO is quite unlikely to occur after the first Cumulative ACK
		 * due to back-off and complexity of triggering events ...
		 */
		if (tp->frto_counter) {
			u32 stored_cwnd;
			stored_cwnd = tp->snd_cwnd;
			tp->snd_cwnd = 2;
			tp->snd_ssthresh = icsk->icsk_ca_ops->ssthresh(sk);
			tp->snd_cwnd = stored_cwnd;
		} else {
			tp->snd_ssthresh = icsk->icsk_ca_ops->ssthresh(sk);
		}
		/* ... in theory, cong.control module could do "any tricks" in
		 * ssthresh(), which means that ca_state, lost bits and lost_out
		 * counter would have to be faked before the call occurs. We
		 * consider that too expensive, unlikely and hacky, so modules
		 * using these in ssthresh() must deal these incompatibility
		 * issues if they receives CA_EVENT_FRTO and frto_counter != 0
		 */
		tcp_ca_event(sk, CA_EVENT_FRTO);
	}

	tp->undo_marker = tp->snd_una;
	tp->undo_retrans = 0;

	skb = tcp_write_queue_head(sk);
	if (TCP_SKB_CB(skb)->sacked & TCPCB_RETRANS)
		tp->undo_marker = 0;
	if (TCP_SKB_CB(skb)->sacked & TCPCB_SACKED_RETRANS) {
		TCP_SKB_CB(skb)->sacked &= ~TCPCB_SACKED_RETRANS;
		tp->retrans_out -= tcp_skb_pcount(skb);
	}
	tcp_verify_left_out(tp);

	/* Too bad if TCP was application limited */
	tp->snd_cwnd = min(tp->snd_cwnd, tcp_packets_in_flight(tp) + 1);

	/* Earlier loss recovery underway (see RFC4138; Appendix B).
	 * The last condition is necessary at least in tp->frto_counter case.
	 */
	if (tcp_is_sackfrto(tp) && (tp->frto_counter ||
	    ((1 << icsk->icsk_ca_state) & (TCPF_CA_Recovery|TCPF_CA_Loss))) &&
	    after(tp->high_seq, tp->snd_una)) {
		tp->frto_highmark = tp->high_seq;
	} else {
		tp->frto_highmark = tp->snd_nxt;
	}
	tcp_set_ca_state(sk, TCP_CA_Disorder);
	tp->high_seq = tp->snd_nxt;
	tp->frto_counter = 1;
}

/* Enter Loss state after F-RTO was applied. Dupack arrived after RTO,
 * which indicates that we should follow the traditional RTO recovery,
 * i.e. mark everything lost and do go-back-N retransmission.
 */
static void tcp_enter_frto_loss(struct sock *sk, int allowed_segments, int flag)
{
	struct tcp_sock *tp = tcp_sk(sk);
	struct sk_buff *skb;

	tp->lost_out = 0;
	tp->retrans_out = 0;
	if (tcp_is_reno(tp))
		tcp_reset_reno_sack(tp);

	tcp_for_write_queue(skb, sk) {
		if (skb == tcp_send_head(sk))
			break;

		TCP_SKB_CB(skb)->sacked &= ~TCPCB_LOST;
		/*
		 * Count the retransmission made on RTO correctly (only when
		 * waiting for the first ACK and did not get it)...
		 */
		if ((tp->frto_counter == 1) && !(flag & FLAG_DATA_ACKED)) {
			/* For some reason this R-bit might get cleared? */
			if (TCP_SKB_CB(skb)->sacked & TCPCB_SACKED_RETRANS)
				tp->retrans_out += tcp_skb_pcount(skb);
			/* ...enter this if branch just for the first segment */
			flag |= FLAG_DATA_ACKED;
		} else {
			if (TCP_SKB_CB(skb)->sacked & TCPCB_RETRANS)
				tp->undo_marker = 0;
			TCP_SKB_CB(skb)->sacked &= ~TCPCB_SACKED_RETRANS;
		}

		/* Marking forward transmissions that were made after RTO lost
		 * can cause unnecessary retransmissions in some scenarios,
		 * SACK blocks will mitigate that in some but not in all cases.
		 * We used to not mark them but it was causing break-ups with
		 * receivers that do only in-order receival.
		 *
		 * TODO: we could detect presence of such receiver and select
		 * different behavior per flow.
		 */
		if (!(TCP_SKB_CB(skb)->sacked & TCPCB_SACKED_ACKED)) {
			TCP_SKB_CB(skb)->sacked |= TCPCB_LOST;
			tp->lost_out += tcp_skb_pcount(skb);
			tp->retransmit_high = TCP_SKB_CB(skb)->end_seq;
		}
	}
	tcp_verify_left_out(tp);

	tp->snd_cwnd = tcp_packets_in_flight(tp) + allowed_segments;
	tp->snd_cwnd_cnt = 0;
	tp->snd_cwnd_stamp = tcp_time_stamp;
	tp->frto_counter = 0;
	tp->bytes_acked = 0;

	tp->reordering = min_t(unsigned int, tp->reordering,
			       sysctl_tcp_reordering);
	tcp_set_ca_state(sk, TCP_CA_Loss);
	mptcp_retransmit_queue(sk);
	tp->high_seq = tp->snd_nxt;
	TCP_ECN_queue_cwr(tp);

	tcp_clear_all_retrans_hints(tp);
}

static void tcp_clear_retrans_partial(struct tcp_sock *tp)
{
	tp->retrans_out = 0;
	tp->lost_out = 0;

	tp->undo_marker = 0;
	tp->undo_retrans = 0;
}

void tcp_clear_retrans(struct tcp_sock *tp)
{
	tcp_clear_retrans_partial(tp);

	tp->fackets_out = 0;
	tp->sacked_out = 0;
}

/* Enter Loss state. If "how" is not zero, forget all SACK information
 * and reset tags completely, otherwise preserve SACKs. If receiver
 * dropped its ofo queue, we will know this due to reneging detection.
 */
void tcp_enter_loss(struct sock *sk, int how)
{
	const struct inet_connection_sock *icsk = inet_csk(sk);
	struct tcp_sock *tp = tcp_sk(sk);
	struct sk_buff *skb;

	/* Reduce ssthresh if it has not yet been made inside this window. */
	if (icsk->icsk_ca_state <= TCP_CA_Disorder || tp->snd_una == tp->high_seq ||
	    (icsk->icsk_ca_state == TCP_CA_Loss && !icsk->icsk_retransmits)) {
		tp->prior_ssthresh = tcp_current_ssthresh(sk);
		tp->snd_ssthresh = icsk->icsk_ca_ops->ssthresh(sk);
		tcp_ca_event(sk, CA_EVENT_LOSS);
	}
	tp->snd_cwnd	   = 1;
	tp->snd_cwnd_cnt   = 0;
	tp->snd_cwnd_stamp = tcp_time_stamp;

	tp->bytes_acked = 0;
	tcp_clear_retrans_partial(tp);

	if (tcp_is_reno(tp))
		tcp_reset_reno_sack(tp);

	if (!how) {
		/* Push undo marker, if it was plain RTO and nothing
		 * was retransmitted. */
		tp->undo_marker = tp->snd_una;
	} else {
		tp->sacked_out = 0;
		tp->fackets_out = 0;
	}
	tcp_clear_all_retrans_hints(tp);

	tcp_for_write_queue(skb, sk) {
		if (skb == tcp_send_head(sk))
			break;

		if (TCP_SKB_CB(skb)->sacked & TCPCB_RETRANS)
			tp->undo_marker = 0;
		TCP_SKB_CB(skb)->sacked &= (~TCPCB_TAGBITS)|TCPCB_SACKED_ACKED;
		if (!(TCP_SKB_CB(skb)->sacked&TCPCB_SACKED_ACKED) || how) {
			TCP_SKB_CB(skb)->sacked &= ~TCPCB_SACKED_ACKED;
			TCP_SKB_CB(skb)->sacked |= TCPCB_LOST;
			tp->lost_out += tcp_skb_pcount(skb);
			tp->retransmit_high = TCP_SKB_CB(skb)->end_seq;
		}
	}
	tcp_verify_left_out(tp);

	tp->reordering = min_t(unsigned int, tp->reordering,
			       sysctl_tcp_reordering);
	tcp_set_ca_state(sk, TCP_CA_Loss);
	mptcp_retransmit_queue(sk);
	tp->high_seq = tp->snd_nxt;
	TCP_ECN_queue_cwr(tp);
	/* Abort F-RTO algorithm if one is in progress */
	tp->frto_counter = 0;
}

/* If ACK arrived pointing to a remembered SACK, it means that our
 * remembered SACKs do not reflect real state of receiver i.e.
 * receiver _host_ is heavily congested (or buggy).
 *
 * Do processing similar to RTO timeout.
 */
static int tcp_check_sack_reneging(struct sock *sk, int flag)
{
	if (flag & FLAG_SACK_RENEGING) {
		struct inet_connection_sock *icsk = inet_csk(sk);
		NET_INC_STATS_BH(sock_net(sk), LINUX_MIB_TCPSACKRENEGING);

		tcp_enter_loss(sk, 1);
		icsk->icsk_retransmits++;
		tcp_retransmit_skb(sk, tcp_write_queue_head(sk));
		inet_csk_reset_xmit_timer(sk, ICSK_TIME_RETRANS,
					  icsk->icsk_rto, TCP_RTO_MAX);
		return 1;
	}
	return 0;
}

static inline int tcp_fackets_out(const struct tcp_sock *tp)
{
	return tcp_is_reno(tp) ? tp->sacked_out + 1 : tp->fackets_out;
}

/* Heurestics to calculate number of duplicate ACKs. There's no dupACKs
 * counter when SACK is enabled (without SACK, sacked_out is used for
 * that purpose).
 *
 * Instead, with FACK TCP uses fackets_out that includes both SACKed
 * segments up to the highest received SACK block so far and holes in
 * between them.
 *
 * With reordering, holes may still be in flight, so RFC3517 recovery
 * uses pure sacked_out (total number of SACKed segments) even though
 * it violates the RFC that uses duplicate ACKs, often these are equal
 * but when e.g. out-of-window ACKs or packet duplication occurs,
 * they differ. Since neither occurs due to loss, TCP should really
 * ignore them.
 */
static inline int tcp_dupack_heuristics(const struct tcp_sock *tp)
{
	return tcp_is_fack(tp) ? tp->fackets_out : tp->sacked_out + 1;
}

static inline int tcp_skb_timedout(const struct sock *sk,
				   const struct sk_buff *skb)
{
	return tcp_time_stamp - TCP_SKB_CB(skb)->when > inet_csk(sk)->icsk_rto;
}

static inline int tcp_head_timedout(const struct sock *sk)
{
	const struct tcp_sock *tp = tcp_sk(sk);

	return tp->packets_out &&
	       tcp_skb_timedout(sk, tcp_write_queue_head(sk));
}

/* Linux NewReno/SACK/FACK/ECN state machine.
 * --------------------------------------
 *
 * "Open"	Normal state, no dubious events, fast path.
 * "Disorder"   In all the respects it is "Open",
 *		but requires a bit more attention. It is entered when
 *		we see some SACKs or dupacks. It is split of "Open"
 *		mainly to move some processing from fast path to slow one.
 * "CWR"	CWND was reduced due to some Congestion Notification event.
 *		It can be ECN, ICMP source quench, local device congestion.
 * "Recovery"	CWND was reduced, we are fast-retransmitting.
 * "Loss"	CWND was reduced due to RTO timeout or SACK reneging.
 *
 * tcp_fastretrans_alert() is entered:
 * - each incoming ACK, if state is not "Open"
 * - when arrived ACK is unusual, namely:
 *	* SACK
 *	* Duplicate ACK.
 *	* ECN ECE.
 *
 * Counting packets in flight is pretty simple.
 *
 *	in_flight = packets_out - left_out + retrans_out
 *
 *	packets_out is SND.NXT-SND.UNA counted in packets.
 *
 *	retrans_out is number of retransmitted segments.
 *
 *	left_out is number of segments left network, but not ACKed yet.
 *
 *		left_out = sacked_out + lost_out
 *
 *     sacked_out: Packets, which arrived to receiver out of order
 *		   and hence not ACKed. With SACKs this number is simply
 *		   amount of SACKed data. Even without SACKs
 *		   it is easy to give pretty reliable estimate of this number,
 *		   counting duplicate ACKs.
 *
 *       lost_out: Packets lost by network. TCP has no explicit
 *		   "loss notification" feedback from network (for now).
 *		   It means that this number can be only _guessed_.
 *		   Actually, it is the heuristics to predict lossage that
 *		   distinguishes different algorithms.
 *
 *	F.e. after RTO, when all the queue is considered as lost,
 *	lost_out = packets_out and in_flight = retrans_out.
 *
 *		Essentially, we have now two algorithms counting
 *		lost packets.
 *
 *		FACK: It is the simplest heuristics. As soon as we decided
 *		that something is lost, we decide that _all_ not SACKed
 *		packets until the most forward SACK are lost. I.e.
 *		lost_out = fackets_out - sacked_out and left_out = fackets_out.
 *		It is absolutely correct estimate, if network does not reorder
 *		packets. And it loses any connection to reality when reordering
 *		takes place. We use FACK by default until reordering
 *		is suspected on the path to this destination.
 *
 *		NewReno: when Recovery is entered, we assume that one segment
 *		is lost (classic Reno). While we are in Recovery and
 *		a partial ACK arrives, we assume that one more packet
 *		is lost (NewReno). This heuristics are the same in NewReno
 *		and SACK.
 *
 *  Imagine, that's all! Forget about all this shamanism about CWND inflation
 *  deflation etc. CWND is real congestion window, never inflated, changes
 *  only according to classic VJ rules.
 *
 * Really tricky (and requiring careful tuning) part of algorithm
 * is hidden in functions tcp_time_to_recover() and tcp_xmit_retransmit_queue().
 * The first determines the moment _when_ we should reduce CWND and,
 * hence, slow down forward transmission. In fact, it determines the moment
 * when we decide that hole is caused by loss, rather than by a reorder.
 *
 * tcp_xmit_retransmit_queue() decides, _what_ we should retransmit to fill
 * holes, caused by lost packets.
 *
 * And the most logically complicated part of algorithm is undo
 * heuristics. We detect false retransmits due to both too early
 * fast retransmit (reordering) and underestimated RTO, analyzing
 * timestamps and D-SACKs. When we detect that some segments were
 * retransmitted by mistake and CWND reduction was wrong, we undo
 * window reduction and abort recovery phase. This logic is hidden
 * inside several functions named tcp_try_undo_<something>.
 */

/* This function decides, when we should leave Disordered state
 * and enter Recovery phase, reducing congestion window.
 *
 * Main question: may we further continue forward transmission
 * with the same cwnd?
 */
static int tcp_time_to_recover(struct sock *sk)
{
	struct tcp_sock *tp = tcp_sk(sk);
	__u32 packets_out;

	/* Do not perform any recovery during F-RTO algorithm */
	if (tp->frto_counter)
		return 0;

	/* Trick#1: The loss is proven. */
	if (tp->lost_out)
		return 1;

	/* Not-A-Trick#2 : Classic rule... */
	if (tcp_dupack_heuristics(tp) > tp->reordering)
		return 1;

	/* Trick#3 : when we use RFC2988 timer restart, fast
	 * retransmit can be triggered by timeout of queue head.
	 */
	if (tcp_is_fack(tp) && tcp_head_timedout(sk))
		return 1;

	/* Trick#4: It is still not OK... But will it be useful to delay
	 * recovery more?
	 */
	packets_out = tp->packets_out;
	if (packets_out <= tp->reordering &&
	    tp->sacked_out >= max_t(__u32, packets_out/2, sysctl_tcp_reordering) &&
	    !tcp_may_send_now(sk)) {
		/* We have nothing to send. This connection is limited
		 * either by receiver window or by application.
		 */
		return 1;
	}

	/* If a thin stream is detected, retransmit after first
	 * received dupack. Employ only if SACK is supported in order
	 * to avoid possible corner-case series of spurious retransmissions
	 * Use only if there are no unsent data.
	 */
	if ((tp->thin_dupack || sysctl_tcp_thin_dupack) &&
	    tcp_stream_is_thin(tp) && tcp_dupack_heuristics(tp) > 1 &&
	    tcp_is_sack(tp) && !tcp_send_head(sk))
		return 1;

	return 0;
}

/* New heuristics: it is possible only after we switched to restart timer
 * each time when something is ACKed. Hence, we can detect timed out packets
 * during fast retransmit without falling to slow start.
 *
 * Usefulness of this as is very questionable, since we should know which of
 * the segments is the next to timeout which is relatively expensive to find
 * in general case unless we add some data structure just for that. The
 * current approach certainly won't find the right one too often and when it
 * finally does find _something_ it usually marks large part of the window
 * right away (because a retransmission with a larger timestamp blocks the
 * loop from advancing). -ij
 */
static void tcp_timeout_skbs(struct sock *sk)
{
	struct tcp_sock *tp = tcp_sk(sk);
	struct sk_buff *skb;

	if (!tcp_is_fack(tp) || !tcp_head_timedout(sk))
		return;

	skb = tp->scoreboard_skb_hint;
	if (tp->scoreboard_skb_hint == NULL)
		skb = tcp_write_queue_head(sk);

	tcp_for_write_queue_from(skb, sk) {
		if (skb == tcp_send_head(sk))
			break;
		if (!tcp_skb_timedout(sk, skb))
			break;

		tcp_skb_mark_lost(tp, skb);
	}

	tp->scoreboard_skb_hint = skb;

	tcp_verify_left_out(tp);
}

/* Mark head of queue up as lost. With RFC3517 SACK, the packets is
 * is against sacked "cnt", otherwise it's against facked "cnt"
 */
static void tcp_mark_head_lost(struct sock *sk, int packets, int mark_head)
{
	struct tcp_sock *tp = tcp_sk(sk);
	struct sk_buff *skb;
	int cnt, oldcnt;
	int err;
	unsigned int mss;

	WARN_ON(packets > tp->packets_out);
	if (tp->lost_skb_hint) {
		skb = tp->lost_skb_hint;
		cnt = tp->lost_cnt_hint;
		/* Head already handled? */
		if (mark_head && skb != tcp_write_queue_head(sk))
			return;
	} else {
		skb = tcp_write_queue_head(sk);
		cnt = 0;
	}

	tcp_for_write_queue_from(skb, sk) {
		if (skb == tcp_send_head(sk))
			break;
		/* TODO: do this better */
		/* this is not the most efficient way to do this... */
		tp->lost_skb_hint = skb;
		tp->lost_cnt_hint = cnt;

		if (after(TCP_SKB_CB(skb)->end_seq, tp->high_seq))
			break;

		oldcnt = cnt;
		if (tcp_is_fack(tp) || tcp_is_reno(tp) ||
		    (TCP_SKB_CB(skb)->sacked & TCPCB_SACKED_ACKED))
			cnt += tcp_skb_pcount(skb);

		if (cnt > packets) {
			if ((tcp_is_sack(tp) && !tcp_is_fack(tp)) ||
			    (oldcnt >= packets))
				break;

			mss = skb_shinfo(skb)->gso_size;
			err = tcp_fragment(sk, skb, (packets - oldcnt) * mss, mss);
			if (err < 0)
				break;
			cnt = packets;
		}

		tcp_skb_mark_lost(tp, skb);

		if (mark_head)
			break;
	}
	tcp_verify_left_out(tp);
}

/* Account newly detected lost packet(s) */

static void tcp_update_scoreboard(struct sock *sk, int fast_rexmit)
{
	struct tcp_sock *tp = tcp_sk(sk);

	if (tcp_is_reno(tp)) {
		tcp_mark_head_lost(sk, 1, 1);
	} else if (tcp_is_fack(tp)) {
		int lost = tp->fackets_out - tp->reordering;
		if (lost <= 0)
			lost = 1;
		tcp_mark_head_lost(sk, lost, 0);
	} else {
		int sacked_upto = tp->sacked_out - tp->reordering;
		if (sacked_upto >= 0)
			tcp_mark_head_lost(sk, sacked_upto, 0);
		else if (fast_rexmit)
			tcp_mark_head_lost(sk, 1, 1);
	}

	tcp_timeout_skbs(sk);
}

/* CWND moderation, preventing bursts due to too big ACKs
 * in dubious situations.
 */
static inline void tcp_moderate_cwnd(struct tcp_sock *tp)
{
	tp->snd_cwnd = min(tp->snd_cwnd,
			   tcp_packets_in_flight(tp) + tcp_max_burst(tp));
	tp->snd_cwnd_stamp = tcp_time_stamp;
}

/* Lower bound on congestion window is slow start threshold
 * unless congestion avoidance choice decides to overide it.
 */
static inline u32 tcp_cwnd_min(const struct sock *sk)
{
	const struct tcp_congestion_ops *ca_ops = inet_csk(sk)->icsk_ca_ops;

	return ca_ops->min_cwnd ? ca_ops->min_cwnd(sk) : tcp_sk(sk)->snd_ssthresh;
}

/* Decrease cwnd each second ack. */
static void tcp_cwnd_down(struct sock *sk, int flag)
{
	struct tcp_sock *tp = tcp_sk(sk);
	int decr = tp->snd_cwnd_cnt + 1;

	if ((flag & (FLAG_ANY_PROGRESS | FLAG_DSACKING_ACK)) ||
	    (tcp_is_reno(tp) && !(flag & FLAG_NOT_DUP))) {
		tp->snd_cwnd_cnt = decr & 1;
		decr >>= 1;

		if (decr && tp->snd_cwnd > tcp_cwnd_min(sk))
			tp->snd_cwnd -= decr;

		tp->snd_cwnd = min(tp->snd_cwnd, tcp_packets_in_flight(tp) + 1);
		tp->snd_cwnd_stamp = tcp_time_stamp;
	}
}

/* Nothing was retransmitted or returned timestamp is less
 * than timestamp of the first retransmission.
 */
static inline int tcp_packet_delayed(const struct tcp_sock *tp)
{
	return !tp->retrans_stamp ||
		(tp->rx_opt.saw_tstamp && tp->rx_opt.rcv_tsecr &&
		 before(tp->rx_opt.rcv_tsecr, tp->retrans_stamp));
}

/* Undo procedures. */

#if FASTRETRANS_DEBUG > 1
static void DBGUNDO(struct sock *sk, const char *msg)
{
	struct tcp_sock *tp = tcp_sk(sk);
	struct inet_sock *inet = inet_sk(sk);

	if (sk->sk_family == AF_INET) {
		printk(KERN_DEBUG "Undo %s %pI4/%u c%u l%u ss%u/%u p%u\n",
		       msg,
		       &inet->inet_daddr, ntohs(inet->inet_dport),
		       tp->snd_cwnd, tcp_left_out(tp),
		       tp->snd_ssthresh, tp->prior_ssthresh,
		       tp->packets_out);
	}
#if defined(CONFIG_IPV6) || defined(CONFIG_IPV6_MODULE)
	else if (sk->sk_family == AF_INET6) {
		struct ipv6_pinfo *np = inet6_sk(sk);
		printk(KERN_DEBUG "Undo %s %pI6/%u c%u l%u ss%u/%u p%u\n",
		       msg,
		       &np->daddr, ntohs(inet->inet_dport),
		       tp->snd_cwnd, tcp_left_out(tp),
		       tp->snd_ssthresh, tp->prior_ssthresh,
		       tp->packets_out);
	}
#endif
}
#else
#define DBGUNDO(x...) do { } while (0)
#endif

static void tcp_undo_cwr(struct sock *sk, const bool undo_ssthresh)
{
	struct tcp_sock *tp = tcp_sk(sk);

	if (tp->prior_ssthresh) {
		const struct inet_connection_sock *icsk = inet_csk(sk);

		if (icsk->icsk_ca_ops->undo_cwnd)
			tp->snd_cwnd = icsk->icsk_ca_ops->undo_cwnd(sk);
		else
			tp->snd_cwnd = max(tp->snd_cwnd, tp->snd_ssthresh << 1);

		if (undo_ssthresh && tp->prior_ssthresh > tp->snd_ssthresh) {
			tp->snd_ssthresh = tp->prior_ssthresh;
			TCP_ECN_withdraw_cwr(tp);
		}
	} else {
		tp->snd_cwnd = max(tp->snd_cwnd, tp->snd_ssthresh);
	}
	tp->snd_cwnd_stamp = tcp_time_stamp;
}

static inline int tcp_may_undo(const struct tcp_sock *tp)
{
	return tp->undo_marker && (!tp->undo_retrans || tcp_packet_delayed(tp));
}

/* People celebrate: "We love our President!" */
static int tcp_try_undo_recovery(struct sock *sk)
{
	struct tcp_sock *tp = tcp_sk(sk);

	if (tcp_may_undo(tp)) {
		int mib_idx;

		/* Happy end! We did not retransmit anything
		 * or our original transmission succeeded.
		 */
		DBGUNDO(sk, inet_csk(sk)->icsk_ca_state == TCP_CA_Loss ? "loss" : "retrans");
		tcp_undo_cwr(sk, true);
		if (inet_csk(sk)->icsk_ca_state == TCP_CA_Loss)
			mib_idx = LINUX_MIB_TCPLOSSUNDO;
		else
			mib_idx = LINUX_MIB_TCPFULLUNDO;

		NET_INC_STATS_BH(sock_net(sk), mib_idx);
		tp->undo_marker = 0;
	}
	if (tp->snd_una == tp->high_seq && tcp_is_reno(tp)) {
		/* Hold old state until something *above* high_seq
		 * is ACKed. For Reno it is MUST to prevent false
		 * fast retransmits (RFC2582). SACK TCP is safe. */
		tcp_moderate_cwnd(tp);
		return 1;
	}
	tcp_set_ca_state(sk, TCP_CA_Open);
	return 0;
}

/* Try to undo cwnd reduction, because D-SACKs acked all retransmitted data */
static void tcp_try_undo_dsack(struct sock *sk)
{
	struct tcp_sock *tp = tcp_sk(sk);

	if (tp->undo_marker && !tp->undo_retrans) {
		DBGUNDO(sk, "D-SACK");
		tcp_undo_cwr(sk, true);
		tp->undo_marker = 0;
		NET_INC_STATS_BH(sock_net(sk), LINUX_MIB_TCPDSACKUNDO);
	}
}

/* We can clear retrans_stamp when there are no retransmissions in the
 * window. It would seem that it is trivially available for us in
 * tp->retrans_out, however, that kind of assumptions doesn't consider
 * what will happen if errors occur when sending retransmission for the
 * second time. ...It could the that such segment has only
 * TCPCB_EVER_RETRANS set at the present time. It seems that checking
 * the head skb is enough except for some reneging corner cases that
 * are not worth the effort.
 *
 * Main reason for all this complexity is the fact that connection dying
 * time now depends on the validity of the retrans_stamp, in particular,
 * that successive retransmissions of a segment must not advance
 * retrans_stamp under any conditions.
 */
static int tcp_any_retrans_done(const struct sock *sk)
{
	const struct tcp_sock *tp = tcp_sk(sk);
	struct sk_buff *skb;

	if (tp->retrans_out)
		return 1;

	skb = tcp_write_queue_head(sk);
	if (unlikely(skb && TCP_SKB_CB(skb)->sacked & TCPCB_EVER_RETRANS))
		return 1;

	return 0;
}

/* Undo during fast recovery after partial ACK. */

static int tcp_try_undo_partial(struct sock *sk, int acked)
{
	struct tcp_sock *tp = tcp_sk(sk);
	/* Partial ACK arrived. Force Hoe's retransmit. */
	int failed = tcp_is_reno(tp) || (tcp_fackets_out(tp) > tp->reordering);

	if (tcp_may_undo(tp)) {
		/* Plain luck! Hole if filled with delayed
		 * packet, rather than with a retransmit.
		 */
		if (!tcp_any_retrans_done(sk))
			tp->retrans_stamp = 0;

		tcp_update_reordering(sk, tcp_fackets_out(tp) + acked, 1);

		DBGUNDO(sk, "Hoe");
		tcp_undo_cwr(sk, false);
		NET_INC_STATS_BH(sock_net(sk), LINUX_MIB_TCPPARTIALUNDO);

		/* So... Do not make Hoe's retransmit yet.
		 * If the first packet was delayed, the rest
		 * ones are most probably delayed as well.
		 */
		failed = 0;
	}
	return failed;
}

/* Undo during loss recovery after partial ACK. */
static int tcp_try_undo_loss(struct sock *sk)
{
	struct tcp_sock *tp = tcp_sk(sk);

	if (tcp_may_undo(tp)) {
		struct sk_buff *skb;
		tcp_for_write_queue(skb, sk) {
			if (skb == tcp_send_head(sk))
				break;
			TCP_SKB_CB(skb)->sacked &= ~TCPCB_LOST;
		}

		tcp_clear_all_retrans_hints(tp);

		DBGUNDO(sk, "partial loss");
		tp->lost_out = 0;
		tcp_undo_cwr(sk, true);
		NET_INC_STATS_BH(sock_net(sk), LINUX_MIB_TCPLOSSUNDO);
		inet_csk(sk)->icsk_retransmits = 0;
		tp->undo_marker = 0;
		if (tcp_is_sack(tp))
			tcp_set_ca_state(sk, TCP_CA_Open);
		return 1;
	}
	return 0;
}

static inline void tcp_complete_cwr(struct sock *sk)
{
	struct tcp_sock *tp = tcp_sk(sk);

	/* Do not moderate cwnd if it's already undone in cwr or recovery. */
	if (tp->undo_marker) {
		if (inet_csk(sk)->icsk_ca_state == TCP_CA_CWR)
			tp->snd_cwnd = min(tp->snd_cwnd, tp->snd_ssthresh);
		else /* PRR */
			tp->snd_cwnd = tp->snd_ssthresh;
		tp->snd_cwnd_stamp = tcp_time_stamp;
	}
	tcp_ca_event(sk, CA_EVENT_COMPLETE_CWR);
}

static void tcp_try_keep_open(struct sock *sk)
{
	struct tcp_sock *tp = tcp_sk(sk);
	int state = TCP_CA_Open;

	if (tcp_left_out(tp) || tcp_any_retrans_done(sk) || tp->undo_marker)
		state = TCP_CA_Disorder;

	if (inet_csk(sk)->icsk_ca_state != state) {
		tcp_set_ca_state(sk, state);
		tp->high_seq = tp->snd_nxt;
	}
}

static void tcp_try_to_open(struct sock *sk, int flag)
{
	struct tcp_sock *tp = tcp_sk(sk);

	tcp_verify_left_out(tp);

	if (!tp->frto_counter && !tcp_any_retrans_done(sk))
		tp->retrans_stamp = 0;

	if (flag & FLAG_ECE)
		tcp_enter_cwr(sk, 1);

	if (inet_csk(sk)->icsk_ca_state != TCP_CA_CWR) {
		tcp_try_keep_open(sk);
		tcp_moderate_cwnd(tp);
	} else {
		tcp_cwnd_down(sk, flag);
	}
}

static void tcp_mtup_probe_failed(struct sock *sk)
{
	struct inet_connection_sock *icsk = inet_csk(sk);

	icsk->icsk_mtup.search_high = icsk->icsk_mtup.probe_size - 1;
	icsk->icsk_mtup.probe_size = 0;
}

static void tcp_mtup_probe_success(struct sock *sk)
{
	struct tcp_sock *tp = tcp_sk(sk);
	struct inet_connection_sock *icsk = inet_csk(sk);

	/* FIXME: breaks with very large cwnd */
	tp->prior_ssthresh = tcp_current_ssthresh(sk);
	tp->snd_cwnd = tp->snd_cwnd *
		       tcp_mss_to_mtu(sk, tp->mss_cache) /
		       icsk->icsk_mtup.probe_size;
	tp->snd_cwnd_cnt = 0;
	tp->snd_cwnd_stamp = tcp_time_stamp;
	tp->snd_ssthresh = tcp_current_ssthresh(sk);

	mptcp_update_window_clamp(tp);

	icsk->icsk_mtup.search_low = icsk->icsk_mtup.probe_size;
	icsk->icsk_mtup.probe_size = 0;
	tcp_sync_mss(sk, icsk->icsk_pmtu_cookie);
}

/* Do a simple retransmit without using the backoff mechanisms in
 * tcp_timer. This is used for path mtu discovery.
 * The socket is already locked here.
 */
void tcp_simple_retransmit(struct sock *sk)
{
	const struct inet_connection_sock *icsk = inet_csk(sk);
	struct tcp_sock *tp = tcp_sk(sk);
	struct sk_buff *skb;
	unsigned int mss = tcp_current_mss(sk);
	u32 prior_lost = tp->lost_out;

	tcp_for_write_queue(skb, sk) {
		if (skb == tcp_send_head(sk))
			break;
		if (tcp_skb_seglen(skb) > mss &&
		    !(TCP_SKB_CB(skb)->sacked & TCPCB_SACKED_ACKED)) {
			if (TCP_SKB_CB(skb)->sacked & TCPCB_SACKED_RETRANS) {
				TCP_SKB_CB(skb)->sacked &= ~TCPCB_SACKED_RETRANS;
				tp->retrans_out -= tcp_skb_pcount(skb);
			}
			tcp_skb_mark_lost_uncond_verify(tp, skb);
		}
	}

	tcp_clear_retrans_hints_partial(tp);

	if (prior_lost == tp->lost_out)
		return;

	if (tcp_is_reno(tp))
		tcp_limit_reno_sacked(tp);

	tcp_verify_left_out(tp);

	/* Don't muck with the congestion window here.
	 * Reason is that we do not increase amount of _data_
	 * in network, but units changed and effective
	 * cwnd/ssthresh really reduced now.
	 */
	if (icsk->icsk_ca_state != TCP_CA_Loss) {
		tp->high_seq = tp->snd_nxt;
		tp->snd_ssthresh = tcp_current_ssthresh(sk);
		tp->prior_ssthresh = 0;
		tp->undo_marker = 0;
		tcp_set_ca_state(sk, TCP_CA_Loss);
		mptcp_retransmit_queue(sk);
	}
	tcp_xmit_retransmit_queue(sk);
}
EXPORT_SYMBOL(tcp_simple_retransmit);

/* This function implements the PRR algorithm, specifcally the PRR-SSRB
 * (proportional rate reduction with slow start reduction bound) as described in
 * http://www.ietf.org/id/draft-mathis-tcpm-proportional-rate-reduction-01.txt.
 * It computes the number of packets to send (sndcnt) based on packets newly
 * delivered:
 *   1) If the packets in flight is larger than ssthresh, PRR spreads the
 *	cwnd reductions across a full RTT.
 *   2) If packets in flight is lower than ssthresh (such as due to excess
 *	losses and/or application stalls), do not perform any further cwnd
 *	reductions, but instead slow start up to ssthresh.
 */
static void tcp_update_cwnd_in_recovery(struct sock *sk, int newly_acked_sacked,
					int fast_rexmit, int flag)
{
	struct tcp_sock *tp = tcp_sk(sk);
	int sndcnt = 0;
	int delta = tp->snd_ssthresh - tcp_packets_in_flight(tp);

	if (tcp_packets_in_flight(tp) > tp->snd_ssthresh) {
		u64 dividend = (u64)tp->snd_ssthresh * tp->prr_delivered +
			       tp->prior_cwnd - 1;
		sndcnt = div_u64(dividend, tp->prior_cwnd) - tp->prr_out;
	} else {
		sndcnt = min_t(int, delta,
			       max_t(int, tp->prr_delivered - tp->prr_out,
				     newly_acked_sacked) + 1);
	}

	sndcnt = max(sndcnt, (fast_rexmit ? 1 : 0));
	tp->snd_cwnd = tcp_packets_in_flight(tp) + sndcnt;
}

/* Process an event, which can update packets-in-flight not trivially.
 * Main goal of this function is to calculate new estimate for left_out,
 * taking into account both packets sitting in receiver's buffer and
 * packets lost by network.
 *
 * Besides that it does CWND reduction, when packet loss is detected
 * and changes state of machine.
 *
 * It does _not_ decide what to send, it is made in function
 * tcp_xmit_retransmit_queue().
 */
static void tcp_fastretrans_alert(struct sock *sk, int pkts_acked,
				  int newly_acked_sacked, int flag)
{
	struct inet_connection_sock *icsk = inet_csk(sk);
	struct tcp_sock *tp = tcp_sk(sk);
	int is_dupack = !(flag & (FLAG_SND_UNA_ADVANCED | FLAG_NOT_DUP));
	int do_lost = is_dupack || ((flag & FLAG_DATA_SACKED) &&
				    (tcp_fackets_out(tp) > tp->reordering));
	int fast_rexmit = 0, mib_idx;

	if (WARN_ON(!tp->packets_out && tp->sacked_out))
		tp->sacked_out = 0;
	if (WARN_ON(!tp->sacked_out && tp->fackets_out))
		tp->fackets_out = 0;

	/* Now state machine starts.
	 * A. ECE, hence prohibit cwnd undoing, the reduction is required. */
	if (flag & FLAG_ECE)
		tp->prior_ssthresh = 0;

	/* B. In all the states check for reneging SACKs. */
	if (tcp_check_sack_reneging(sk, flag))
		return;

	/* C. Process data loss notification, provided it is valid. */
	if (tcp_is_fack(tp) && (flag & FLAG_DATA_LOST) &&
	    before(tp->snd_una, tp->high_seq) &&
	    icsk->icsk_ca_state != TCP_CA_Open &&
	    tp->fackets_out > tp->reordering) {
		tcp_mark_head_lost(sk, tp->fackets_out - tp->reordering, 0);
		NET_INC_STATS_BH(sock_net(sk), LINUX_MIB_TCPLOSS);
	}

	/* D. Check consistency of the current state. */
	tcp_verify_left_out(tp);

	/* E. Check state exit conditions. State can be terminated
	 *    when high_seq is ACKed. */
	if (icsk->icsk_ca_state == TCP_CA_Open) {
		WARN_ON(tp->retrans_out != 0);
		tp->retrans_stamp = 0;
	} else if (!before(tp->snd_una, tp->high_seq)) {
		switch (icsk->icsk_ca_state) {
		case TCP_CA_Loss:
			icsk->icsk_retransmits = 0;
			if (tcp_try_undo_recovery(sk))
				return;
			break;

		case TCP_CA_CWR:
			/* CWR is to be held something *above* high_seq
			 * is ACKed for CWR bit to reach receiver. */
			if (tp->snd_una != tp->high_seq) {
				tcp_complete_cwr(sk);
				tcp_set_ca_state(sk, TCP_CA_Open);
			}
			break;

		case TCP_CA_Disorder:
			tcp_try_undo_dsack(sk);
			if (!tp->undo_marker ||
			    /* For SACK case do not Open to allow to undo
			     * catching for all duplicate ACKs. */
			    tcp_is_reno(tp) || tp->snd_una != tp->high_seq) {
				tp->undo_marker = 0;
				tcp_set_ca_state(sk, TCP_CA_Open);
			}
			break;

		case TCP_CA_Recovery:
			if (tcp_is_reno(tp))
				tcp_reset_reno_sack(tp);
			if (tcp_try_undo_recovery(sk))
				return;
			tcp_complete_cwr(sk);
			break;
		}
	}

	/* F. Process state. */
	switch (icsk->icsk_ca_state) {
	case TCP_CA_Recovery:
		if (!(flag & FLAG_SND_UNA_ADVANCED)) {
			if (tcp_is_reno(tp) && is_dupack)
				tcp_add_reno_sack(sk);
		} else
			do_lost = tcp_try_undo_partial(sk, pkts_acked);
		break;
	case TCP_CA_Loss:
		if (flag & FLAG_DATA_ACKED)
			icsk->icsk_retransmits = 0;
		if (tcp_is_reno(tp) && flag & FLAG_SND_UNA_ADVANCED)
			tcp_reset_reno_sack(tp);
		if (!tcp_try_undo_loss(sk)) {
			tcp_moderate_cwnd(tp);
			tcp_xmit_retransmit_queue(sk);
			return;
		}
		if (icsk->icsk_ca_state != TCP_CA_Open)
			return;
		/* Loss is undone; fall through to processing in Open state. */
	default:
		if (tcp_is_reno(tp)) {
			if (flag & FLAG_SND_UNA_ADVANCED)
				tcp_reset_reno_sack(tp);
			if (is_dupack)
				tcp_add_reno_sack(sk);
		}

		if (icsk->icsk_ca_state == TCP_CA_Disorder)
			tcp_try_undo_dsack(sk);

		if (!tcp_time_to_recover(sk)) {
			tcp_try_to_open(sk, flag);
			return;
		}

		/* MTU probe failure: don't reduce cwnd */
		if (icsk->icsk_ca_state < TCP_CA_CWR &&
		    icsk->icsk_mtup.probe_size &&
		    tp->snd_una == tp->mtu_probe.probe_seq_start) {
			tcp_mtup_probe_failed(sk);
			/* Restores the reduction we did in tcp_mtup_probe() */
			tp->snd_cwnd++;
			tcp_simple_retransmit(sk);
			return;
		}

		/* Otherwise enter Recovery state */

		if (tcp_is_reno(tp))
			mib_idx = LINUX_MIB_TCPRENORECOVERY;
		else
			mib_idx = LINUX_MIB_TCPSACKRECOVERY;

		NET_INC_STATS_BH(sock_net(sk), mib_idx);

		tp->high_seq = tp->snd_nxt;
		tp->prior_ssthresh = 0;
		tp->undo_marker = tp->snd_una;
		tp->undo_retrans = tp->retrans_out;

		if (icsk->icsk_ca_state < TCP_CA_CWR) {
			if (!(flag & FLAG_ECE))
				tp->prior_ssthresh = tcp_current_ssthresh(sk);
			tp->snd_ssthresh = icsk->icsk_ca_ops->ssthresh(sk);
			TCP_ECN_queue_cwr(tp);
		}

		tp->bytes_acked = 0;
		tp->snd_cwnd_cnt = 0;
		tp->prior_cwnd = tp->snd_cwnd;
		tp->prr_delivered = 0;
		tp->prr_out = 0;
		tcp_set_ca_state(sk, TCP_CA_Recovery);
		fast_rexmit = 1;
	}

	if (do_lost || (tcp_is_fack(tp) && tcp_head_timedout(sk)))
		tcp_update_scoreboard(sk, fast_rexmit);
	tp->prr_delivered += newly_acked_sacked;
	tcp_update_cwnd_in_recovery(sk, newly_acked_sacked, fast_rexmit, flag);
	tcp_xmit_retransmit_queue(sk);
}

void tcp_valid_rtt_meas(struct sock *sk, u32 seq_rtt)
{
	tcp_rtt_estimator(sk, seq_rtt);
	tcp_set_rto(sk);
	inet_csk(sk)->icsk_backoff = 0;
}
EXPORT_SYMBOL(tcp_valid_rtt_meas);

/* Read draft-ietf-tcplw-high-performance before mucking
 * with this code. (Supersedes RFC1323)
 */
static void tcp_ack_saw_tstamp(struct sock *sk, int flag)
{
	/* RTTM Rule: A TSecr value received in a segment is used to
	 * update the averaged RTT measurement only if the segment
	 * acknowledges some new data, i.e., only if it advances the
	 * left edge of the send window.
	 *
	 * See draft-ietf-tcplw-high-performance-00, section 3.3.
	 * 1998/04/10 Andrey V. Savochkin <saw@msu.ru>
	 *
	 * Changed: reset backoff as soon as we see the first valid sample.
	 * If we do not, we get strongly overestimated rto. With timestamps
	 * samples are accepted even from very old segments: f.e., when rtt=1
	 * increases to 8, we retransmit 5 times and after 8 seconds delayed
	 * answer arrives rto becomes 120 seconds! If at least one of segments
	 * in window is lost... Voila.	 			--ANK (010210)
	 */
	struct tcp_sock *tp = tcp_sk(sk);

	tcp_valid_rtt_meas(sk, tcp_time_stamp - tp->rx_opt.rcv_tsecr);
}

static void tcp_ack_no_tstamp(struct sock *sk, u32 seq_rtt, int flag)
{
	/* We don't have a timestamp. Can only use
	 * packets that are not retransmitted to determine
	 * rtt estimates. Also, we must not reset the
	 * backoff for rto until we get a non-retransmitted
	 * packet. This allows us to deal with a situation
	 * where the network delay has increased suddenly.
	 * I.e. Karn's algorithm. (SIGCOMM '87, p5.)
	 */

	if (flag & FLAG_RETRANS_DATA_ACKED)
		return;

	tcp_valid_rtt_meas(sk, seq_rtt);
}

static inline void tcp_ack_update_rtt(struct sock *sk, const int flag,
				      const s32 seq_rtt)
{
	const struct tcp_sock *tp = tcp_sk(sk);
	/* Note that peer MAY send zero echo. In this case it is ignored. (rfc1323) */
	if (tp->rx_opt.saw_tstamp && tp->rx_opt.rcv_tsecr)
		tcp_ack_saw_tstamp(sk, flag);
	else if (seq_rtt >= 0)
		tcp_ack_no_tstamp(sk, seq_rtt, flag);
}

static void tcp_cong_avoid(struct sock *sk, u32 ack, u32 in_flight)
{
	const struct inet_connection_sock *icsk = inet_csk(sk);
	icsk->icsk_ca_ops->cong_avoid(sk, ack, in_flight);
	tcp_sk(sk)->snd_cwnd_stamp = tcp_time_stamp;
}

/* Restart timer after forward progress on connection.
 * RFC2988 recommends to restart timer to now+rto.
 */
static void tcp_rearm_rto(struct sock *sk)
{
	const struct tcp_sock *tp = tcp_sk(sk);

	if (!tp->packets_out) {
		inet_csk_clear_xmit_timer(sk, ICSK_TIME_RETRANS);
	} else {
		inet_csk_reset_xmit_timer(sk, ICSK_TIME_RETRANS,
					  inet_csk(sk)->icsk_rto, TCP_RTO_MAX);
	}
}

/* If we get here, the whole TSO packet has not been acked. */
static u32 tcp_tso_acked(struct sock *sk, struct sk_buff *skb)
{
	struct tcp_sock *tp = tcp_sk(sk);
	u32 packets_acked;

	BUG_ON(!after(TCP_SKB_CB(skb)->end_seq, tp->snd_una));

	packets_acked = tcp_skb_pcount(skb);
	if (tcp_trim_head(sk, skb, tp->snd_una - TCP_SKB_CB(skb)->seq))
		return 0;
	packets_acked -= tcp_skb_pcount(skb);

	if (packets_acked) {
		BUG_ON(tcp_skb_pcount(skb) == 0);
		BUG_ON(!before(TCP_SKB_CB(skb)->seq, TCP_SKB_CB(skb)->end_seq));
	}

	return packets_acked;
}

/* Remove acknowledged frames from the retransmission queue. If our packet
 * is before the ack sequence we can discard it as it's confirmed to have
 * arrived at the other end.
 */
static int tcp_clean_rtx_queue(struct sock *sk, int prior_fackets,
			       u32 prior_snd_una)
{
	struct tcp_sock *tp = tcp_sk(sk);
	const struct inet_connection_sock *icsk = inet_csk(sk);
	struct sk_buff *skb;
	u32 now = tcp_time_stamp;
	int fully_acked = 1;
	int flag = 0;
	u32 pkts_acked = 0;
	u32 reord = tp->packets_out;
	u32 prior_sacked = tp->sacked_out;
	s32 seq_rtt = -1;
	s32 ca_seq_rtt = -1;
	ktime_t last_ackt = net_invalid_timestamp();
#ifdef MPTCP_DEBUG_PKTS_OUT
	int orig_packets, orig_qsize, orig_outsize;
#endif

	BUG_ON(is_meta_sk(sk));

#ifdef MPTCP_DEBUG_PKTS_OUT
	/* Cannot have more packets in flight than packets in the
	 * rexmit queue (if tso disabled)
	 */
	BUG_ON(tp->mpc && tp->packets_out >
		skb_queue_len(&sk->sk_write_queue));
#endif

#ifdef CONFIG_MPTCP
	if (tcp_write_queue_empty(sk) &&  icsk->icsk_pending ==
			ICSK_TIME_RETRANS)
		BUG();
#endif

	while ((skb = tcp_write_queue_head(sk)) && skb != tcp_send_head(sk)) {
		struct tcp_skb_cb *scb = TCP_SKB_CB(skb);
		u32 acked_pcount;
		u8 sacked = scb->sacked;

		/* Determine how many packets and what bytes were acked, tso and else */
		if (after(scb->end_seq, tp->snd_una)) {
			if (tcp_skb_pcount(skb) == 1 ||
			    !after(tp->snd_una, scb->seq))
				break;

			acked_pcount = tcp_tso_acked(sk, skb);
			if (!acked_pcount)
				break;

			fully_acked = 0;
		} else {
			acked_pcount = tcp_skb_pcount(skb);
		}

		if (sacked & TCPCB_RETRANS) {
			if (sacked & TCPCB_SACKED_RETRANS)
				tp->retrans_out -= acked_pcount;
			flag |= FLAG_RETRANS_DATA_ACKED;
			ca_seq_rtt = -1;
			seq_rtt = -1;
			if ((flag & FLAG_DATA_ACKED) || (acked_pcount > 1))
				flag |= FLAG_NONHEAD_RETRANS_ACKED;
		} else {
			ca_seq_rtt = now - scb->when;
			last_ackt = skb->tstamp;
			if (seq_rtt < 0) {
				seq_rtt = ca_seq_rtt;
			}
			if (!(sacked & TCPCB_SACKED_ACKED))
				reord = min(pkts_acked, reord);
		}

		if (sacked & TCPCB_SACKED_ACKED)
			tp->sacked_out -= acked_pcount;
		if (sacked & TCPCB_LOST)
			tp->lost_out -= acked_pcount;

#ifdef MPTCP_DEBUG_PKTS_OUT
		orig_packets = tp->packets_out;
		orig_qsize = skb_queue_len(&sk->sk_write_queue);
#endif

		tp->packets_out -= acked_pcount;
		pkts_acked += acked_pcount;

		/* Initial outgoing SYN's get put onto the write_queue
		 * just like anything else we transmit.  It is not
		 * true data, and if we misinform our callers that
		 * this ACK acks real data, we will erroneously exit
		 * connection startup slow start one packet too
		 * quickly.  This is severely frowned upon behavior.
		 */
		if (!(scb->tcp_flags & TCPHDR_SYN)) {
			flag |= FLAG_DATA_ACKED;
		} else {
			flag |= FLAG_SYN_ACKED;
			tp->retrans_stamp = 0;
		}

		if (!fully_acked)
			break;

		mptcp_clean_rtx_infinite(skb, sk);
		tcp_unlink_write_queue(skb, sk);

		if (tp->mpc)
			flag |= mptcp_fallback_infinite(tp, skb);

#ifdef MPTCP_DEBUG_PKTS_OUT
		/* Cannot have more packets in flight than packets in the
		 * rexmit queue (if tso disabled)
		 */
		if (tp->mpc &&
		    tp->packets_out > skb_queue_len(&sk->sk_write_queue)) {
			printk(KERN_ERR "acked_pcount:%d\n", acked_pcount);
			printk(KERN_ERR "orig_packets:%d, orig_qsize:%d,"
				"orig_outsize:%d\n"
				"packets:%d,qsize:%d\n", orig_packets,
				orig_qsize, orig_outsize, tp->packets_out,
				skb_queue_len(&sk->sk_write_queue));
			BUG();
		}
#endif

		sk_wmem_free_skb(sk, skb);
		tp->scoreboard_skb_hint = NULL;
		if (skb == tp->retransmit_skb_hint)
			tp->retransmit_skb_hint = NULL;
		if (skb == tp->lost_skb_hint)
			tp->lost_skb_hint = NULL;
	}

	mptcp_set_bw_est(tp, now);

	if (likely(between(tp->snd_up, prior_snd_una, tp->snd_una)))
		tp->snd_up = tp->snd_una;

	if (skb && (TCP_SKB_CB(skb)->sacked & TCPCB_SACKED_ACKED))
		flag |= FLAG_SACK_RENEGING;

	if (flag & FLAG_ACKED) {
		const struct tcp_congestion_ops *ca_ops
			= inet_csk(sk)->icsk_ca_ops;

		if (unlikely(icsk->icsk_mtup.probe_size &&
			     !after(tp->mtu_probe.probe_seq_end, tp->snd_una))) {
			tcp_mtup_probe_success(sk);
		}

		tcp_ack_update_rtt(sk, flag, seq_rtt);
#ifdef CONFIG_MPTCP
		BUG_ON(tcp_write_queue_empty(sk) && tp->packets_out);
#endif
		tcp_rearm_rto(sk);

		if (tcp_is_reno(tp)) {
			tcp_remove_reno_sacks(sk, pkts_acked);
		} else {
			int delta;

			/* Non-retransmitted hole got filled? That's reordering */
			if (reord < prior_fackets)
				tcp_update_reordering(sk, tp->fackets_out - reord, 0);

			delta = tcp_is_fack(tp) ? pkts_acked :
						  prior_sacked - tp->sacked_out;
			tp->lost_cnt_hint -= min(tp->lost_cnt_hint, delta);
		}

		tp->fackets_out -= min(pkts_acked, tp->fackets_out);

		if (ca_ops->pkts_acked) {
			s32 rtt_us = -1;

			/* Is the ACK triggering packet unambiguous? */
			if (!(flag & FLAG_RETRANS_DATA_ACKED)) {
				/* High resolution needed and available? */
				if (ca_ops->flags & TCP_CONG_RTT_STAMP &&
				    !ktime_equal(last_ackt,
						 net_invalid_timestamp()))
					rtt_us = ktime_us_delta(ktime_get_real(),
								last_ackt);
				else if (ca_seq_rtt >= 0)
					rtt_us = jiffies_to_usecs(ca_seq_rtt);
			}

			ca_ops->pkts_acked(sk, pkts_acked, rtt_us);
		}
	}

#if FASTRETRANS_DEBUG > 0
	BUG_ON((int)tp->sacked_out < 0);
	BUG_ON((int)tp->lost_out < 0);
	BUG_ON((int)tp->retrans_out < 0);
	if (!tp->packets_out && tcp_is_sack(tp)) {
		icsk = inet_csk(sk);
		if (tp->lost_out) {
			printk(KERN_DEBUG "Leak l=%u %d\n",
			       tp->lost_out, icsk->icsk_ca_state);
			tp->lost_out = 0;
		}
		if (tp->sacked_out) {
			printk(KERN_DEBUG "Leak s=%u %d\n",
			       tp->sacked_out, icsk->icsk_ca_state);
			tp->sacked_out = 0;
		}
		if (tp->retrans_out) {
			printk(KERN_DEBUG "Leak r=%u %d\n",
			       tp->retrans_out, icsk->icsk_ca_state);
			tp->retrans_out = 0;
		}
	}
#endif
#ifdef CONFIG_MPTCP
	if (tcp_write_queue_empty(sk) &&
			icsk->icsk_pending == ICSK_TIME_RETRANS) {
		printk(KERN_ERR "packets_out:%d, flag_acked:%d,flag:%#x\n",
			tp->packets_out, flag & FLAG_ACKED, flag);
		BUG();
	}
#endif
	return flag;
}

static void tcp_ack_probe(struct sock *sk)
{
	const struct tcp_sock *tp = tcp_sk(sk);
	struct inet_connection_sock *icsk = inet_csk(sk);
	int usable_wopen;

	/* Was it a usable window open? */
	if (tp->mpc)
		usable_wopen = (!after(
				mptcp_skb_end_data_seq(tcp_send_head(sk)),
				tcp_wnd_end(tp, 1)));
	else
		usable_wopen=(!after(TCP_SKB_CB(
				tcp_send_head(sk))->end_seq,
				tcp_wnd_end(tp,0)));

	if (usable_wopen) {
		icsk->icsk_backoff = 0;
		inet_csk_clear_xmit_timer(sk, ICSK_TIME_PROBE0);
		/* Socket must be waked up by subsequent tcp_data_snd_check().
		 * This function is not for random using!
		 */
	} else {
		inet_csk_reset_xmit_timer(sk, ICSK_TIME_PROBE0,
					  min(icsk->icsk_rto << icsk->icsk_backoff, TCP_RTO_MAX),
					  TCP_RTO_MAX);
	}
}

static inline int tcp_ack_is_dubious(const struct sock *sk, const int flag)
{
	return !(flag & FLAG_NOT_DUP) || (flag & FLAG_CA_ALERT) ||
		inet_csk(sk)->icsk_ca_state != TCP_CA_Open;
}

static inline int tcp_may_raise_cwnd(const struct sock *sk, const int flag)
{
	const struct tcp_sock *tp = tcp_sk(sk);
	return (!(flag & FLAG_ECE) || tp->snd_cwnd < tp->snd_ssthresh) &&
		!((1 << inet_csk(sk)->icsk_ca_state) & (TCPF_CA_Recovery | TCPF_CA_CWR));
}

/* Update our send window.
 *
 * Window update algorithm, described in RFC793/RFC1122 (used in linux-2.2
 * and in FreeBSD. NetBSD's one is even worse.) is wrong.
 */
static int tcp_ack_update_window(struct sock *sk, const struct sk_buff *skb, u32 ack,
				 u32 ack_seq)
{
	struct tcp_sock *tp = tcp_sk(sk);
	int flag = 0;
	u32 nwin = ntohs(tcp_hdr(skb)->window);

	/* Window-updates are handled in mptcp_data_ack */
	if (tp->mpc)
		goto no_window_update;

	if (likely(!tcp_hdr(skb)->syn))
		nwin <<= tp->rx_opt.snd_wscale;

	if (tcp_may_update_window(tp, ack, ack_seq, nwin)) {
		flag |= FLAG_WIN_UPDATE;
		tcp_update_wl(tp, ack_seq);

		if (tp->snd_wnd != nwin) {
			tp->snd_wnd = nwin;

			/* Note, it is the only place, where
			 * fast path is recovered for sending TCP.
			 */
			tp->pred_flags = 0;
			tcp_fast_path_check(sk);

			if (nwin > tp->max_window) {
				tp->max_window = nwin;
				tcp_sync_mss(sk, inet_csk(sk)->icsk_pmtu_cookie);
			}
		}
	}

no_window_update:
	tp->snd_una = ack;
#ifdef CONFIG_MPTCP
	if (tp->mpc && after(tp->snd_una, tp->reinjected_seq))
		tp->reinjected_seq = tp->snd_una;
#endif

	return flag;
}

/* A very conservative spurious RTO response algorithm: reduce cwnd and
 * continue in congestion avoidance.
 */
static void tcp_conservative_spur_to_response(struct tcp_sock *tp)
{
	tp->snd_cwnd = min(tp->snd_cwnd, tp->snd_ssthresh);
	tp->snd_cwnd_cnt = 0;
	tp->bytes_acked = 0;
	TCP_ECN_queue_cwr(tp);
	tcp_moderate_cwnd(tp);
}

/* A conservative spurious RTO response algorithm: reduce cwnd using
 * rate halving and continue in congestion avoidance.
 */
static void tcp_ratehalving_spur_to_response(struct sock *sk)
{
	tcp_enter_cwr(sk, 0);
}

static void tcp_undo_spur_to_response(struct sock *sk, int flag)
{
	if (flag & FLAG_ECE)
		tcp_ratehalving_spur_to_response(sk);
	else
		tcp_undo_cwr(sk, true);
}

/* F-RTO spurious RTO detection algorithm (RFC4138)
 *
 * F-RTO affects during two new ACKs following RTO (well, almost, see inline
 * comments). State (ACK number) is kept in frto_counter. When ACK advances
 * window (but not to or beyond highest sequence sent before RTO):
 *   On First ACK,  send two new segments out.
 *   On Second ACK, RTO was likely spurious. Do spurious response (response
 *                  algorithm is not part of the F-RTO detection algorithm
 *                  given in RFC4138 but can be selected separately).
 * Otherwise (basically on duplicate ACK), RTO was (likely) caused by a loss
 * and TCP falls back to conventional RTO recovery. F-RTO allows overriding
 * of Nagle, this is done using frto_counter states 2 and 3, when a new data
 * segment of any size sent during F-RTO, state 2 is upgraded to 3.
 *
 * Rationale: if the RTO was spurious, new ACKs should arrive from the
 * original window even after we transmit two new data segments.
 *
 * SACK version:
 *   on first step, wait until first cumulative ACK arrives, then move to
 *   the second step. In second step, the next ACK decides.
 *
 * F-RTO is implemented (mainly) in four functions:
 *   - tcp_use_frto() is used to determine if TCP is can use F-RTO
 *   - tcp_enter_frto() prepares TCP state on RTO if F-RTO is used, it is
 *     called when tcp_use_frto() showed green light
 *   - tcp_process_frto() handles incoming ACKs during F-RTO algorithm
 *   - tcp_enter_frto_loss() is called if there is not enough evidence
 *     to prove that the RTO is indeed spurious. It transfers the control
 *     from F-RTO to the conventional RTO recovery
 */
static int tcp_process_frto(struct sock *sk, int flag)
{
	struct tcp_sock *tp = tcp_sk(sk);

	tcp_verify_left_out(tp);

	/* Duplicate the behavior from Loss state (fastretrans_alert) */
	if (flag & FLAG_DATA_ACKED)
		inet_csk(sk)->icsk_retransmits = 0;

	if ((flag & FLAG_NONHEAD_RETRANS_ACKED) ||
	    ((tp->frto_counter >= 2) && (flag & FLAG_RETRANS_DATA_ACKED)))
		tp->undo_marker = 0;

	if (!before(tp->snd_una, tp->frto_highmark)) {
		tcp_enter_frto_loss(sk, (tp->frto_counter == 1 ? 2 : 3), flag);
		return 1;
	}

	if (!tcp_is_sackfrto(tp)) {
		/* RFC4138 shortcoming in step 2; should also have case c):
		 * ACK isn't duplicate nor advances window, e.g., opposite dir
		 * data, winupdate
		 */
		if (!(flag & FLAG_ANY_PROGRESS) && (flag & FLAG_NOT_DUP))
			return 1;

		if (!(flag & FLAG_DATA_ACKED)) {
			tcp_enter_frto_loss(sk, (tp->frto_counter == 1 ? 0 : 3),
					    flag);
			return 1;
		}
	} else {
		if (!(flag & FLAG_DATA_ACKED) && (tp->frto_counter == 1)) {
			/* Prevent sending of new data. */
			tp->snd_cwnd = min(tp->snd_cwnd,
					   tcp_packets_in_flight(tp));
			return 1;
		}

		if ((tp->frto_counter >= 2) &&
		    (!(flag & FLAG_FORWARD_PROGRESS) ||
		     ((flag & FLAG_DATA_SACKED) &&
		      !(flag & FLAG_ONLY_ORIG_SACKED)))) {
			/* RFC4138 shortcoming (see comment above) */
			if (!(flag & FLAG_FORWARD_PROGRESS) &&
			    (flag & FLAG_NOT_DUP))
				return 1;

			tcp_enter_frto_loss(sk, 3, flag);
			return 1;
		}
	}

	if (tp->frto_counter == 1) {
		/* tcp_may_send_now needs to see updated state */
		tp->snd_cwnd = tcp_packets_in_flight(tp) + 2;
		tp->frto_counter = 2;

		if (!tcp_may_send_now(sk))
			tcp_enter_frto_loss(sk, 2, flag);

		return 1;
	} else {
		switch (sysctl_tcp_frto_response) {
		case 2:
			tcp_undo_spur_to_response(sk, flag);
			break;
		case 1:
			tcp_conservative_spur_to_response(tp);
			break;
		default:
			tcp_ratehalving_spur_to_response(sk);
			break;
		}
		tp->frto_counter = 0;
		tp->undo_marker = 0;
		NET_INC_STATS_BH(sock_net(sk), LINUX_MIB_TCPSPURIOUSRTOS);
	}
	return 0;
}

/* This routine deals with incoming acks, but not outgoing ones. */
static int tcp_ack(struct sock *sk, const struct sk_buff *skb, int flag)
{
	struct inet_connection_sock *icsk = inet_csk(sk);
	struct tcp_sock *tp = tcp_sk(sk);
	u32 prior_snd_una = tp->snd_una;
	u32 ack_seq = TCP_SKB_CB(skb)->seq;
	u32 ack = TCP_SKB_CB(skb)->ack_seq;
	u32 prior_in_flight;
	u32 prior_fackets;
	int prior_packets;
	int prior_sacked = tp->sacked_out;
	int newly_acked_sacked = 0;
	int frto_cwnd = 0;

	/* If the ack is older than previous acks
	 * then we can probably ignore it.
	 */
	if (before(ack, prior_snd_una))
		goto old_ack;

	/* If the ack includes data we haven't sent yet, discard
	 * this segment (RFC793 Section 3.9).
	 */
	if (after(ack, tp->snd_nxt))
		goto invalid_ack;

	if (after(ack, prior_snd_una))
		flag |= FLAG_SND_UNA_ADVANCED;

	if (sysctl_tcp_abc) {
		if (icsk->icsk_ca_state < TCP_CA_CWR)
			tp->bytes_acked += ack - prior_snd_una;
		else if (icsk->icsk_ca_state == TCP_CA_Loss)
			/* we assume just one segment left network */
			tp->bytes_acked += min(ack - prior_snd_una,
					       tp->mss_cache);
	}

	prior_fackets = tp->fackets_out;
	prior_in_flight = tcp_packets_in_flight(tp);

	if (!(flag & FLAG_SLOWPATH) && after(ack, prior_snd_una)) {
		struct tcp_sock *meta_tp = (tp->mpc) ?
				mpcb_meta_tp(tp->mpcb) : tp;
		/* Window is constant, pure forward advance.
		 * No more checks are required.
		 * Note, we use the fact that SND.UNA>=SND.WL2.
		 */
		tcp_update_wl(meta_tp, (tp->mpc) ? mptcp_skb_data_seq(skb) :
			      ack_seq);
		tp->snd_una = ack;
#ifdef CONFIG_MPTCP
		if (tp->mpc && after(tp->snd_una, tp->reinjected_seq))
			tp->reinjected_seq = tp->snd_una;
#endif
		flag |= FLAG_WIN_UPDATE;

		tcp_ca_event(sk, CA_EVENT_FAST_ACK);

		NET_INC_STATS_BH(sock_net(sk), LINUX_MIB_TCPHPACKS);
	} else {
		if (ack_seq != TCP_SKB_CB(skb)->end_seq)
			flag |= FLAG_DATA;
		else
			NET_INC_STATS_BH(sock_net(sk), LINUX_MIB_TCPPUREACKS);

		flag |= tcp_ack_update_window(sk, skb, ack, ack_seq);

		if (TCP_SKB_CB(skb)->sacked)
			flag |= tcp_sacktag_write_queue(sk, skb, prior_snd_una);

		if (TCP_ECN_rcv_ecn_echo(tp, tcp_hdr(skb)))
			flag |= FLAG_ECE;

		tcp_ca_event(sk, CA_EVENT_SLOW_ACK);
	}

	flag |= mptcp_data_ack(sk, skb);
	if (unlikely(tp->mp_killed))
		return -1;

	/* We passed data and got it acked, remove any soft error
	 * log. Something worked...
	 */
	sk->sk_err_soft = 0;
	icsk->icsk_probes_out = 0;
	tp->rcv_tstamp = tcp_time_stamp;
	prior_packets = tp->packets_out;
	if (!prior_packets)
		goto no_queue;

	/* See if we can take anything off of the retransmit queue. */
	flag |= tcp_clean_rtx_queue(sk, prior_fackets, prior_snd_una);

<<<<<<< HEAD
	newly_acked_sacked = (prior_packets - prior_sacked) -
			     (tp->packets_out - tp->sacked_out);
=======
	if (flag & MPTCP_FLAG_SEND_RESET) {
		mptcp_send_reset(sk, skb);
		goto invalid_ack;
	}
>>>>>>> 3e9a3732

	if (tp->frto_counter)
		frto_cwnd = tcp_process_frto(sk, flag);
	/* Guarantee sacktag reordering detection against wrap-arounds */
	if (before(tp->frto_highmark, tp->snd_una))
		tp->frto_highmark = 0;

	if (tcp_ack_is_dubious(sk, flag)) {
		/* Advance CWND, if state allows this. */
		if ((flag & FLAG_DATA_ACKED) && !frto_cwnd &&
		    tcp_may_raise_cwnd(sk, flag))
			tcp_cong_avoid(sk, ack, prior_in_flight);
		tcp_fastretrans_alert(sk, prior_packets - tp->packets_out,
				      newly_acked_sacked, flag);
	} else {
		if ((flag & FLAG_DATA_ACKED) && !frto_cwnd)
			tcp_cong_avoid(sk, ack, prior_in_flight);
	}

	if ((flag & FLAG_FORWARD_PROGRESS) || !(flag & FLAG_NOT_DUP))
		dst_confirm(__sk_dst_get(sk));

	return 1;

no_queue:
	/* If this ack opens up a zero window, clear backoff.  It was
	 * being used to time the probes, and is probably far higher than
	 * it needs to be for normal retransmission.
	 */
	if (tcp_send_head(sk))
		tcp_ack_probe(sk);
	return 1;

invalid_ack:
	mptcp_debug("received invalid ack\n");
	mptcp_debug("pi %d:Ack %#x after %#x:%#x, addr %pI4->%pI4\n",
		tp->path_index, ack, tp->snd_una, tp->snd_nxt,
		&inet_sk(sk)->inet_saddr, &inet_sk(sk)->inet_daddr);
	SOCK_DEBUG(sk, "Ack %u after %u:%u\n", ack, tp->snd_una, tp->snd_nxt);
	return -1;

old_ack:
	if (TCP_SKB_CB(skb)->sacked) {
		tcp_sacktag_write_queue(sk, skb, prior_snd_una);
		if (icsk->icsk_ca_state == TCP_CA_Open)
			tcp_try_keep_open(sk);
	}

	mptcp_debug("received old ack\n");
	mptcp_debug("pi %d:Ack %#x before %#x:%#x, addr %pI4->%pI4\n",
			tp->path_index, ack, tp->snd_una, tp->snd_nxt,
	       &inet_sk(sk)->inet_saddr, &inet_sk(sk)->inet_daddr);
	SOCK_DEBUG(sk, "Ack %u before %u:%u\n", ack, tp->snd_una, tp->snd_nxt);
	return 0;
}

/* Look for tcp options. Normally only called on SYN and SYNACK packets.
 * But, this can also be called on packets in the established flow when
 * the fast version below fails.
 */
<<<<<<< HEAD
void tcp_parse_options(const struct sk_buff *skb, struct tcp_options_received *opt_rx,
		       const u8 **hvpp, int estab)
=======
void tcp_parse_options(struct sk_buff *skb, struct tcp_options_received *opt_rx,
		       u8 **hvpp, struct multipath_options *mopt, int estab)
>>>>>>> 3e9a3732
{
	const unsigned char *ptr;
	const struct tcphdr *th = tcp_hdr(skb);
	int length = (th->doff * 4) - sizeof(struct tcphdr);

	ptr = (const unsigned char *)(th + 1);
	opt_rx->saw_tstamp = 0;

	while (length > 0) {
		int opcode = *ptr++;
		int opsize;

		switch (opcode) {
		case TCPOPT_EOL:
			return;
		case TCPOPT_NOP:	/* Ref: RFC 793 section 3.1 */
			length--;
			continue;
		default:
			opsize = *ptr++;
			if (opsize < 2) /* "silly options" */
				return;
			if (opsize > length)
				return;	/* don't parse partial options */
			switch (opcode) {
			case TCPOPT_MSS:
				if (opsize == TCPOLEN_MSS && th->syn && !estab) {
					u16 in_mss = get_unaligned_be16(ptr);
					if (in_mss) {
						if (opt_rx->user_mss &&
						    opt_rx->user_mss < in_mss)
							in_mss = opt_rx->user_mss;
						opt_rx->mss_clamp = in_mss;
					}
				}
				break;
			case TCPOPT_WINDOW:
				if (opsize == TCPOLEN_WINDOW && th->syn &&
				    !estab && sysctl_tcp_window_scaling) {
					__u8 snd_wscale = *(__u8 *)ptr;
					opt_rx->wscale_ok = 1;
					if (snd_wscale > 14) {
						if (net_ratelimit())
							printk(KERN_INFO "tcp_parse_options: Illegal window "
							       "scaling value %d >14 received.\n",
							       snd_wscale);
						snd_wscale = 14;
					}
					opt_rx->snd_wscale = snd_wscale;
				}
				break;
			case TCPOPT_TIMESTAMP:
				if ((opsize == TCPOLEN_TIMESTAMP) &&
				    ((estab && opt_rx->tstamp_ok) ||
				     (!estab && sysctl_tcp_timestamps))) {
					opt_rx->saw_tstamp = 1;
					opt_rx->rcv_tsval = get_unaligned_be32(ptr);
					opt_rx->rcv_tsecr = get_unaligned_be32(ptr + 4);
				}
				break;
			case TCPOPT_SACK_PERM:
				if (opsize == TCPOLEN_SACK_PERM && th->syn &&
				    !estab && sysctl_tcp_sack) {
					opt_rx->sack_ok = 1;
					tcp_sack_reset(opt_rx);
				}
				break;

			case TCPOPT_SACK:
				if ((opsize >= (TCPOLEN_SACK_BASE + TCPOLEN_SACK_PERBLOCK)) &&
				   !((opsize - TCPOLEN_SACK_BASE) % TCPOLEN_SACK_PERBLOCK) &&
				   opt_rx->sack_ok) {
					TCP_SKB_CB(skb)->sacked = (ptr - 2) - (unsigned char *)th;
				}
				break;
#ifdef CONFIG_TCP_MD5SIG
			case TCPOPT_MD5SIG:
				/*
				 * The MD5 Hash has already been
				 * checked (see tcp_v{4,6}_do_rcv()).
				 */
				break;
#endif
			case TCPOPT_COOKIE:
				/* This option is variable length.
				 */
				switch (opsize) {
				case TCPOLEN_COOKIE_BASE:
					/* not yet implemented */
					break;
				case TCPOLEN_COOKIE_PAIR:
					/* not yet implemented */
					break;
				case TCPOLEN_COOKIE_MIN+0:
				case TCPOLEN_COOKIE_MIN+2:
				case TCPOLEN_COOKIE_MIN+4:
				case TCPOLEN_COOKIE_MIN+6:
				case TCPOLEN_COOKIE_MAX:
					/* 16-bit multiple */
					opt_rx->cookie_plus = opsize;
					*hvpp = ptr;
					break;
				default:
					/* ignore option */
					break;
				}
				break;
#ifdef CONFIG_MPTCP
			case TCPOPT_MPTCP:
				mptcp_parse_options(ptr - 2, opsize, opt_rx,
						    mopt, skb);
				break;
#endif
			}

			ptr += opsize-2;
			length -= opsize;
		}
	}
}
EXPORT_SYMBOL(tcp_parse_options);

static int tcp_parse_aligned_timestamp(struct tcp_sock *tp, const struct tcphdr *th)
{
	const __be32 *ptr = (const __be32 *)(th + 1);

	if (*ptr == htonl((TCPOPT_NOP << 24) | (TCPOPT_NOP << 16)
			  | (TCPOPT_TIMESTAMP << 8) | TCPOLEN_TIMESTAMP)) {
		tp->rx_opt.saw_tstamp = 1;
		++ptr;
		tp->rx_opt.rcv_tsval = ntohl(*ptr);
		++ptr;
		tp->rx_opt.rcv_tsecr = ntohl(*ptr);
		return 1;
	}
	return 0;
}

/* Fast parse options. This hopes to only see timestamps.
 * If it is wrong it falls back on tcp_parse_options().
 */
<<<<<<< HEAD
static int tcp_fast_parse_options(const struct sk_buff *skb,
				  const struct tcphdr *th,
				  struct tcp_sock *tp, const u8 **hvpp)
=======
static int tcp_fast_parse_options(struct sk_buff *skb, struct tcphdr *th,
				struct tcp_sock *tp, u8 **hvpp)
>>>>>>> 3e9a3732
{
	struct mptcp_cb *mpcb;
	/* In the spirit of fast parsing, compare doff directly to constant
	 * values.  Because equality is used, short doff can be ignored here.
	 */
	if (th->doff == (sizeof(*th) / 4)) {
		tp->rx_opt.saw_tstamp = 0;
		return 0;
	} else if (tp->rx_opt.tstamp_ok &&
		   th->doff == ((sizeof(*th) + TCPOLEN_TSTAMP_ALIGNED) / 4)) {
		if (tcp_parse_aligned_timestamp(tp, th))
			return 1;
	}
	mpcb = mpcb_from_tcpsock(tp);

	tcp_parse_options(skb, &tp->rx_opt, hvpp,
			  mpcb ? &mpcb->rx_opt : NULL, 1);

	mptcp_path_array_check(mpcb);
	mptcp_mp_fail_rcvd(mpcb, (struct sock *)tp, th);

	return 1;
}

#ifdef CONFIG_TCP_MD5SIG
/*
 * Parse MD5 Signature option
 */
const u8 *tcp_parse_md5sig_option(const struct tcphdr *th)
{
	int length = (th->doff << 2) - sizeof(*th);
	const u8 *ptr = (const u8 *)(th + 1);

	/* If the TCP option is too short, we can short cut */
	if (length < TCPOLEN_MD5SIG)
		return NULL;

	while (length > 0) {
		int opcode = *ptr++;
		int opsize;

		switch(opcode) {
		case TCPOPT_EOL:
			return NULL;
		case TCPOPT_NOP:
			length--;
			continue;
		default:
			opsize = *ptr++;
			if (opsize < 2 || opsize > length)
				return NULL;
			if (opcode == TCPOPT_MD5SIG)
				return opsize == TCPOLEN_MD5SIG ? ptr : NULL;
		}
		ptr += opsize - 2;
		length -= opsize;
	}
	return NULL;
}
EXPORT_SYMBOL(tcp_parse_md5sig_option);
#endif

static inline void tcp_store_ts_recent(struct tcp_sock *tp)
{
	tp->rx_opt.ts_recent = tp->rx_opt.rcv_tsval;
	tp->rx_opt.ts_recent_stamp = get_seconds();
}

static inline void tcp_replace_ts_recent(struct tcp_sock *tp, u32 seq)
{
	if (tp->rx_opt.saw_tstamp && !after(seq, tp->rcv_wup)) {
		/* PAWS bug workaround wrt. ACK frames, the PAWS discard
		 * extra check below makes sure this can only happen
		 * for pure ACK frames.  -DaveM
		 *
		 * Not only, also it occurs for expired timestamps.
		 */

		if (tcp_paws_check(&tp->rx_opt, 0))
			tcp_store_ts_recent(tp);
	}
}

/* Sorry, PAWS as specified is broken wrt. pure-ACKs -DaveM
 *
 * It is not fatal. If this ACK does _not_ change critical state (seqs, window)
 * it can pass through stack. So, the following predicate verifies that
 * this segment is not used for anything but congestion avoidance or
 * fast retransmit. Moreover, we even are able to eliminate most of such
 * second order effects, if we apply some small "replay" window (~RTO)
 * to timestamp space.
 *
 * All these measures still do not guarantee that we reject wrapped ACKs
 * on networks with high bandwidth, when sequence space is recycled fastly,
 * but it guarantees that such events will be very rare and do not affect
 * connection seriously. This doesn't look nice, but alas, PAWS is really
 * buggy extension.
 *
 * [ Later note. Even worse! It is buggy for segments _with_ data. RFC
 * states that events when retransmit arrives after original data are rare.
 * It is a blatant lie. VJ forgot about fast retransmit! 8)8) It is
 * the biggest problem on large power networks even with minor reordering.
 * OK, let's give it small replay window. If peer clock is even 1hz, it is safe
 * up to bandwidth of 18Gigabit/sec. 8) ]
 */

static int tcp_disordered_ack(const struct sock *sk, const struct sk_buff *skb)
{
	const struct tcp_sock *tp = tcp_sk(sk);
	const struct tcphdr *th = tcp_hdr(skb);
	u32 seq = TCP_SKB_CB(skb)->seq;
	u32 ack = TCP_SKB_CB(skb)->ack_seq;
	const struct tcp_sock *meta_tp = (tp->mpc) ? mpcb_meta_tp(tp->mpcb) : tp;
	u32 data_ack = (tp->mpc) ? mptcp_skb_data_ack(skb) : ack;
	u32 data_seq = (tp->mpc) ? mptcp_skb_data_seq(skb) : seq;

	return (/* 1. Pure ACK with correct sequence number. */
		(th->ack && seq == TCP_SKB_CB(skb)->end_seq && seq == tp->rcv_nxt) &&

		/* 2. ... and duplicate ACK. */
		ack == tp->snd_una &&

		/* 3. ... and does not update window. */
		!tcp_may_update_window(meta_tp, data_ack, data_seq,
				ntohs(th->window) << tp->rx_opt.snd_wscale) &&

		/* 4. ... and sits in replay window. */
		(s32)(tp->rx_opt.ts_recent - tp->rx_opt.rcv_tsval) <= (inet_csk(sk)->icsk_rto * 1024) / HZ);
}

static inline int tcp_paws_discard(const struct sock *sk,
				   const struct sk_buff *skb)
{
	const struct tcp_sock *tp = tcp_sk(sk);

	return !tcp_paws_check(&tp->rx_opt, TCP_PAWS_WINDOW) &&
	       !tcp_disordered_ack(sk, skb);
}

/* Check segment sequence number for validity.
 *
 * Segment controls are considered valid, if the segment
 * fits to the window after truncation to the window. Acceptability
 * of data (and SYN, FIN, of course) is checked separately.
 * See tcp_data_queue(), for example.
 *
 * Also, controls (RST is main one) are accepted using RCV.WUP instead
 * of RCV.NXT. Peer still did not advance his SND.UNA when we
 * delayed ACK, so that hisSND.UNA<=ourRCV.WUP.
 * (borrowed from freebsd)
 */

static inline int tcp_sequence(const struct tcp_sock *tp, u32 seq, u32 end_seq)
{
	return	!before(end_seq, tp->rcv_wup) &&
		!after(seq, tp->rcv_nxt + tcp_receive_window(tp));
}

/* When we get a reset we do this. */
void tcp_reset(struct sock *sk)
{
	/* We want the right error as BSD sees it (and indeed as we do). */
	switch (sk->sk_state) {
	case TCP_SYN_SENT:
		sk->sk_err = ECONNREFUSED;
		break;
	case TCP_CLOSE_WAIT:
		sk->sk_err = EPIPE;
		break;
	case TCP_CLOSE:
		return;
	default:
		sk->sk_err = ECONNRESET;
	}
	/* This barrier is coupled with smp_rmb() in tcp_poll() */
	smp_wmb();

	if (!sock_flag(sk, SOCK_DEAD))
		sk->sk_error_report(sk);

	tcp_done(sk);
}

/*
 * 	Process the FIN bit. This now behaves as it is supposed to work
 *	and the FIN takes effect when it is validly part of sequence
 *	space. Not before when we get holes.
 *
 *	If we are ESTABLISHED, a received fin moves us to CLOSE-WAIT
 *	(and thence onto LAST-ACK and finally, CLOSE, we never enter
 *	TIME-WAIT)
 *
 *	If we are in FINWAIT-1, a received FIN indicates simultaneous
 *	close and we go into CLOSING (and later onto TIME-WAIT)
 *
 *	If we are in FINWAIT-2, a received FIN moves us to TIME-WAIT.
 */
static void tcp_fin(struct sock *sk)
{
	struct tcp_sock *tp = tcp_sk(sk);

	inet_csk_schedule_ack(sk);

	sk->sk_shutdown |= RCV_SHUTDOWN;
	sock_set_flag(sk, SOCK_DONE);

	switch (sk->sk_state) {
	case TCP_SYN_RECV:
	case TCP_ESTABLISHED:
		/* Move to CLOSE_WAIT */
		tcp_set_state(sk, TCP_CLOSE_WAIT);
#ifdef CONFIG_MPTCP
		if (tp->mpc && tp->mpcb->passive_close)
			mptcp_sub_close(sk, 0);
#endif
		inet_csk(sk)->icsk_ack.pingpong = 1;
		break;

	case TCP_CLOSE_WAIT:
	case TCP_CLOSING:
		/* Received a retransmission of the FIN, do
		 * nothing.
		 */
		break;
	case TCP_LAST_ACK:
		/* RFC793: Remain in the LAST-ACK state. */
		break;

	case TCP_FIN_WAIT1:
		/* This case occurs when a simultaneous close
		 * happens, we must ack the received FIN and
		 * enter the CLOSING state.
		 */
		tcp_send_ack(sk);
		tcp_set_state(sk, TCP_CLOSING);
		break;
	case TCP_FIN_WAIT2:
		/* Received a FIN -- send ACK and enter TIME_WAIT. */
		tcp_send_ack(sk);
		tcp_time_wait(sk, TCP_TIME_WAIT, 0);
		break;
	default:
		/* Only TCP_LISTEN and TCP_CLOSE are left, in these
		 * cases we should never reach this piece of code.
		 */
		printk(KERN_ERR "%s: Impossible, sk->sk_state=%d\n",
		       __func__, sk->sk_state);
		break;
	}

	/* It _is_ possible, that we have something out-of-order _after_ FIN.
	 * Probably, we should reset in this case. For now drop them.
	 */
	__skb_queue_purge(&tp->out_of_order_queue);
	if (tcp_is_sack(tp))
		tcp_sack_reset(&tp->rx_opt);
	sk_mem_reclaim(sk);

	/* MPTCP: subflow-fin has no effect to the application */
	if (!tp->mpc && !sock_flag(sk, SOCK_DEAD)) {
		sk->sk_state_change(sk);

		/* Do not send POLL_HUP for half duplex close. */
		if (sk->sk_shutdown == SHUTDOWN_MASK ||
		    sk->sk_state == TCP_CLOSE)
			sk_wake_async(sk, SOCK_WAKE_WAITD, POLL_HUP);
		else
			sk_wake_async(sk, SOCK_WAKE_WAITD, POLL_IN);
	}
}

static inline int tcp_sack_extend(struct tcp_sack_block *sp, u32 seq,
				  u32 end_seq)
{
	if (!after(seq, sp->end_seq) && !after(sp->start_seq, end_seq)) {
		if (before(seq, sp->start_seq))
			sp->start_seq = seq;
		if (after(end_seq, sp->end_seq))
			sp->end_seq = end_seq;
		return 1;
	}
	return 0;
}

static void tcp_dsack_set(struct sock *sk, u32 seq, u32 end_seq)
{
	struct tcp_sock *tp = tcp_sk(sk);

	if (tcp_is_sack(tp) && sysctl_tcp_dsack) {
		int mib_idx;

		if (before(seq, tp->rcv_nxt))
			mib_idx = LINUX_MIB_TCPDSACKOLDSENT;
		else
			mib_idx = LINUX_MIB_TCPDSACKOFOSENT;

		NET_INC_STATS_BH(sock_net(sk), mib_idx);

		tp->rx_opt.dsack = 1;
		tp->duplicate_sack[0].start_seq = seq;
		tp->duplicate_sack[0].end_seq = end_seq;
	}
}

static void tcp_dsack_extend(struct sock *sk, u32 seq, u32 end_seq)
{
	struct tcp_sock *tp = tcp_sk(sk);

	if (!tp->rx_opt.dsack)
		tcp_dsack_set(sk, seq, end_seq);
	else
		tcp_sack_extend(tp->duplicate_sack, seq, end_seq);
}

static void tcp_send_dupack(struct sock *sk, const struct sk_buff *skb)
{
	struct tcp_sock *tp = tcp_sk(sk);

	if (TCP_SKB_CB(skb)->end_seq != TCP_SKB_CB(skb)->seq &&
	    before(TCP_SKB_CB(skb)->seq, tp->rcv_nxt)) {
		NET_INC_STATS_BH(sock_net(sk), LINUX_MIB_DELAYEDACKLOST);
		tcp_enter_quickack_mode(sk);

		if (tcp_is_sack(tp) && sysctl_tcp_dsack) {
			u32 end_seq = TCP_SKB_CB(skb)->end_seq;

			if (after(TCP_SKB_CB(skb)->end_seq, tp->rcv_nxt))
				end_seq = tp->rcv_nxt;
			tcp_dsack_set(sk, TCP_SKB_CB(skb)->seq, end_seq);
		}
	}

	tcp_send_ack(sk);
}

/* These routines update the SACK block as out-of-order packets arrive or
 * in-order packets close up the sequence space.
 */
static void tcp_sack_maybe_coalesce(struct tcp_sock *tp)
{
	int this_sack;
	struct tcp_sack_block *sp = &tp->selective_acks[0];
	struct tcp_sack_block *swalk = sp + 1;

	/* See if the recent change to the first SACK eats into
	 * or hits the sequence space of other SACK blocks, if so coalesce.
	 */
	for (this_sack = 1; this_sack < tp->rx_opt.num_sacks;) {
		if (tcp_sack_extend(sp, swalk->start_seq, swalk->end_seq)) {
			int i;

			/* Zap SWALK, by moving every further SACK up by one slot.
			 * Decrease num_sacks.
			 */
			tp->rx_opt.num_sacks--;
			for (i = this_sack; i < tp->rx_opt.num_sacks; i++)
				sp[i] = sp[i + 1];
			continue;
		}
		this_sack++, swalk++;
	}
}

static void tcp_sack_new_ofo_skb(struct sock *sk, u32 seq, u32 end_seq)
{
	struct tcp_sock *tp = tcp_sk(sk);
	struct tcp_sack_block *sp = &tp->selective_acks[0];
	int cur_sacks = tp->rx_opt.num_sacks;
	int this_sack;

	if (!cur_sacks)
		goto new_sack;

	for (this_sack = 0; this_sack < cur_sacks; this_sack++, sp++) {
		if (tcp_sack_extend(sp, seq, end_seq)) {
			/* Rotate this_sack to the first one. */
			for (; this_sack > 0; this_sack--, sp--)
				swap(*sp, *(sp - 1));
			if (cur_sacks > 1)
				tcp_sack_maybe_coalesce(tp);
			return;
		}
	}

	/* Could not find an adjacent existing SACK, build a new one,
	 * put it at the front, and shift everyone else down.  We
	 * always know there is at least one SACK present already here.
	 *
	 * If the sack array is full, forget about the last one.
	 */
	if (this_sack >= TCP_NUM_SACKS) {
		this_sack--;
		tp->rx_opt.num_sacks--;
		sp--;
	}
	for (; this_sack > 0; this_sack--, sp--)
		*sp = *(sp - 1);

new_sack:
	/* Build the new head SACK, and we're done. */
	sp->start_seq = seq;
	sp->end_seq = end_seq;
	tp->rx_opt.num_sacks++;
}

/* RCV.NXT advances, some SACKs should be eaten. */

static void tcp_sack_remove(struct tcp_sock *tp)
{
	struct tcp_sack_block *sp = &tp->selective_acks[0];
	int num_sacks = tp->rx_opt.num_sacks;
	int this_sack;

	/* Empty ofo queue, hence, all the SACKs are eaten. Clear. */
	if (skb_queue_empty(&tp->out_of_order_queue)) {
		tp->rx_opt.num_sacks = 0;
		return;
	}

	for (this_sack = 0; this_sack < num_sacks;) {
		/* Check if the start of the sack is covered by RCV.NXT. */
		if (!before(tp->rcv_nxt, sp->start_seq)) {
			int i;

			/* RCV.NXT must cover all the block! */
			WARN_ON(before(tp->rcv_nxt, sp->end_seq));

			/* Zap this SACK, by moving forward any other SACKS. */
			for (i=this_sack+1; i < num_sacks; i++)
				tp->selective_acks[i-1] = tp->selective_acks[i];
			num_sacks--;
			continue;
		}
		this_sack++;
		sp++;
	}
	tp->rx_opt.num_sacks = num_sacks;
}

/* This one checks to see if we can put data from the
 * out_of_order queue into the receive_queue.
 */
static void tcp_ofo_queue(struct sock *sk)
{
	struct tcp_sock *tp = tcp_sk(sk);
	__u32 dsack_high = tp->rcv_nxt;
	struct sk_buff *skb;
	int eaten = 0;

	while ((skb = skb_peek(&tp->out_of_order_queue)) != NULL) {
		if (after(TCP_SKB_CB(skb)->seq, tp->rcv_nxt))
			break;

		if (before(TCP_SKB_CB(skb)->seq, dsack_high)) {
			__u32 dsack = dsack_high;
			if (before(TCP_SKB_CB(skb)->end_seq, dsack_high))
				dsack_high = TCP_SKB_CB(skb)->end_seq;
			tcp_dsack_extend(sk, TCP_SKB_CB(skb)->seq, dsack);
		}

		if (!after(TCP_SKB_CB(skb)->end_seq, tp->rcv_nxt)) {
			SOCK_DEBUG(sk, "ofo packet was already received\n");
			__skb_unlink(skb, &tp->out_of_order_queue);
			__kfree_skb(skb);
			continue;
		}
		SOCK_DEBUG(sk, "ofo requeuing : rcv_next %X seq %X - %X\n",
			   tp->rcv_nxt, TCP_SKB_CB(skb)->seq,
			   TCP_SKB_CB(skb)->end_seq);

		__skb_unlink(skb, &tp->out_of_order_queue);

		if (tp->mpc) {
			eaten = mptcp_queue_skb(sk, skb);
			if (eaten < 0)
				return;
		} else {
			__skb_queue_tail(&sk->sk_receive_queue, skb);
		}

		if (!tp->mpc)
			tp->rcv_nxt = TCP_SKB_CB(skb)->end_seq;
		else if (before(tp->rcv_nxt, TCP_SKB_CB(skb)->end_seq))
			tp->rcv_nxt = TCP_SKB_CB(skb)->end_seq;

		if (tcp_hdr(skb)->fin)
<<<<<<< HEAD
			tcp_fin(sk);
=======
			tcp_fin(skb, sk, tcp_hdr(skb));
		if (eaten > 0)
			__kfree_skb(skb);

>>>>>>> 3e9a3732
	}
}

static inline int tcp_try_rmem_schedule(struct sock *sk, unsigned int size)
{
	if (tcp_sk(sk)->mpc)
		return mptcp_try_rmem_schedule(sk, size);

	if (atomic_read(&sk->sk_rmem_alloc) > sk->sk_rcvbuf ||
	    !sk_rmem_schedule(sk, size)) {

		if (tcp_prune_queue(sk) < 0)
			return -1;

		if (!sk_rmem_schedule(sk, size)) {
			if (!tcp_prune_ofo_queue(sk))
				return -1;

			if (!sk_rmem_schedule(sk, size))
				return -1;
		}
	}
	return 0;
}

static void tcp_data_queue(struct sock *sk, struct sk_buff *skb)
{
	const struct tcphdr *th = tcp_hdr(skb);
	struct tcp_sock *tp = tcp_sk(sk);
	struct tcp_sock *meta_tp = tp;
	struct mptcp_cb *mpcb = mpcb_from_tcpsock(tp);

	int eaten = -1;

	if (tp->mpc)
		meta_tp = mpcb_meta_tp(mpcb);

	/* If no data is present, but a data_fin is in the options, we still
	 * have to call mptcp_queue_skb. */
	if (tp->mpc && mptcp_is_data_fin(skb) &&
	    TCP_SKB_CB(skb)->seq == TCP_SKB_CB(skb)->end_seq) {
		__skb_pull(skb, th->doff * 4);

		eaten = mptcp_queue_skb(sk, skb);
		if (eaten < 0)
			return;

		if (eaten > 0)
			__kfree_skb(skb);
		else if (!sock_flag(sk, SOCK_DEAD) && !tp->mpc)
			sk->sk_data_ready(sk, 0);
		return;
	}

	if (TCP_SKB_CB(skb)->seq == TCP_SKB_CB(skb)->end_seq)
		goto drop;

	/* If mptcp, we need dst for sending the reset in mptcp_queue_skb */
	if (!tp->mpc)
		skb_dst_drop(skb);

	__skb_pull(skb, th->doff * 4);

	TCP_ECN_accept_cwr(tp, skb);

	tp->rx_opt.dsack = 0;

	/*  Queue data for delivery to the user.
	 *  Packets in sequence go to the receive queue.
	 *  Out of sequence packets to the out_of_order_queue.
	 */
	if (TCP_SKB_CB(skb)->seq == tp->rcv_nxt) {
		if (tcp_receive_window(tp) == 0)
			goto out_of_window;

		/* Ok. In sequence. In window. */
		if (tp->ucopy.task == current &&
		    tp->copied_seq == tp->rcv_nxt && tp->ucopy.len &&
		    sock_owned_by_user(sk) && !tp->urg_data) {
			int chunk = min_t(unsigned int, skb->len,
					  tp->ucopy.len);

			__set_current_state(TASK_RUNNING);

			local_bh_enable();
			if (!skb_copy_datagram_iovec(skb, 0, tp->ucopy.iov, chunk)) {
				tp->ucopy.len -= chunk;
				tp->copied_seq += chunk;
				eaten = (chunk == skb->len && !th->fin);
				tcp_rcv_space_adjust(sk);
			}
			local_bh_disable();
		}

		if (eaten <= 0) {
queue_and_out:
			if (eaten < 0 &&
			    tcp_try_rmem_schedule(sk, skb->truesize))
				goto drop;

			if (tp->mpc) {
				eaten = mptcp_queue_skb(sk, skb);
				/* Subflow is being destroyed */
				if (eaten < 0)
					return;
			} else {
				skb_set_owner_r(skb, sk);
				__skb_queue_tail(&sk->sk_receive_queue, skb);
			}
		}
		if (!tp->mpc || before(tp->rcv_nxt, TCP_SKB_CB(skb)->end_seq))
			tp->rcv_nxt = TCP_SKB_CB(skb)->end_seq;

		if (skb->len)
			tcp_event_data_recv(sk, skb);
		if (th->fin)
			tcp_fin(sk);

		if (!skb_queue_empty(&tp->out_of_order_queue)) {
			tcp_ofo_queue(sk);

			/* RFC2581. 4.2. SHOULD send immediate ACK, when
			 * gap in queue is filled.
			 */
			if (skb_queue_empty(&tp->out_of_order_queue))
				inet_csk(sk)->icsk_ack.pingpong = 0;
		}

		if (tp->rx_opt.num_sacks)
			tcp_sack_remove(tp);

		tcp_fast_path_check(sk);

		if (eaten > 0)
			__kfree_skb(skb);
		else if (!sock_flag(sk, SOCK_DEAD) && !tp->mpc)
			sk->sk_data_ready(sk, 0);
		return;
	}

	if (!after(TCP_SKB_CB(skb)->end_seq, tp->rcv_nxt)) {
		/* A retransmit, 2nd most common case.  Force an immediate ack. */
		NET_INC_STATS_BH(sock_net(sk), LINUX_MIB_DELAYEDACKLOST);
		tcp_dsack_set(sk, TCP_SKB_CB(skb)->seq, TCP_SKB_CB(skb)->end_seq);

out_of_window:
		tcp_enter_quickack_mode(sk);
		inet_csk_schedule_ack(sk);
drop:
		__kfree_skb(skb);
		return;
	}

	/* Out of window. F.e. zero window probe. */
	if (!before(TCP_SKB_CB(skb)->seq, tp->rcv_nxt + tcp_receive_window(tp)))
		goto out_of_window;

	tcp_enter_quickack_mode(sk);

	if (before(TCP_SKB_CB(skb)->seq, tp->rcv_nxt)) {
		/* Partial packet, seq < rcv_next < end_seq */
		SOCK_DEBUG(sk, "partial packet: rcv_next %X seq %X - %X\n",
			   tp->rcv_nxt, TCP_SKB_CB(skb)->seq,
			   TCP_SKB_CB(skb)->end_seq);

		tcp_dsack_set(sk, TCP_SKB_CB(skb)->seq, tp->rcv_nxt);

		/* If window is closed, drop tail of packet. But after
		 * remembering D-SACK for its head made in previous line.
		 */
		if (!tcp_receive_window(tp))
			goto out_of_window;
		goto queue_and_out;
	}

	TCP_ECN_check_ce(tp, skb);

	if (tcp_try_rmem_schedule(sk, skb->truesize))
		goto drop;

	/* Disable header prediction. */
	tp->pred_flags = 0;
	inet_csk_schedule_ack(sk);

	SOCK_DEBUG(sk, "out of order segment: rcv_next %X seq %X - %X\n",
		   tp->rcv_nxt, TCP_SKB_CB(skb)->seq, TCP_SKB_CB(skb)->end_seq);

	skb_set_owner_r(skb, sk);

	if (!skb_peek(&tp->out_of_order_queue)) {
		/* Initial out of order segment, build 1 SACK. */
		if (tcp_is_sack(tp)) {
			tp->rx_opt.num_sacks = 1;
			tp->selective_acks[0].start_seq = TCP_SKB_CB(skb)->seq;
			tp->selective_acks[0].end_seq =
						TCP_SKB_CB(skb)->end_seq;
		}
		__skb_queue_head(&tp->out_of_order_queue, skb);
	} else {
		struct sk_buff *skb1 = skb_peek_tail(&tp->out_of_order_queue);
		u32 seq = TCP_SKB_CB(skb)->seq;
		u32 end_seq = TCP_SKB_CB(skb)->end_seq;

		if (seq == TCP_SKB_CB(skb1)->end_seq) {
			__skb_queue_after(&tp->out_of_order_queue, skb1, skb);

			if (!tp->rx_opt.num_sacks ||
			    tp->selective_acks[0].end_seq != seq)
				goto add_sack;

			/* Common case: data arrive in order after hole. */
			tp->selective_acks[0].end_seq = end_seq;
			return;
		}

		/* Find place to insert this segment. */
		while (1) {
			if (!after(TCP_SKB_CB(skb1)->seq, seq))
				break;
			if (skb_queue_is_first(&tp->out_of_order_queue, skb1)) {
				skb1 = NULL;
				break;
			}
			skb1 = skb_queue_prev(&tp->out_of_order_queue, skb1);
		}

		/* Do skb overlap to previous one? */
		if (skb1 && before(seq, TCP_SKB_CB(skb1)->end_seq)) {
			if (!after(end_seq, TCP_SKB_CB(skb1)->end_seq)) {
				/* All the bits are present. Drop. */
				__kfree_skb(skb);
				tcp_dsack_set(sk, seq, end_seq);
				goto add_sack;
			}
			if (after(seq, TCP_SKB_CB(skb1)->seq)) {
				/* Partial overlap. */
				tcp_dsack_set(sk, seq,
					      TCP_SKB_CB(skb1)->end_seq);
			} else {
				if (skb_queue_is_first(&tp->out_of_order_queue,
						       skb1))
					skb1 = NULL;
				else
					skb1 = skb_queue_prev(
						&tp->out_of_order_queue,
						skb1);
			}
		}
		if (!skb1)
			__skb_queue_head(&tp->out_of_order_queue, skb);
		else
			__skb_queue_after(&tp->out_of_order_queue, skb1, skb);

		/* And clean segments covered by new one as whole. */
		while (!skb_queue_is_last(&tp->out_of_order_queue, skb)) {
			skb1 = skb_queue_next(&tp->out_of_order_queue, skb);

			if (!after(end_seq, TCP_SKB_CB(skb1)->seq))
				break;
			if (before(end_seq, TCP_SKB_CB(skb1)->end_seq)) {
				tcp_dsack_extend(sk, TCP_SKB_CB(skb1)->seq,
						 end_seq);
				break;
			}
			__skb_unlink(skb1, &tp->out_of_order_queue);
			tcp_dsack_extend(sk, TCP_SKB_CB(skb1)->seq,
					 TCP_SKB_CB(skb1)->end_seq);
			__kfree_skb(skb1);
		}

add_sack:
		if (tcp_is_sack(tp))
			tcp_sack_new_ofo_skb(sk, seq, end_seq);
	}
}

#ifndef CONFIG_MPTCP
static struct sk_buff *tcp_collapse_one(struct sock *sk, struct sk_buff *skb,
					struct sk_buff_head *list)
{
	struct sk_buff *next = NULL;

	if (!skb_queue_is_last(list, skb))
		next = skb_queue_next(list, skb);

	__skb_unlink(skb, list);
	__kfree_skb(skb);
	NET_INC_STATS_BH(sock_net(sk), LINUX_MIB_TCPRCVCOLLAPSED);

	return next;
}
#endif

/* Collapse contiguous sequence of skbs head..tail with
 * sequence numbers start..end.
 *
 * If tail is NULL, this means until the end of the list.
 *
 * Segments with FIN/SYN are not collapsed (only because this
 * simplifies code)
 *
 * TODO: for MPTCP, we CANNOT collapse segments that have non contiguous
 * dataseq numbers. It is possible the seq numbers are contiguous but not
 * dataseq. In that case we must keep the segments separated. Until this
 * is supported, we disable the tcp_collapse function.
 * NOTE that when supporting this, we will need to ensure that the path_index
 * field is copied when creating the new skbuff.
 */
#ifndef CONFIG_MPTCP
static void
tcp_collapse(struct sock *sk, struct sk_buff_head *list,
	     struct sk_buff *head, struct sk_buff *tail,
	     u32 start, u32 end)
{
	struct sk_buff *skb, *n;
	bool end_of_skbs;

	/* First, check that queue is collapsible and find
	 * the point where collapsing can be useful. */
	skb = head;
restart:
	end_of_skbs = true;
	skb_queue_walk_from_safe(list, skb, n) {
		if (skb == tail)
			break;
		/* No new bits? It is possible on ofo queue. */
		if (!before(start, TCP_SKB_CB(skb)->end_seq)) {
			skb = tcp_collapse_one(sk, skb, list);
			if (!skb)
				break;
			goto restart;
		}

		/* The first skb to collapse is:
		 * - not SYN/FIN and
		 * - bloated or contains data before "start" or
		 *   overlaps to the next one.
		 */
		if (!tcp_hdr(skb)->syn && !tcp_hdr(skb)->fin &&
		    (tcp_win_from_space(skb->truesize) > skb->len ||
		     before(TCP_SKB_CB(skb)->seq, start))) {
			end_of_skbs = false;
			break;
		}

		if (!skb_queue_is_last(list, skb)) {
			struct sk_buff *next = skb_queue_next(list, skb);
			if (next != tail &&
			    TCP_SKB_CB(skb)->end_seq != TCP_SKB_CB(next)->seq) {
				end_of_skbs = false;
				break;
			}
		}

		/* Decided to skip this, advance start seq. */
		start = TCP_SKB_CB(skb)->end_seq;
	}
	if (end_of_skbs || tcp_hdr(skb)->syn || tcp_hdr(skb)->fin)
		return;

	while (before(start, end)) {
		struct sk_buff *nskb;
		unsigned int header = skb_headroom(skb);
		int copy = SKB_MAX_ORDER(header, 0);

		/* Too big header? This can happen with IPv6. */
		if (copy < 0)
			return;
		if (end - start < copy)
			copy = end - start;
		nskb = alloc_skb(copy + header, GFP_ATOMIC);
		if (!nskb)
			return;

		skb_set_mac_header(nskb, skb_mac_header(skb) - skb->head);
		skb_set_network_header(nskb, (skb_network_header(skb) -
					      skb->head));
		skb_set_transport_header(nskb, (skb_transport_header(skb) -
						skb->head));
		skb_reserve(nskb, header);
		memcpy(nskb->head, skb->head, header);
		memcpy(nskb->cb, skb->cb, sizeof(skb->cb));
		TCP_SKB_CB(nskb)->seq = TCP_SKB_CB(nskb)->end_seq = start;
		__skb_queue_before(list, skb, nskb);
		skb_set_owner_r(nskb, sk);

		/* Copy data, releasing collapsed skbs. */
		while (copy > 0) {
			int offset = start - TCP_SKB_CB(skb)->seq;
			int size = TCP_SKB_CB(skb)->end_seq - start;

			BUG_ON(offset < 0);
			if (size > 0) {
				size = min(copy, size);
				if (skb_copy_bits(skb, offset, skb_put(nskb, size), size))
					BUG();
				TCP_SKB_CB(nskb)->end_seq += size;
				copy -= size;
				start += size;
			}
			if (!before(start, TCP_SKB_CB(skb)->end_seq)) {
				skb = tcp_collapse_one(sk, skb, list);
				if (!skb ||
				    skb == tail ||
				    tcp_hdr(skb)->syn ||
				    tcp_hdr(skb)->fin)
					return;
			}
		}
	}
}
#endif

/* Collapse ofo queue. Algorithm: select contiguous sequence of skbs
 * and tcp_collapse() them until all the queue is collapsed.
 */
#ifndef CONFIG_MPTCP
static void tcp_collapse_ofo_queue(struct sock *sk)
{
	struct tcp_sock *tp = tcp_sk(sk);
	struct sk_buff *skb = skb_peek(&tp->out_of_order_queue);
	struct sk_buff *head;
	u32 start, end;

	if (skb == NULL)
		return;

	start = TCP_SKB_CB(skb)->seq;
	end = TCP_SKB_CB(skb)->end_seq;
	head = skb;

	for (;;) {
		struct sk_buff *next = NULL;

		if (!skb_queue_is_last(&tp->out_of_order_queue, skb))
			next = skb_queue_next(&tp->out_of_order_queue, skb);
		skb = next;

		/* Segment is terminated when we see gap or when
		 * we are at the end of all the queue. */
		if (!skb ||
		    after(TCP_SKB_CB(skb)->seq, end) ||
		    before(TCP_SKB_CB(skb)->end_seq, start)) {
			tcp_collapse(sk, &tp->out_of_order_queue,
				     head, skb, start, end);
			head = skb;
			if (!skb)
				break;
			/* Start new segment */
			start = TCP_SKB_CB(skb)->seq;
			end = TCP_SKB_CB(skb)->end_seq;
		} else {
			if (before(TCP_SKB_CB(skb)->seq, start))
				start = TCP_SKB_CB(skb)->seq;
			if (after(TCP_SKB_CB(skb)->end_seq, end))
				end = TCP_SKB_CB(skb)->end_seq;
		}
	}
}
#endif

/*
 * Purge the out-of-order queue.
 * Return true if queue was pruned.
 */
int tcp_prune_ofo_queue(struct sock *sk)
{
	struct tcp_sock *tp = tcp_sk(sk);
	int res = 0;

	if (!skb_queue_empty(&tp->out_of_order_queue)) {
		NET_INC_STATS_BH(sock_net(sk), LINUX_MIB_OFOPRUNED);
		__skb_queue_purge(&tp->out_of_order_queue);

		/* Reset SACK state.  A conforming SACK implementation will
		 * do the same at a timeout based retransmit.  When a connection
		 * is in a sad state like this, we care only about integrity
		 * of the connection not performance.
		 */
		if (tp->rx_opt.sack_ok)
			tcp_sack_reset(&tp->rx_opt);
		sk_mem_reclaim(sk);
		res = 1;
	}
	return res;
}

/* Reduce allocated memory if we can, trying to get
 * the socket within its memory limits again.
 *
 * Return less than zero if we should start dropping frames
 * until the socket owning process reads some of the data
 * to stabilize the situation.
 */
int tcp_prune_queue(struct sock *sk)
{
	struct tcp_sock *tp = tcp_sk(sk);

	SOCK_DEBUG(sk, "prune_queue: c=%x\n", tp->copied_seq);

	NET_INC_STATS_BH(sock_net(sk), LINUX_MIB_PRUNECALLED);

	if (atomic_read(&sk->sk_rmem_alloc) >= sk->sk_rcvbuf)
		tcp_clamp_window(sk);
	else if (tcp_memory_pressure)
		tp->rcv_ssthresh = min(tp->rcv_ssthresh, 4U * tp->advmss);

#ifndef CONFIG_MPTCP
	tcp_collapse_ofo_queue(sk);
	if (!skb_queue_empty(&sk->sk_receive_queue))
		tcp_collapse(sk, &sk->sk_receive_queue,
			     skb_peek(&sk->sk_receive_queue),
			     NULL,
			     tp->copied_seq, tp->rcv_nxt);
#endif
	mptcp_update_window_clamp(tp);
	sk_mem_reclaim(sk);

	if (atomic_read(&sk->sk_rmem_alloc) <= sk->sk_rcvbuf)
		return 0;

	/* Collapsing did not help, destructive actions follow.
	 * This must not ever occur. */

	tcp_prune_ofo_queue(sk);

	if (atomic_read(&sk->sk_rmem_alloc) <= sk->sk_rcvbuf)
		return 0;

	/* If we are really being abused, tell the caller to silently
	 * drop receive data on the floor.  It will get retransmitted
	 * and hopefully then we'll have sufficient space.
	 */
	NET_INC_STATS_BH(sock_net(sk), LINUX_MIB_RCVPRUNED);

	/* Massive buffer overcommit. */
	tp->pred_flags = 0;
	return -1;
}

/* RFC2861, slow part. Adjust cwnd, after it was not full during one rto.
 * As additional protections, we do not touch cwnd in retransmission phases,
 * and if application hit its sndbuf limit recently.
 */
void tcp_cwnd_application_limited(struct sock *sk)
{
	struct tcp_sock *tp = tcp_sk(sk);
	struct sock *meta_sk = tp->mpc ? mpcb_meta_sk(tp->mpcb) : sk;

	if (inet_csk(sk)->icsk_ca_state == TCP_CA_Open &&
	    meta_sk->sk_socket && !test_bit(SOCK_NOSPACE,
					    &meta_sk->sk_socket->flags)) {
		/* Limited by application or receiver window. */
		u32 init_win = tcp_init_cwnd(tp, __sk_dst_get(sk));
		u32 win_used = max(tp->snd_cwnd_used, init_win);
		if (win_used < tp->snd_cwnd) {
			tp->snd_ssthresh = tcp_current_ssthresh(sk);
			tp->snd_cwnd = (tp->snd_cwnd + win_used) >> 1;
		}
		tp->snd_cwnd_used = 0;
	}
	tp->snd_cwnd_stamp = tcp_time_stamp;
}

static int tcp_should_expand_sndbuf(const struct sock *sk)
{
<<<<<<< HEAD
	const struct tcp_sock *tp = tcp_sk(sk);
=======
	struct tcp_sock *tp = tcp_sk(sk);
	const struct sock *meta_sk = tp->mpc ? mpcb_meta_sk(tp->mpcb) : sk;
>>>>>>> 3e9a3732

	/* If the user specified a specific send buffer setting, do
	 * not modify it.
	 */
	if (meta_sk->sk_userlocks & SOCK_SNDBUF_LOCK)
		return 0;

	/* If we are under global TCP memory pressure, do not expand.  */
	if (tcp_memory_pressure)
		return 0;

	/* If we are under soft global TCP memory pressure, do not expand.  */
	if (atomic_long_read(&tcp_memory_allocated) >= sysctl_tcp_mem[0])
		return 0;

	/* If we filled the congestion window, do not expand.
	 * MPTCP note: at the moment, we do not take this case into account.
	 * In the future, if we want to do so, we'll need to maintain
	 * packet_out counter at the meta_tp level, as well as maintain a
	 * meta_tp->snd_cwnd = sum(sub_tp->snd_cwnd)
	 */
	if (!tp->mpc && tp->packets_out >= tp->snd_cwnd)
		return 0;

	return 1;
}

/* When incoming ACK allowed to free some skb from write_queue,
 * we remember this event in flag SOCK_QUEUE_SHRUNK and wake up socket
 * on the exit from tcp input handler.
 *
 * PROBLEM: sndbuf expansion does not work well with largesend.
 */
static void tcp_new_space(struct sock *sk)
{
	struct tcp_sock *tp = tcp_sk(sk);
	struct sock *meta_sk = tp->mpc ? mpcb_meta_sk(tp->mpcb) : sk;

	if (tcp_should_expand_sndbuf(sk)) {
<<<<<<< HEAD
		int sndmem = SKB_TRUESIZE(max_t(u32,
						tp->rx_opt.mss_clamp,
						tp->mss_cache) +
					  MAX_TCP_HEADER);
		int demanded = max_t(unsigned int, tp->snd_cwnd,
				     tp->reordering + 1);
=======
		int sndmem = max_t(u32, tp->rx_opt.mss_clamp, tp->mss_cache) +
			MAX_TCP_HEADER + 16 + sizeof(struct sk_buff);
		int demanded;

		if (tp->mpc)
			demanded = mptcp_check_snd_buf(tp);
		else
			demanded = max_t(unsigned int, tp->snd_cwnd,
					 tp->reordering + 1);

		/* MPTCP: After this, sndmem is the new contribution of the
		 * current subflow to the aggregate sndbuf
		 */
>>>>>>> 3e9a3732
		sndmem *= 2 * demanded;
		if (sndmem > sk->sk_sndbuf) {
			int old_sndbuf = sk->sk_sndbuf;
			sk->sk_sndbuf = min(sndmem, sysctl_tcp_wmem[2]);
			/* MPTCP: ok, the subflow sndbuf has grown, reflect
			 * this in the aggregate buffer.
			 */
			if (tp->mpc && old_sndbuf != sk->sk_sndbuf)
				mptcp_update_sndbuf(tp->mpcb);
		}
		tp->snd_cwnd_stamp = tcp_time_stamp;
	}

	sk->sk_write_space(meta_sk);
}


/**
 * If the flow is MPTCP, sk is the subsock, and meta_sk is the mpcb.
 * Otherwise both are the regular TCP socket.
 */
static void tcp_check_space(struct sock *sk)
{
	struct sock *meta_sk = tcp_sk(sk)->mpc ? mpcb_meta_sk(tcp_sk(sk)->mpcb) : sk;

	if (sock_flag(meta_sk, SOCK_QUEUE_SHRUNK)) {
		sock_reset_flag(meta_sk, SOCK_QUEUE_SHRUNK);
		if (meta_sk->sk_socket &&
			test_bit(SOCK_NOSPACE, &meta_sk->sk_socket->flags))
			tcp_new_space(sk);
	}
}

static inline void tcp_data_snd_check(struct sock *sk)
{
	struct sock *meta_sk = tcp_sk(sk)->mpc ? mpcb_meta_sk(tcp_sk(sk)->mpcb) : sk;

	BUG_ON(is_meta_sk(sk));

	tcp_push_pending_frames(meta_sk);
	tcp_check_space(sk);
}

/*
 * Check if sending an ack is needed.
 */
static void __tcp_ack_snd_check(struct sock *sk, int ofo_possible)
{
	struct tcp_sock *tp = tcp_sk(sk);

	    /* More than one full frame received... */
	if (((tp->rcv_nxt - tp->rcv_wup) > inet_csk(sk)->icsk_ack.rcv_mss &&
	     /* ... and right edge of window advances far enough.
	      * (tcp_recvmsg() will send ACK otherwise). Or...
	      */
	     __tcp_select_window(sk) >= tp->rcv_wnd) ||
	    /* We ACK each frame or... */
	    tcp_in_quickack_mode(sk) ||
	    /* We have out of order data. */
	    (ofo_possible && skb_peek(&tp->out_of_order_queue))) {
		/* Then ack it now */
		tcp_send_ack(sk);
	} else {
		/* Else, send delayed ack. */
		tcp_send_delayed_ack(sk);
	}
}

static inline void tcp_ack_snd_check(struct sock *sk)
{
	if (!inet_csk_ack_scheduled(sk)) {
		/* We sent a data segment already. */
		return;
	}
	__tcp_ack_snd_check(sk, 1);
}

/*
 *	This routine is only called when we have urgent data
 *	signaled. Its the 'slow' part of tcp_urg. It could be
 *	moved inline now as tcp_urg is only called from one
 *	place. We handle URGent data wrong. We have to - as
 *	BSD still doesn't use the correction from RFC961.
 *	For 1003.1g we should support a new option TCP_STDURG to permit
 *	either form (or just set the sysctl tcp_stdurg).
 */

static void tcp_check_urg(struct sock *sk, const struct tcphdr *th)
{
	struct tcp_sock *tp = tcp_sk(sk);
	u32 ptr = ntohs(th->urg_ptr);

	if (ptr && !sysctl_tcp_stdurg)
		ptr--;
	ptr += ntohl(th->seq);

	/* Ignore urgent data that we've already seen and read. */
	if (after(tp->copied_seq, ptr))
		return;

	/* Do not replay urg ptr.
	 *
	 * NOTE: interesting situation not covered by specs.
	 * Misbehaving sender may send urg ptr, pointing to segment,
	 * which we already have in ofo queue. We are not able to fetch
	 * such data and will stay in TCP_URG_NOTYET until will be eaten
	 * by recvmsg(). Seems, we are not obliged to handle such wicked
	 * situations. But it is worth to think about possibility of some
	 * DoSes using some hypothetical application level deadlock.
	 */
	if (before(ptr, tp->rcv_nxt))
		return;

	/* Do we already have a newer (or duplicate) urgent pointer? */
	if (tp->urg_data && !after(ptr, tp->urg_seq))
		return;

	/* Tell the world about our new urgent pointer. */
	sk_send_sigurg(sk);

	/* We may be adding urgent data when the last byte read was
	 * urgent. To do this requires some care. We cannot just ignore
	 * tp->copied_seq since we would read the last urgent byte again
	 * as data, nor can we alter copied_seq until this data arrives
	 * or we break the semantics of SIOCATMARK (and thus sockatmark())
	 *
	 * NOTE. Double Dutch. Rendering to plain English: author of comment
	 * above did something sort of 	send("A", MSG_OOB); send("B", MSG_OOB);
	 * and expect that both A and B disappear from stream. This is _wrong_.
	 * Though this happens in BSD with high probability, this is occasional.
	 * Any application relying on this is buggy. Note also, that fix "works"
	 * only in this artificial test. Insert some normal data between A and B and we will
	 * decline of BSD again. Verdict: it is better to remove to trap
	 * buggy users.
	 */
	if (tp->urg_seq == tp->copied_seq && tp->urg_data &&
	    !sock_flag(sk, SOCK_URGINLINE) && tp->copied_seq != tp->rcv_nxt) {
		struct sk_buff *skb = skb_peek(&sk->sk_receive_queue);
		tp->copied_seq++;
		if (skb && !before(tp->copied_seq, TCP_SKB_CB(skb)->end_seq)) {
			__skb_unlink(skb, &sk->sk_receive_queue);
			__kfree_skb(skb);
		}
	}

	tp->urg_data = TCP_URG_NOTYET;
	tp->urg_seq = ptr;

	/* Disable header prediction. */
	tp->pred_flags = 0;
}

/* This is the 'fast' part of urgent handling. */
static void tcp_urg(struct sock *sk, struct sk_buff *skb, const struct tcphdr *th)
{
	struct tcp_sock *tp = tcp_sk(sk);

	/* Check if we get a new urgent pointer - normally not. */
	if (th->urg) {
		BUG_ON(tp->mpc);
		tcp_check_urg(sk, th);
	}

	/* Do we wait for any urgent data? - normally not... */
	if (tp->urg_data == TCP_URG_NOTYET) {
		u32 ptr = tp->urg_seq - ntohl(th->seq) + (th->doff * 4) -
			  th->syn;

		/* Not supported yet */
		BUG_ON(tp->mpc);
		/* Is the urgent pointer pointing into this packet? */
		if (ptr < skb->len) {
			u8 tmp;
			if (skb_copy_bits(skb, ptr, &tmp, 1))
				BUG();
			tp->urg_data = TCP_URG_VALID | tmp;
			if (!sock_flag(sk, SOCK_DEAD))
				sk->sk_data_ready(sk, 0);
		}
	}
}

static int tcp_copy_to_iovec(struct sock *sk, struct sk_buff *skb, int hlen)
{
	struct tcp_sock *tp = tcp_sk(sk), *meta_tp;
	struct mptcp_cb *mpcb = mpcb_from_tcpsock(tp);
	int chunk = skb->len - hlen;
	int err;

	if (tp->mpc)
		meta_tp = mpcb_meta_tp(mpcb);
	else
		meta_tp = tp;

	local_bh_enable();
	if (skb_csum_unnecessary(skb))
		err = skb_copy_datagram_iovec(skb, hlen, meta_tp->ucopy.iov,
					      chunk);
	else
		err = skb_copy_and_csum_datagram_iovec(skb, hlen,
						       meta_tp->ucopy.iov);

	if (!err) {
		meta_tp->ucopy.len -= chunk;
		tp->copied_seq += chunk;
		if (tp->mpc)
			meta_tp->copied_seq += chunk;
		tcp_rcv_space_adjust(sk);
	}

	local_bh_disable();
	return err;
}

static __sum16 __tcp_checksum_complete_user(struct sock *sk,
					    struct sk_buff *skb)
{
	__sum16 result;

	if (sock_owned_by_user(sk)) {
		local_bh_enable();
		result = __tcp_checksum_complete(skb);
		local_bh_disable();
	} else {
		result = __tcp_checksum_complete(skb);
	}
	return result;
}

static inline int tcp_checksum_complete_user(struct sock *sk,
					     struct sk_buff *skb)
{
	return !skb_csum_unnecessary(skb) &&
	       __tcp_checksum_complete_user(sk, skb);
}

#ifdef CONFIG_NET_DMA
static int tcp_dma_try_early_copy(struct sock *sk, struct sk_buff *skb,
				  int hlen)
{
	struct tcp_sock *tp = tcp_sk(sk);
	int chunk = skb->len - hlen;
	int dma_cookie;
	int copied_early = 0;

	if (tp->ucopy.wakeup)
		return 0;

	if (!tp->ucopy.dma_chan && tp->ucopy.pinned_list)
		tp->ucopy.dma_chan = dma_find_channel(DMA_MEMCPY);

	if (tp->ucopy.dma_chan && skb_csum_unnecessary(skb)) {

		dma_cookie = dma_skb_copy_datagram_iovec(tp->ucopy.dma_chan,
							 skb, hlen,
							 tp->ucopy.iov, chunk,
							 tp->ucopy.pinned_list);

		if (dma_cookie < 0)
			goto out;

		tp->ucopy.dma_cookie = dma_cookie;
		copied_early = 1;

		tp->ucopy.len -= chunk;
		tp->copied_seq += chunk;
		tcp_rcv_space_adjust(sk);

		if ((tp->ucopy.len == 0) ||
		    (tcp_flag_word(tcp_hdr(skb)) & TCP_FLAG_PSH) ||
		    (atomic_read(&sk->sk_rmem_alloc) > (sk->sk_rcvbuf >> 1))) {
			tp->ucopy.wakeup = 1;
			sk->sk_data_ready(sk, 0);
		}
	} else if (chunk > 0) {
		tp->ucopy.wakeup = 1;
		sk->sk_data_ready(sk, 0);
	}
out:
	return copied_early;
}
#endif /* CONFIG_NET_DMA */

/* Does PAWS and seqno based validation of an incoming segment, flags will
 * play significant role here.
 */
static int tcp_validate_incoming(struct sock *sk, struct sk_buff *skb,
			      const struct tcphdr *th, int syn_inerr)
{
	const u8 *hash_location;
	struct tcp_sock *tp = tcp_sk(sk);

	/* RFC1323: H1. Apply PAWS check first. */
	if (tcp_fast_parse_options(skb, th, tp, &hash_location) &&
	    tp->rx_opt.saw_tstamp &&
	    tcp_paws_discard(sk, skb)) {
		if (!th->rst) {
			NET_INC_STATS_BH(sock_net(sk), LINUX_MIB_PAWSESTABREJECTED);
			tcp_send_dupack(sk, skb);
			goto discard;
		}
		/* Reset is accepted even if it did not pass PAWS. */
	}

	/* Step 1: check sequence number */
	if (!tcp_sequence(tp, TCP_SKB_CB(skb)->seq, TCP_SKB_CB(skb)->end_seq)) {
		/* RFC793, page 37: "In all states except SYN-SENT, all reset
		 * (RST) segments are validated by checking their SEQ-fields."
		 * And page 69: "If an incoming segment is not acceptable,
		 * an acknowledgment should be sent in reply (unless the RST
		 * bit is set, if so drop the segment and return)".
		 */
		if (!th->rst)
			tcp_send_dupack(sk, skb);
		goto discard;
	}

	/* Step 2: check RST bit */
	if (th->rst) {
		tcp_reset(sk);
		goto discard;
	}

	/* ts_recent update must be made after we are sure that the packet
	 * is in window.
	 */
	tcp_replace_ts_recent(tp, TCP_SKB_CB(skb)->seq);

	/* step 3: check security and precedence [ignored] */

	/* step 4: Check for a SYN in window. */
	if (th->syn && !before(TCP_SKB_CB(skb)->seq, tp->rcv_nxt)) {
		if (syn_inerr)
			TCP_INC_STATS_BH(sock_net(sk), TCP_MIB_INERRS);
		NET_INC_STATS_BH(sock_net(sk), LINUX_MIB_TCPABORTONSYN);
		tcp_reset(sk);
		return -1;
	}

	return 1;

discard:
	__kfree_skb(skb);
	return 0;
}

/*
 *	TCP receive function for the ESTABLISHED state.
 *
 *	It is split into a fast path and a slow path. The fast path is
 * 	disabled when:
 *	- A zero window was announced from us - zero window probing
 *        is only handled properly in the slow path.
 *	- Out of order segments arrived.
 *	- Urgent data is expected.
 *	- There is no buffer space left
 *	- Unexpected TCP flags/window values/header lengths are received
 *	  (detected by checking the TCP header against pred_flags)
 *	- Data is sent in both directions. Fast path only supports pure senders
 *	  or pure receivers (this means either the sequence number or the ack
 *	  value must stay constant)
 *	- Unexpected TCP option.
 *
 *	When these conditions are not satisfied it drops into a standard
 *	receive procedure patterned after RFC793 to handle all cases.
 *	The first three cases are guaranteed by proper pred_flags setting,
 *	the rest is checked inline. Fast processing is turned on in
 *	tcp_data_queue when everything is OK.
 */
int tcp_rcv_established(struct sock *sk, struct sk_buff *skb,
			const struct tcphdr *th, unsigned int len)
{
	struct tcp_sock *tp = tcp_sk(sk);
	int res;

	/*
	 *	Header prediction.
	 *	The code loosely follows the one in the famous
	 *	"30 instruction TCP receive" Van Jacobson mail.
	 *
	 *	Van's trick is to deposit buffers into socket queue
	 *	on a device interrupt, to call tcp_recv function
	 *	on the receive process context and checksum and copy
	 *	the buffer to user space. smart...
	 *
	 *	Our current scheme is not silly either but we take the
	 *	extra cost of the net_bh soft interrupt processing...
	 *	We do checksum and copy also but from device to kernel.
	 */

	tp->rx_opt.saw_tstamp = 0;

	/* MPTCP: force slowpath at the moment. Will carefully check
	 * fast path for mptcp later.
	 */
	if (tp->mpc)
		goto slow_path;

	/*	pred_flags is 0xS?10 << 16 + snd_wnd
	 *	if header_prediction is to be made
	 *	'S' will always be tp->tcp_header_len >> 2
	 *	'?' will be 0 for the fast path, otherwise pred_flags is 0 to
	 *  turn it off	(when there are holes in the receive
	 *	 space for instance)
	 *	PSH flag is ignored.
	 */

	if ((tcp_flag_word(th) & TCP_HP_BITS) == tp->pred_flags &&
	    TCP_SKB_CB(skb)->seq == tp->rcv_nxt &&
	    !after(TCP_SKB_CB(skb)->ack_seq, tp->snd_nxt)) {
		int tcp_header_len = tp->tcp_header_len;

		/* Timestamp header prediction: tcp_header_len
		 * is automatically equal to th->doff*4 due to pred_flags
		 * match.
		 */

		/* Check timestamp */
		if (tcp_header_len == sizeof(struct tcphdr) + TCPOLEN_TSTAMP_ALIGNED) {
			/* No? Slow path! */
			if (!tcp_parse_aligned_timestamp(tp, th))
				goto slow_path;

			/* If PAWS failed, check it more carefully in slow path */
			if ((s32)(tp->rx_opt.rcv_tsval - tp->rx_opt.ts_recent) < 0)
				goto slow_path;

			/* DO NOT update ts_recent here, if checksum fails
			 * and timestamp was corrupted part, it will result
			 * in a hung connection since we will drop all
			 * future packets due to the PAWS test.
			 */
		}

		if (len <= tcp_header_len) {
			/* Bulk data transfer: sender */
			if (len == tcp_header_len) {
				/* Predicted packet is in window by definition.
				 * seq == rcv_nxt and rcv_wup <= rcv_nxt.
				 * Hence, check seq<=rcv_wup reduces to:
				 */
				if (tcp_header_len ==
				    (sizeof(struct tcphdr) + TCPOLEN_TSTAMP_ALIGNED) &&
				    tp->rcv_nxt == tp->rcv_wup)
					tcp_store_ts_recent(tp);

				/* We know that such packets are checksummed
				 * on entry.
				 */
				tcp_ack(sk, skb, 0);
				__kfree_skb(skb);
				tcp_data_snd_check(sk);
				return 0;
			} else { /* Header too small */
				TCP_INC_STATS_BH(sock_net(sk), TCP_MIB_INERRS);
				goto discard;
			}
		} else {
			int eaten = 0;
			int copied_early = 0;

			if (tp->copied_seq == tp->rcv_nxt &&
			    len - tcp_header_len <= tp->ucopy.len) {
#ifdef CONFIG_NET_DMA
				if (tcp_dma_try_early_copy(sk, skb, tcp_header_len)) {
					copied_early = 1;
					eaten = 1;
				}
#endif
				if (tp->ucopy.task == current &&
				    sock_owned_by_user(sk) && !copied_early) {
					__set_current_state(TASK_RUNNING);

					if (!tcp_copy_to_iovec(sk, skb, tcp_header_len))
						eaten = 1;
				}
				if (eaten) {
					/* Predicted packet is in window by definition.
					 * seq == rcv_nxt and rcv_wup <= rcv_nxt.
					 * Hence, check seq<=rcv_wup reduces to:
					 */
					if (tcp_header_len ==
					    (sizeof(struct tcphdr) +
					     TCPOLEN_TSTAMP_ALIGNED) &&
					    tp->rcv_nxt == tp->rcv_wup)
						tcp_store_ts_recent(tp);

					tcp_rcv_rtt_measure_ts(sk, skb);

					__skb_pull(skb, tcp_header_len);
					tp->rcv_nxt = TCP_SKB_CB(skb)->end_seq;
					NET_INC_STATS_BH(sock_net(sk), LINUX_MIB_TCPHPHITSTOUSER);
				}
				if (copied_early)
					tcp_cleanup_rbuf(sk, skb->len);
			}
			if (!eaten) {
				if (tcp_checksum_complete_user(sk, skb))
					goto csum_error;

				/* Predicted packet is in window by definition.
				 * seq == rcv_nxt and rcv_wup <= rcv_nxt.
				 * Hence, check seq<=rcv_wup reduces to:
				 */
				if (tcp_header_len ==
				    (sizeof(struct tcphdr) + TCPOLEN_TSTAMP_ALIGNED) &&
				    tp->rcv_nxt == tp->rcv_wup)
					tcp_store_ts_recent(tp);

				tcp_rcv_rtt_measure_ts(sk, skb);

				if ((int)skb->truesize > sk->sk_forward_alloc)
					goto step5;

				NET_INC_STATS_BH(sock_net(sk), LINUX_MIB_TCPHPHITS);

				/* Bulk data transfer: receiver */
				__skb_pull(skb, tcp_header_len);
				__skb_queue_tail(&sk->sk_receive_queue, skb);
				skb_set_owner_r(skb, sk);
				tp->rcv_nxt = TCP_SKB_CB(skb)->end_seq;
			}

			tcp_event_data_recv(sk, skb);

			if (TCP_SKB_CB(skb)->ack_seq != tp->snd_una) {
				/* Well, only one small jumplet in fast path... */
				tcp_ack(sk, skb, FLAG_DATA);
				tcp_data_snd_check(sk);
				if (!inet_csk_ack_scheduled(sk))
					goto no_ack;
			}

			if (!copied_early || tp->rcv_nxt != tp->rcv_wup)
				__tcp_ack_snd_check(sk, 0);
no_ack:
#ifdef CONFIG_NET_DMA
			if (copied_early)
				__skb_queue_tail(&sk->sk_async_wait_queue, skb);
			else
#endif
			if (eaten)
				__kfree_skb(skb);
			else
				sk->sk_data_ready(sk, 0);
			return 0;
		}
	}

slow_path:
	if (len < (th->doff << 2) || tcp_checksum_complete_user(sk, skb))
		goto csum_error;

	/*
	 *	Standard slow path.
	 */

	res = tcp_validate_incoming(sk, skb, th, 1);
	if (res <= 0)
		return -res;

step5:
	if (th->ack && tcp_ack(sk, skb, FLAG_SLOWPATH) < 0)
		goto discard;

	tcp_rcv_rtt_measure_ts(sk, skb);

	/* Process urgent data. */
	tcp_urg(sk, skb, th);

	/* step 7: process the segment text */
	tcp_data_queue(sk, skb);

	tcp_data_snd_check(sk);
	tcp_ack_snd_check(sk);
	return 0;

csum_error:
	TCP_INC_STATS_BH(sock_net(sk), TCP_MIB_INERRS);

discard:
	__kfree_skb(skb);
	return 0;
}
EXPORT_SYMBOL(tcp_rcv_established);

static int tcp_rcv_synsent_state_process(struct sock *sk, struct sk_buff *skb,
					 const struct tcphdr *th, unsigned int len)
{
	const u8 *hash_location;
	struct inet_connection_sock *icsk = inet_csk(sk);
	struct tcp_sock *tp = tcp_sk(sk);
	struct tcp_cookie_values *cvp = tp->cookie_values;
	int saved_clamp = tp->rx_opt.mss_clamp;
	struct multipath_options mopt;
	struct mptcp_cb *mpcb = tp->mpc ? tp->mpcb : NULL;
	mptcp_init_mp_opt(&mopt);

	tcp_parse_options(skb, &tp->rx_opt, &hash_location,
			  mpcb ? &tp->mpcb->rx_opt : &mopt, 0);

	if (th->ack) {
		/* rfc793:
		 * "If the state is SYN-SENT then
		 *    first check the ACK bit
		 *      If the ACK bit is set
		 *	  If SEG.ACK =< ISS, or SEG.ACK > SND.NXT, send
		 *        a reset (unless the RST bit is set, if so drop
		 *        the segment and return)"
		 *
		 *  We do not send data with SYN, so that RFC-correct
		 *  test reduces to:
		 */
		if (TCP_SKB_CB(skb)->ack_seq != tp->snd_nxt)
			goto reset_and_undo;

		if (tp->rx_opt.saw_tstamp && tp->rx_opt.rcv_tsecr &&
		    !between(tp->rx_opt.rcv_tsecr, tp->retrans_stamp,
			     tcp_time_stamp)) {
			NET_INC_STATS_BH(sock_net(sk), LINUX_MIB_PAWSACTIVEREJECTED);
			goto reset_and_undo;
		}

		/* Now ACK is acceptable.
		 *
		 * "If the RST bit is set
		 *    If the ACK was acceptable then signal the user "error:
		 *    connection reset", drop the segment, enter CLOSED state,
		 *    delete TCB, and return."
		 */

		if (th->rst) {
			tcp_reset(sk);
			goto discard;
		}

		/* rfc793:
		 *   "fifth, if neither of the SYN or RST bits is set then
		 *    drop the segment and return."
		 *
		 *    See note below!
		 *                                        --ANK(990513)
		 */
		if (!th->syn)
			goto discard_and_undo;

#ifdef CONFIG_MPTCP
		if (!is_master_tp(tp)) {
			u8 hash_mac_check[20];

			mptcp_hmac_sha1((u8 *)&mpcb->rx_opt.mptcp_rem_key,
					(u8 *)&mpcb->mptcp_loc_key,
					(u8 *)&mpcb->rx_opt.mptcp_recv_nonce,
					(u8 *)&tp->mptcp_loc_nonce,
					(u32 *)hash_mac_check);
			if (memcmp(hash_mac_check, (char *)&mpcb->rx_opt.mptcp_recv_tmac, 8)) {
				sock_orphan(sk);
				tp->teardown = 1;
				goto reset_and_undo;
			}
		}

		if (is_master_tp(tp)) {
			if (tp->rx_opt.saw_mpc) {
				tp->rx_opt.saw_mpc = 0;
				tp->mptcp_rem_key = mopt.mptcp_rem_key;

				/* If alloc failed - fall back to regular TCP */
				if (unlikely(mptcp_alloc_mpcb(sk)))
					goto cont_mptcp;

				tp->mpc = 1;

				mptcp_add_sock(tp->mpcb, tp);
				mpcb = tp->mpcb;

				mpcb->rx_opt.dss_csum = mopt.dss_csum;
				mpcb->rx_opt.mpcb = mpcb;
				mpcb->rx_opt.list_rcvd = 1;

				sk->sk_socket->sk = mptcp_meta_sk(sk);

				mptcp_update_metasocket(sk, mpcb);
				mptcp_path_array_check(mpcb);

				 /* hold in mptcp_inherit_sk due to initialization to 2 */
				sock_put(mpcb_meta_sk(mpcb));
			} else {
				tp->request_mptcp = 0;
			}
		}
		mptcp_include_mpc(tp);
cont_mptcp:
#endif

		/* rfc793:
		 *   "If the SYN bit is on ...
		 *    are acceptable then ...
		 *    (our SYN has been ACKed), change the connection
		 *    state to ESTABLISHED..."
		 */

		TCP_ECN_rcv_synack(tp, th);

		if (tp->mpc)
			mpcb_meta_tp(mpcb)->snd_wl1 = mptcp_skb_data_seq(skb);
		else
			tp->snd_wl1 = TCP_SKB_CB(skb)->seq;
		tcp_ack(sk, skb, FLAG_SLOWPATH);
		if (unlikely(tp->mp_killed))
			goto discard;

		/* Ok.. it's good. Set up sequence numbers and
		 * move to established.
		 */
#ifdef CONFIG_MPTCP
		tp->rx_opt.rcv_isn = TCP_SKB_CB(skb)->seq;
#endif
		tp->rcv_nxt = TCP_SKB_CB(skb)->seq + 1;
		tp->rcv_wup = TCP_SKB_CB(skb)->seq + 1;

		/* RFC1323: The window in SYN & SYN/ACK segments is
		 * never scaled.
		 */
		if (tp->mpc) {
			mpcb_meta_tp(mpcb)->snd_wnd = ntohs(th->window);
			tcp_init_wl(mpcb_meta_tp(mpcb),
					mpcb_meta_tp(mpcb)->rcv_nxt);
		} else {
			tp->snd_wnd = ntohs(th->window);
			tcp_init_wl(tp, TCP_SKB_CB(skb)->seq);
		}

		if (!tp->rx_opt.wscale_ok) {
			tp->rx_opt.snd_wscale = tp->rx_opt.rcv_wscale = 0;
			tp->window_clamp = min(tp->window_clamp, 65535U);
			mptcp_update_window_clamp(tp);
		}

		if (tp->rx_opt.saw_tstamp) {
			tp->rx_opt.tstamp_ok	   = 1;
			tp->tcp_header_len =
				sizeof(struct tcphdr) + TCPOLEN_TSTAMP_ALIGNED;
			tp->advmss	    -= TCPOLEN_TSTAMP_ALIGNED;
			tcp_store_ts_recent(tp);
		} else {
			tp->tcp_header_len = sizeof(struct tcphdr);
		}

		if (tcp_is_sack(tp) && sysctl_tcp_fack)
			tcp_enable_fack(tp);

		tcp_mtup_init(sk);
		tcp_sync_mss(sk, icsk->icsk_pmtu_cookie);
		tcp_initialize_rcv_mss(sk);

		/* Remember, tcp_poll() does not lock socket!
		 * Change state from SYN-SENT only after copied_seq
		 * is initialized. */
		tp->copied_seq = tp->rcv_nxt;

		if (cvp != NULL &&
		    cvp->cookie_pair_size > 0 &&
		    tp->rx_opt.cookie_plus > 0) {
			int cookie_size = tp->rx_opt.cookie_plus
					- TCPOLEN_COOKIE_BASE;
			int cookie_pair_size = cookie_size
					     + cvp->cookie_desired;

			/* A cookie extension option was sent and returned.
			 * Note that each incoming SYNACK replaces the
			 * Responder cookie.  The initial exchange is most
			 * fragile, as protection against spoofing relies
			 * entirely upon the sequence and timestamp (above).
			 * This replacement strategy allows the correct pair to
			 * pass through, while any others will be filtered via
			 * Responder verification later.
			 */
			if (sizeof(cvp->cookie_pair) >= cookie_pair_size) {
				memcpy(&cvp->cookie_pair[cvp->cookie_desired],
				       hash_location, cookie_size);
				cvp->cookie_pair_size = cookie_pair_size;
			}
		}

		smp_mb();
		tcp_set_state(sk, TCP_ESTABLISHED);

		security_inet_conn_established(sk, skb);

		/* Make sure socket is routed, for correct metrics.  */
		icsk->icsk_af_ops->rebuild_header(sk);

		tcp_init_metrics(sk);

		tcp_init_congestion_control(sk);

		/* Prevent spurious tcp_cwnd_restart() on first data
		 * packet.
		 */
		tp->lsndtime = tcp_time_stamp;

		tcp_init_buffer_space(sk);

		if (sock_flag(sk, SOCK_KEEPOPEN))
			inet_csk_reset_keepalive_timer(sk, keepalive_time_when(tp));

		if (!tp->rx_opt.snd_wscale)
			__tcp_fast_path_on(tp, tp->mpc ?
					mpcb_meta_tp(mpcb)->snd_wnd :
					tp->snd_wnd);
		else
			tp->pred_flags = 0;

		/* MPTCP: only wake-up if it's the initial subflow */
		if ((!tp->mpc || is_master_tp(tp)) &&
		    !sock_flag(sk, SOCK_DEAD)) {
			sk->sk_state_change(sk);
			sk_wake_async(sk, SOCK_WAKE_IO, POLL_OUT);
		}

		/* With MPTCP we cannot send data on the third ack due to the
		 * lack of option-space */
		if ((sk->sk_write_pending && !tp->mpc) ||
		    icsk->icsk_accept_queue.rskq_defer_accept ||
		    icsk->icsk_ack.pingpong) {
			/* Save one ACK. Data will be ready after
			 * several ticks, if write_pending is set.
			 *
			 * It may be deleted, but with this feature tcpdumps
			 * look so _wonderfully_ clever, that I was not able
			 * to stand against the temptation 8)     --ANK
			 */
			inet_csk_schedule_ack(sk);
			icsk->icsk_ack.lrcvtime = tcp_time_stamp;
			icsk->icsk_ack.ato	 = TCP_ATO_MIN;
			tcp_incr_quickack(sk);
			tcp_enter_quickack_mode(sk);
			inet_csk_reset_xmit_timer(sk, ICSK_TIME_DACK,
						  TCP_DELACK_MAX, TCP_RTO_MAX);

discard:
			__kfree_skb(skb);
			return 0;
		} else {
			tcp_send_ack(sk);
		}
		return -1;
	}

	/* No ACK in the segment */

	if (th->rst) {
		/* rfc793:
		 * "If the RST bit is set
		 *
		 *      Otherwise (no ACK) drop the segment and return."
		 */

		goto discard_and_undo;
	}

	/* PAWS check. */
	if (tp->rx_opt.ts_recent_stamp && tp->rx_opt.saw_tstamp &&
	    tcp_paws_reject(&tp->rx_opt, 0))
		goto discard_and_undo;

	if (th->syn) {
		/* We see SYN without ACK. It is attempt of
		 * simultaneous connect with crossed SYNs.
		 * Particularly, it can be connect to self.
		 */
		tcp_set_state(sk, TCP_SYN_RECV);

		if (tp->rx_opt.saw_tstamp) {
			tp->rx_opt.tstamp_ok = 1;
			tcp_store_ts_recent(tp);
			tp->tcp_header_len =
				sizeof(struct tcphdr) + TCPOLEN_TSTAMP_ALIGNED;
		} else {
			tp->tcp_header_len = sizeof(struct tcphdr);
		}

		tp->rcv_nxt = TCP_SKB_CB(skb)->seq + 1;
		tp->rcv_wup = TCP_SKB_CB(skb)->seq + 1;

		if (mpcb && tp->rx_opt.saw_mpc && is_master_tp(tp)) {
			tp->mpc = 1;
			tp->rx_opt.saw_mpc = 0;
			mptcp_add_sock(tp->mpcb, tp);
		}

		/* RFC1323: The window in SYN & SYN/ACK segments is
		 * never scaled.
		 */
		if (tp->mpc) {
			mpcb_meta_tp(mpcb)->snd_wl1    = mpcb_meta_tp(mpcb)->rcv_nxt - 1;
			mpcb_meta_tp(mpcb)->snd_wnd    = ntohs(th->window);
			mpcb_meta_tp(mpcb)->max_window = tp->snd_wnd;
		} else {
			tp->snd_wnd    = ntohs(th->window);
			tp->snd_wl1    = TCP_SKB_CB(skb)->seq;
			tp->max_window = tp->snd_wnd;
		}

		TCP_ECN_rcv_syn(tp, th);

		tcp_mtup_init(sk);
		tcp_sync_mss(sk, icsk->icsk_pmtu_cookie);
		tcp_initialize_rcv_mss(sk);

		tcp_send_synack(sk);
#if 0
		/* Note, we could accept data and URG from this segment.
		 * There are no obstacles to make this.
		 *
		 * However, if we ignore data in ACKless segments sometimes,
		 * we have no reasons to accept it sometimes.
		 * Also, seems the code doing it in step6 of tcp_rcv_state_process
		 * is not flawless. So, discard packet for sanity.
		 * Uncomment this return to process the data.
		 */
		return -1;
#else
		goto discard;
#endif
	}
	/* "fifth, if neither of the SYN or RST bits is set then
	 * drop the segment and return."
	 */

discard_and_undo:
	tcp_clear_options(&tp->rx_opt);
	tp->rx_opt.mss_clamp = saved_clamp;
	goto discard;

reset_and_undo:
	tcp_clear_options(&tp->rx_opt);
	tp->rx_opt.mss_clamp = saved_clamp;
	return 1;
}

/*
 *	This function implements the receiving procedure of RFC 793 for
 *	all states except ESTABLISHED and TIME_WAIT.
 *	It's called from both tcp_v4_rcv and tcp_v6_rcv and should be
 *	address independent.
 */

int tcp_rcv_state_process(struct sock *sk, struct sk_buff *skb,
			  const struct tcphdr *th, unsigned int len)
{
	struct tcp_sock *tp = tcp_sk(sk);
	struct inet_connection_sock *icsk = inet_csk(sk);
	int queued = 0;
	int res;

	tp->rx_opt.saw_tstamp = 0;

	switch (sk->sk_state) {
	case TCP_CLOSE:
		goto discard;

	case TCP_LISTEN:
		if (th->ack)
			return 1;

		if (th->rst)
			goto discard;

		if (th->syn) {
			if (icsk->icsk_af_ops->conn_request(sk, skb) < 0)
				return 1;

			/* Now we have several options: In theory there is
			 * nothing else in the frame. KA9Q has an option to
			 * send data with the syn, BSD accepts data with the
			 * syn up to the [to be] advertised window and
			 * Solaris 2.1 gives you a protocol error. For now
			 * we just ignore it, that fits the spec precisely
			 * and avoids incompatibilities. It would be nice in
			 * future to drop through and process the data.
			 *
			 * Now that TTCP is starting to be used we ought to
			 * queue this data.
			 * But, this leaves one open to an easy denial of
			 * service attack, and SYN cookies can't defend
			 * against this problem. So, we drop the data
			 * in the interest of security over speed unless
			 * it's still in use.
			 */
			kfree_skb(skb);
			return 0;
		}
		goto discard;

	case TCP_SYN_SENT:
		queued = tcp_rcv_synsent_state_process(sk, skb, th, len);
		if (queued >= 0)
			goto out_syn_sent;
		else
			queued = 0;

		/* Do step6 onward by hand. */
		tcp_urg(sk, skb, th);
		__kfree_skb(skb);
		tcp_data_snd_check(sk);
out_syn_sent:
		if (tp->mpc && is_master_tp(tp))
			bh_unlock_sock(mpcb_meta_sk(tp->mpcb));
		return queued;
	}

	res = tcp_validate_incoming(sk, skb, th, 0);
	if (res <= 0)
		return -res;

	/* step 5: check the ACK field */
	if (th->ack) {
		int acceptable = tcp_ack(sk, skb, FLAG_SLOWPATH) > 0;

		switch (sk->sk_state) {
		case TCP_SYN_RECV:
			if (acceptable) {
				tp->copied_seq = tp->rcv_nxt;
				smp_mb();
				tcp_set_state(sk, TCP_ESTABLISHED);
				sk->sk_state_change(sk);

				/* Note, that this wakeup is only for marginal
				 * crossed SYN case. Passively open sockets
				 * are not waked up, because sk->sk_sleep ==
				 * NULL and sk->sk_socket == NULL.
				 */
				if (sk->sk_socket)
					sk_wake_async(sk,
						      SOCK_WAKE_IO, POLL_OUT);

				tp->snd_una = TCP_SKB_CB(skb)->ack_seq;
#ifdef CONFIG_MPTCP
				if (tp->mpc && after(tp->snd_una, tp->reinjected_seq))
					tp->reinjected_seq = tp->snd_una;
#endif
				if (tp->mpc) {
					mpcb_meta_tp(tp->mpcb)->snd_wnd =
						ntohs(th->window) <<
						tp->rx_opt.snd_wscale;
					tcp_init_wl(mpcb_meta_tp(tp->mpcb),
						mpcb_meta_tp(
							tp->mpcb)->rcv_nxt);
				} else {
					tp->snd_wnd = ntohs(th->window) <<
					      tp->rx_opt.snd_wscale;
					tcp_init_wl(tp, TCP_SKB_CB(skb)->seq);
				}

				if (tp->rx_opt.tstamp_ok)
					tp->advmss -= TCPOLEN_TSTAMP_ALIGNED;

				/* Make sure socket is routed, for
				 * correct metrics.
				 */
				icsk->icsk_af_ops->rebuild_header(sk);

				tcp_init_metrics(sk);

				tcp_init_congestion_control(sk);

				/* Prevent spurious tcp_cwnd_restart() on
				 * first data packet.
				 */
				tp->lsndtime = tcp_time_stamp;

				tcp_mtup_init(sk);
				tcp_initialize_rcv_mss(sk);
				tcp_init_buffer_space(sk);
				tcp_fast_path_on(tp);
			} else {
				return 1;
			}
			break;

		case TCP_FIN_WAIT1:
			if (tp->snd_una == tp->write_seq) {
				tcp_set_state(sk, TCP_FIN_WAIT2);
				sk->sk_shutdown |= SEND_SHUTDOWN;
				dst_confirm(__sk_dst_get(sk));

				if (!sock_flag(sk, SOCK_DEAD)) {
					/* Wake up lingering close() */
					if (!tp->mpc)
						sk->sk_state_change(sk);
				} else {
					int tmo;

					if (tp->linger2 < 0 ||
					    (TCP_SKB_CB(skb)->end_seq != TCP_SKB_CB(skb)->seq &&
					     after(TCP_SKB_CB(skb)->end_seq - th->fin, tp->rcv_nxt))) {
						tcp_done(sk);
						NET_INC_STATS_BH(sock_net(sk), LINUX_MIB_TCPABORTONDATA);
						return 1;
					}

					tmo = tcp_fin_time(sk);
					if (tmo > TCP_TIMEWAIT_LEN) {
						inet_csk_reset_keepalive_timer(sk, tmo - TCP_TIMEWAIT_LEN);
					} else if (th->fin || mptcp_is_data_fin(skb) ||
						   sock_owned_by_user(sk)) {
						/* Bad case. We could lose such FIN otherwise.
						 * It is not a big problem, but it looks confusing
						 * and not so rare event. We still can lose it now,
						 * if it spins in bh_lock_sock(), but it is really
						 * marginal case.
						 */
						inet_csk_reset_keepalive_timer(sk, tmo);
					} else {
						if (!tp->mpc) {
							tcp_time_wait(sk, TCP_FIN_WAIT2, tmo);
							goto discard;
						}
					}
				}
			}
			break;

		case TCP_CLOSING:
			if (tp->snd_una == tp->write_seq) {
				tcp_time_wait(sk, TCP_TIME_WAIT, 0);
				goto discard;
			}
			break;

		case TCP_LAST_ACK:
			if (tp->snd_una == tp->write_seq) {
				tcp_update_metrics(sk);
				tcp_done(sk);
				goto discard;
			}
			break;
		case TCP_CLOSE:
			if (tp->mp_killed)
				goto discard;
		}
	} else
		goto discard;

	/* step 6: check the URG bit */
	tcp_urg(sk, skb, th);

	/* step 7: process the segment text */
	switch (sk->sk_state) {
	case TCP_CLOSE_WAIT:
	case TCP_CLOSING:
	case TCP_LAST_ACK:
		if (!before(TCP_SKB_CB(skb)->seq, tp->rcv_nxt))
			break;
	case TCP_FIN_WAIT1:
	case TCP_FIN_WAIT2:
		/* RFC 793 says to queue data in these states,
		 * RFC 1122 says we MUST send a reset.
		 * BSD 4.4 also does reset.
		 */
		if (sk->sk_shutdown & RCV_SHUTDOWN) {
			if (TCP_SKB_CB(skb)->end_seq != TCP_SKB_CB(skb)->seq &&
			    after(TCP_SKB_CB(skb)->end_seq - th->fin, tp->rcv_nxt) &&
			    !tp->mpc) {
				/* In case of mptcp, the reset is handled by
				 * mptcp_rcv_state_process */
				NET_INC_STATS_BH(sock_net(sk), LINUX_MIB_TCPABORTONDATA);
				tcp_reset(sk);
				return 1;
			}
		}
		/* Fall through */
	case TCP_ESTABLISHED:
		tcp_data_queue(sk, skb);
		queued = 1;
		break;
	}

	/* tcp_data could move socket to TIME-WAIT */
	if (sk->sk_state != TCP_CLOSE) {
		tcp_data_snd_check(sk);
		tcp_ack_snd_check(sk);
	}

	if (!queued) {
discard:
		__kfree_skb(skb);
	}
	return 0;
}
EXPORT_SYMBOL(tcp_rcv_state_process);<|MERGE_RESOLUTION|>--- conflicted
+++ resolved
@@ -3753,7 +3753,7 @@
 }
 
 /* This routine deals with incoming acks, but not outgoing ones. */
-static int tcp_ack(struct sock *sk, const struct sk_buff *skb, int flag)
+static int tcp_ack(struct sock *sk, struct sk_buff *skb, int flag)
 {
 	struct inet_connection_sock *icsk = inet_csk(sk);
 	struct tcp_sock *tp = tcp_sk(sk);
@@ -3847,15 +3847,13 @@
 	/* See if we can take anything off of the retransmit queue. */
 	flag |= tcp_clean_rtx_queue(sk, prior_fackets, prior_snd_una);
 
-<<<<<<< HEAD
-	newly_acked_sacked = (prior_packets - prior_sacked) -
-			     (tp->packets_out - tp->sacked_out);
-=======
 	if (flag & MPTCP_FLAG_SEND_RESET) {
 		mptcp_send_reset(sk, skb);
 		goto invalid_ack;
 	}
->>>>>>> 3e9a3732
+
+	newly_acked_sacked = (prior_packets - prior_sacked) -
+			     (tp->packets_out - tp->sacked_out);
 
 	if (tp->frto_counter)
 		frto_cwnd = tcp_process_frto(sk, flag);
@@ -3916,13 +3914,8 @@
  * But, this can also be called on packets in the established flow when
  * the fast version below fails.
  */
-<<<<<<< HEAD
 void tcp_parse_options(const struct sk_buff *skb, struct tcp_options_received *opt_rx,
-		       const u8 **hvpp, int estab)
-=======
-void tcp_parse_options(struct sk_buff *skb, struct tcp_options_received *opt_rx,
-		       u8 **hvpp, struct multipath_options *mopt, int estab)
->>>>>>> 3e9a3732
+		       const u8 **hvpp, struct multipath_options *mopt, int estab)
 {
 	const unsigned char *ptr;
 	const struct tcphdr *th = tcp_hdr(skb);
@@ -4064,14 +4057,9 @@
 /* Fast parse options. This hopes to only see timestamps.
  * If it is wrong it falls back on tcp_parse_options().
  */
-<<<<<<< HEAD
 static int tcp_fast_parse_options(const struct sk_buff *skb,
-				  const struct tcphdr *th,
+				  struct tcphdr *th,
 				  struct tcp_sock *tp, const u8 **hvpp)
-=======
-static int tcp_fast_parse_options(struct sk_buff *skb, struct tcphdr *th,
-				struct tcp_sock *tp, u8 **hvpp)
->>>>>>> 3e9a3732
 {
 	struct mptcp_cb *mpcb;
 	/* In the spirit of fast parsing, compare doff directly to constant
@@ -4558,14 +4546,10 @@
 			tp->rcv_nxt = TCP_SKB_CB(skb)->end_seq;
 
 		if (tcp_hdr(skb)->fin)
-<<<<<<< HEAD
 			tcp_fin(sk);
-=======
-			tcp_fin(skb, sk, tcp_hdr(skb));
+
 		if (eaten > 0)
 			__kfree_skb(skb);
-
->>>>>>> 3e9a3732
 	}
 }
 
@@ -5132,12 +5116,8 @@
 
 static int tcp_should_expand_sndbuf(const struct sock *sk)
 {
-<<<<<<< HEAD
 	const struct tcp_sock *tp = tcp_sk(sk);
-=======
-	struct tcp_sock *tp = tcp_sk(sk);
 	const struct sock *meta_sk = tp->mpc ? mpcb_meta_sk(tp->mpcb) : sk;
->>>>>>> 3e9a3732
 
 	/* If the user specified a specific send buffer setting, do
 	 * not modify it.
@@ -5177,16 +5157,10 @@
 	struct sock *meta_sk = tp->mpc ? mpcb_meta_sk(tp->mpcb) : sk;
 
 	if (tcp_should_expand_sndbuf(sk)) {
-<<<<<<< HEAD
 		int sndmem = SKB_TRUESIZE(max_t(u32,
 						tp->rx_opt.mss_clamp,
 						tp->mss_cache) +
 					  MAX_TCP_HEADER);
-		int demanded = max_t(unsigned int, tp->snd_cwnd,
-				     tp->reordering + 1);
-=======
-		int sndmem = max_t(u32, tp->rx_opt.mss_clamp, tp->mss_cache) +
-			MAX_TCP_HEADER + 16 + sizeof(struct sk_buff);
 		int demanded;
 
 		if (tp->mpc)
@@ -5198,7 +5172,6 @@
 		/* MPTCP: After this, sndmem is the new contribution of the
 		 * current subflow to the aggregate sndbuf
 		 */
->>>>>>> 3e9a3732
 		sndmem *= 2 * demanded;
 		if (sndmem > sk->sk_sndbuf) {
 			int old_sndbuf = sk->sk_sndbuf;
@@ -5486,7 +5459,7 @@
  * play significant role here.
  */
 static int tcp_validate_incoming(struct sock *sk, struct sk_buff *skb,
-			      const struct tcphdr *th, int syn_inerr)
+				 struct tcphdr *th, int syn_inerr)
 {
 	const u8 *hash_location;
 	struct tcp_sock *tp = tcp_sk(sk);
@@ -5569,7 +5542,7 @@
  *	tcp_data_queue when everything is OK.
  */
 int tcp_rcv_established(struct sock *sk, struct sk_buff *skb,
-			const struct tcphdr *th, unsigned int len)
+			struct tcphdr *th, unsigned int len)
 {
 	struct tcp_sock *tp = tcp_sk(sk);
 	int res;
@@ -5786,7 +5759,7 @@
 EXPORT_SYMBOL(tcp_rcv_established);
 
 static int tcp_rcv_synsent_state_process(struct sock *sk, struct sk_buff *skb,
-					 const struct tcphdr *th, unsigned int len)
+					 struct tcphdr *th, unsigned int len)
 {
 	const u8 *hash_location;
 	struct inet_connection_sock *icsk = inet_csk(sk);
@@ -6149,7 +6122,7 @@
  */
 
 int tcp_rcv_state_process(struct sock *sk, struct sk_buff *skb,
-			  const struct tcphdr *th, unsigned int len)
+			  struct tcphdr *th, unsigned int len)
 {
 	struct tcp_sock *tp = tcp_sk(sk);
 	struct inet_connection_sock *icsk = inet_csk(sk);
