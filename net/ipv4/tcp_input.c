/*
 * INET		An implementation of the TCP/IP protocol suite for the LINUX
 *		operating system.  INET is implemented using the  BSD Socket
 *		interface as the means of communication with the user level.
 *
 *		Implementation of the Transmission Control Protocol(TCP).
 *
 * Authors:	Ross Biro
 *		Fred N. van Kempen, <waltje@uWalt.NL.Mugnet.ORG>
 *		Mark Evans, <evansmp@uhura.aston.ac.uk>
 *		Corey Minyard <wf-rch!minyard@relay.EU.net>
 *		Florian La Roche, <flla@stud.uni-sb.de>
 *		Charles Hedrick, <hedrick@klinzhai.rutgers.edu>
 *		Linus Torvalds, <torvalds@cs.helsinki.fi>
 *		Alan Cox, <gw4pts@gw4pts.ampr.org>
 *		Matthew Dillon, <dillon@apollo.west.oic.com>
 *		Arnt Gulbrandsen, <agulbra@nvg.unit.no>
 *		Jorge Cwik, <jorge@laser.satlink.net>
 */

/*
 * Changes:
 *		Pedro Roque	:	Fast Retransmit/Recovery.
 *					Two receive queues.
 *					Retransmit queue handled by TCP.
 *					Better retransmit timer handling.
 *					New congestion avoidance.
 *					Header prediction.
 *					Variable renaming.
 *
 *		Eric		:	Fast Retransmit.
 *		Randy Scott	:	MSS option defines.
 *		Eric Schenk	:	Fixes to slow start algorithm.
 *		Eric Schenk	:	Yet another double ACK bug.
 *		Eric Schenk	:	Delayed ACK bug fixes.
 *		Eric Schenk	:	Floyd style fast retrans war avoidance.
 *		David S. Miller	:	Don't allow zero congestion window.
 *		Eric Schenk	:	Fix retransmitter so that it sends
 *					next packet on ack of previous packet.
 *		Andi Kleen	:	Moved open_request checking here
 *					and process RSTs for open_requests.
 *		Andi Kleen	:	Better prune_queue, and other fixes.
 *		Andrey Savochkin:	Fix RTT measurements in the presence of
 *					timestamps.
 *		Andrey Savochkin:	Check sequence numbers correctly when
 *					removing SACKs due to in sequence incoming
 *					data segments.
 *		Andi Kleen:		Make sure we never ack data there is not
 *					enough room for. Also make this condition
 *					a fatal error if it might still happen.
 *		Andi Kleen:		Add tcp_measure_rcv_mss to make
 *					connections with MSS<min(MTU,ann. MSS)
 *					work without delayed acks.
 *		Andi Kleen:		Process packets with PSH set in the
 *					fast path.
 *		J Hadi Salim:		ECN support
 *	 	Andrei Gurtov,
 *		Pasi Sarolahti,
 *		Panu Kuhlberg:		Experimental audit of TCP (re)transmission
 *					engine. Lots of bugs are found.
 *		Pasi Sarolahti:		F-RTO for dealing with spurious RTOs
 */

#define pr_fmt(fmt) "TCP: " fmt

#include <linux/mm.h>
#include <linux/slab.h>
#include <linux/module.h>
#include <linux/sysctl.h>
#include <linux/kernel.h>
#include <linux/prefetch.h>
#include <net/dst.h>
#include <net/tcp.h>
#include <net/inet_common.h>
#include <linux/ipsec.h>
#include <asm/unaligned.h>
#include <linux/errqueue.h>
#include <net/mptcp.h>
#include <net/mptcp_v4.h>
#include <net/mptcp_v6.h>

int sysctl_tcp_fack __read_mostly;
int sysctl_tcp_max_reordering __read_mostly = 300;
int sysctl_tcp_dsack __read_mostly = 1;
int sysctl_tcp_app_win __read_mostly = 31;
int sysctl_tcp_adv_win_scale __read_mostly = 1;
EXPORT_SYMBOL(sysctl_tcp_adv_win_scale);

/* rfc5961 challenge ack rate limiting */
int sysctl_tcp_challenge_ack_limit = 1000;

int sysctl_tcp_stdurg __read_mostly;
int sysctl_tcp_rfc1337 __read_mostly;
int sysctl_tcp_max_orphans __read_mostly = NR_FILE;
int sysctl_tcp_frto __read_mostly = 2;
int sysctl_tcp_min_rtt_wlen __read_mostly = 300;
int sysctl_tcp_moderate_rcvbuf __read_mostly = 1;
int sysctl_tcp_early_retrans __read_mostly = 3;
int sysctl_tcp_invalid_ratelimit __read_mostly = HZ/2;

#define TCP_REMNANT (TCP_FLAG_FIN|TCP_FLAG_URG|TCP_FLAG_SYN|TCP_FLAG_PSH)
#define TCP_HP_BITS (~(TCP_RESERVED_BITS|TCP_FLAG_PSH))

#define REXMIT_NONE	0 /* no loss recovery to do */
#define REXMIT_LOST	1 /* retransmit packets marked lost */
#define REXMIT_NEW	2 /* FRTO-style transmit of unsent/new packets */

static void tcp_gro_dev_warn(struct sock *sk, const struct sk_buff *skb,
			     unsigned int len)
{
	static bool __once __read_mostly;

	if (!__once) {
		struct net_device *dev;

		__once = true;

		rcu_read_lock();
		dev = dev_get_by_index_rcu(sock_net(sk), skb->skb_iif);
		if (!dev || len >= dev->mtu)
			pr_warn("%s: Driver has suspect GRO implementation, TCP performance may be compromised.\n",
				dev ? dev->name : "Unknown driver");
		rcu_read_unlock();
	}
}

/* Adapt the MSS value used to make delayed ack decision to the
 * real world.
 */
static void tcp_measure_rcv_mss(struct sock *sk, const struct sk_buff *skb)
{
	struct inet_connection_sock *icsk = inet_csk(sk);
	const unsigned int lss = icsk->icsk_ack.last_seg_size;
	unsigned int len;

	icsk->icsk_ack.last_seg_size = 0;

	/* skb->len may jitter because of SACKs, even if peer
	 * sends good full-sized frames.
	 */
	len = skb_shinfo(skb)->gso_size ? : skb->len;
	if (len >= icsk->icsk_ack.rcv_mss) {
		icsk->icsk_ack.rcv_mss = min_t(unsigned int, len,
					       tcp_sk(sk)->advmss);
		/* Account for possibly-removed options */
		if (unlikely(len > icsk->icsk_ack.rcv_mss +
				   MAX_TCP_OPTION_SPACE))
			tcp_gro_dev_warn(sk, skb, len);
	} else {
		/* Otherwise, we make more careful check taking into account,
		 * that SACKs block is variable.
		 *
		 * "len" is invariant segment length, including TCP header.
		 */
		len += skb->data - skb_transport_header(skb);
		if (len >= TCP_MSS_DEFAULT + sizeof(struct tcphdr) ||
		    /* If PSH is not set, packet should be
		     * full sized, provided peer TCP is not badly broken.
		     * This observation (if it is correct 8)) allows
		     * to handle super-low mtu links fairly.
		     */
		    (len >= TCP_MIN_MSS + sizeof(struct tcphdr) &&
		     !(tcp_flag_word(tcp_hdr(skb)) & TCP_REMNANT))) {
			/* Subtract also invariant (if peer is RFC compliant),
			 * tcp header plus fixed timestamp option length.
			 * Resulting "len" is MSS free of SACK jitter.
			 */
			len -= tcp_sk(sk)->tcp_header_len;
			icsk->icsk_ack.last_seg_size = len;
			if (len == lss) {
				icsk->icsk_ack.rcv_mss = len;
				return;
			}
		}
		if (icsk->icsk_ack.pending & ICSK_ACK_PUSHED)
			icsk->icsk_ack.pending |= ICSK_ACK_PUSHED2;
		icsk->icsk_ack.pending |= ICSK_ACK_PUSHED;
	}
}

static void tcp_incr_quickack(struct sock *sk)
{
	struct inet_connection_sock *icsk = inet_csk(sk);
	unsigned int quickacks = tcp_sk(sk)->rcv_wnd / (2 * icsk->icsk_ack.rcv_mss);

	if (quickacks == 0)
		quickacks = 2;
	if (quickacks > icsk->icsk_ack.quick)
		icsk->icsk_ack.quick = min(quickacks, TCP_MAX_QUICKACKS);
}

void tcp_enter_quickack_mode(struct sock *sk)
{
	struct inet_connection_sock *icsk = inet_csk(sk);
	tcp_incr_quickack(sk);
	icsk->icsk_ack.pingpong = 0;
	icsk->icsk_ack.ato = TCP_ATO_MIN;
}

/* Send ACKs quickly, if "quick" count is not exhausted
 * and the session is not interactive.
 */

static bool tcp_in_quickack_mode(struct sock *sk)
{
	const struct inet_connection_sock *icsk = inet_csk(sk);
	const struct dst_entry *dst = __sk_dst_get(sk);

	return (dst && dst_metric(dst, RTAX_QUICKACK)) ||
		(icsk->icsk_ack.quick && !icsk->icsk_ack.pingpong);
}

static void tcp_ecn_queue_cwr(struct tcp_sock *tp)
{
	if (tp->ecn_flags & TCP_ECN_OK)
		tp->ecn_flags |= TCP_ECN_QUEUE_CWR;
}

static void tcp_ecn_accept_cwr(struct tcp_sock *tp, const struct sk_buff *skb)
{
	if (tcp_hdr(skb)->cwr)
		tp->ecn_flags &= ~TCP_ECN_DEMAND_CWR;
}

static void tcp_ecn_withdraw_cwr(struct tcp_sock *tp)
{
	tp->ecn_flags &= ~TCP_ECN_DEMAND_CWR;
}

static void __tcp_ecn_check_ce(struct tcp_sock *tp, const struct sk_buff *skb)
{
	switch (TCP_SKB_CB(skb)->ip_dsfield & INET_ECN_MASK) {
	case INET_ECN_NOT_ECT:
		/* Funny extension: if ECT is not set on a segment,
		 * and we already seen ECT on a previous segment,
		 * it is probably a retransmit.
		 */
		if (tp->ecn_flags & TCP_ECN_SEEN)
			tcp_enter_quickack_mode((struct sock *)tp);
		break;
	case INET_ECN_CE:
		if (tcp_ca_needs_ecn((struct sock *)tp))
			tcp_ca_event((struct sock *)tp, CA_EVENT_ECN_IS_CE);

		if (!(tp->ecn_flags & TCP_ECN_DEMAND_CWR)) {
			/* Better not delay acks, sender can have a very low cwnd */
			tcp_enter_quickack_mode((struct sock *)tp);
			tp->ecn_flags |= TCP_ECN_DEMAND_CWR;
		}
		tp->ecn_flags |= TCP_ECN_SEEN;
		break;
	default:
		if (tcp_ca_needs_ecn((struct sock *)tp))
			tcp_ca_event((struct sock *)tp, CA_EVENT_ECN_NO_CE);
		tp->ecn_flags |= TCP_ECN_SEEN;
		break;
	}
}

static void tcp_ecn_check_ce(struct tcp_sock *tp, const struct sk_buff *skb)
{
	if (tp->ecn_flags & TCP_ECN_OK)
		__tcp_ecn_check_ce(tp, skb);
}

static void tcp_ecn_rcv_synack(struct tcp_sock *tp, const struct tcphdr *th)
{
	if ((tp->ecn_flags & TCP_ECN_OK) && (!th->ece || th->cwr))
		tp->ecn_flags &= ~TCP_ECN_OK;
}

static void tcp_ecn_rcv_syn(struct tcp_sock *tp, const struct tcphdr *th)
{
	if ((tp->ecn_flags & TCP_ECN_OK) && (!th->ece || !th->cwr))
		tp->ecn_flags &= ~TCP_ECN_OK;
}

static bool tcp_ecn_rcv_ecn_echo(const struct tcp_sock *tp, const struct tcphdr *th)
{
	if (th->ece && !th->syn && (tp->ecn_flags & TCP_ECN_OK))
		return true;
	return false;
}

/* Buffer size and advertised window tuning.
 *
 * 1. Tuning sk->sk_sndbuf, when connection enters established state.
 */

static void tcp_sndbuf_expand(struct sock *sk)
{
	const struct tcp_sock *tp = tcp_sk(sk);
	const struct tcp_congestion_ops *ca_ops = inet_csk(sk)->icsk_ca_ops;
	int sndmem, per_mss;
	u32 nr_segs;

	/* Worst case is non GSO/TSO : each frame consumes one skb
	 * and skb->head is kmalloced using power of two area of memory
	 */
	per_mss = max_t(u32, tp->rx_opt.mss_clamp, tp->mss_cache) +
		  MAX_TCP_HEADER +
		  SKB_DATA_ALIGN(sizeof(struct skb_shared_info));

	per_mss = roundup_pow_of_two(per_mss) +
		  SKB_DATA_ALIGN(sizeof(struct sk_buff));

	if (mptcp(tp)) {
		nr_segs = mptcp_check_snd_buf(tp);
	} else {
		nr_segs = max_t(u32, TCP_INIT_CWND, tp->snd_cwnd);
		nr_segs = max_t(u32, nr_segs, tp->reordering + 1);
	}

	/* Fast Recovery (RFC 5681 3.2) :
	 * Cubic needs 1.7 factor, rounded to 2 to include
	 * extra cushion (application might react slowly to POLLOUT)
	 */
	sndmem = ca_ops->sndbuf_expand ? ca_ops->sndbuf_expand(sk) : 2;
	sndmem *= nr_segs * per_mss;

	/* MPTCP: after this sndmem is the new contribution of the
	 * current subflow to the aggregated sndbuf */
	if (sk->sk_sndbuf < sndmem) {
		int old_sndbuf = sk->sk_sndbuf;
		sk->sk_sndbuf = min(sndmem, sysctl_tcp_wmem[2]);
		/* MPTCP: ok, the subflow sndbuf has grown, reflect
		 * this in the aggregate buffer.*/
		if (mptcp(tp) && old_sndbuf != sk->sk_sndbuf)
			mptcp_update_sndbuf(tp);
	}
}

/* 2. Tuning advertised window (window_clamp, rcv_ssthresh)
 *
 * All tcp_full_space() is split to two parts: "network" buffer, allocated
 * forward and advertised in receiver window (tp->rcv_wnd) and
 * "application buffer", required to isolate scheduling/application
 * latencies from network.
 * window_clamp is maximal advertised window. It can be less than
 * tcp_full_space(), in this case tcp_full_space() - window_clamp
 * is reserved for "application" buffer. The less window_clamp is
 * the smoother our behaviour from viewpoint of network, but the lower
 * throughput and the higher sensitivity of the connection to losses. 8)
 *
 * rcv_ssthresh is more strict window_clamp used at "slow start"
 * phase to predict further behaviour of this connection.
 * It is used for two goals:
 * - to enforce header prediction at sender, even when application
 *   requires some significant "application buffer". It is check #1.
 * - to prevent pruning of receive queue because of misprediction
 *   of receiver window. Check #2.
 *
 * The scheme does not work when sender sends good segments opening
 * window and then starts to feed us spaghetti. But it should work
 * in common situations. Otherwise, we have to rely on queue collapsing.
 */

/* Slow part of check#2. */
static int __tcp_grow_window(const struct sock *sk, const struct sk_buff *skb)
{
	struct tcp_sock *tp = tcp_sk(sk);
	/* Optimize this! */
	int truesize = tcp_win_from_space(skb->truesize) >> 1;
	int window = tcp_win_from_space(sysctl_tcp_rmem[2]) >> 1;

	while (tp->rcv_ssthresh <= window) {
		if (truesize <= skb->len)
			return 2 * inet_csk(sk)->icsk_ack.rcv_mss;

		truesize >>= 1;
		window >>= 1;
	}
	return 0;
}

static void tcp_grow_window(struct sock *sk, const struct sk_buff *skb)
{
	struct tcp_sock *tp = tcp_sk(sk);
	struct sock *meta_sk = mptcp(tp) ? mptcp_meta_sk(sk) : sk;
	struct tcp_sock *meta_tp = tcp_sk(meta_sk);

	if (is_meta_sk(sk))
		return;

	/* Check #1 */
	if (meta_tp->rcv_ssthresh < meta_tp->window_clamp &&
	    (int)meta_tp->rcv_ssthresh < tcp_space(meta_sk) &&
	    !tcp_under_memory_pressure(sk)) {
		int incr;

		/* Check #2. Increase window, if skb with such overhead
		 * will fit to rcvbuf in future.
		 */
		if (tcp_win_from_space(skb->truesize) <= skb->len)
			incr = 2 * meta_tp->advmss;
		else
			incr = __tcp_grow_window(meta_sk, skb);

		if (incr) {
			incr = max_t(int, incr, 2 * skb->len);
			meta_tp->rcv_ssthresh = min(meta_tp->rcv_ssthresh + incr,
					            meta_tp->window_clamp);
			inet_csk(sk)->icsk_ack.quick |= 1;
		}
	}
}

/* 3. Tuning rcvbuf, when connection enters established state. */
static void tcp_fixup_rcvbuf(struct sock *sk)
{
	u32 mss = tcp_sk(sk)->advmss;
	int rcvmem;

	rcvmem = 2 * SKB_TRUESIZE(mss + MAX_TCP_HEADER) *
		 tcp_default_init_rwnd(mss);

	/* Dynamic Right Sizing (DRS) has 2 to 3 RTT latency
	 * Allow enough cushion so that sender is not limited by our window
	 */
	if (sysctl_tcp_moderate_rcvbuf)
		rcvmem <<= 2;

	if (sk->sk_rcvbuf < rcvmem)
		sk->sk_rcvbuf = min(rcvmem, sysctl_tcp_rmem[2]);
}

/* 4. Try to fixup all. It is made immediately after connection enters
 *    established state.
 */
void tcp_init_buffer_space(struct sock *sk)
{
	struct tcp_sock *tp = tcp_sk(sk);
	int maxwin;

	if (!(sk->sk_userlocks & SOCK_RCVBUF_LOCK))
		tcp_fixup_rcvbuf(sk);
	if (!(sk->sk_userlocks & SOCK_SNDBUF_LOCK))
		tcp_sndbuf_expand(sk);

	tp->rcvq_space.space = tp->rcv_wnd;
	tcp_mstamp_refresh(tp);
	tp->rcvq_space.time = tp->tcp_mstamp;
	tp->rcvq_space.seq = tp->copied_seq;

	maxwin = tcp_full_space(sk);

	if (tp->window_clamp >= maxwin) {
		tp->window_clamp = maxwin;

		if (sysctl_tcp_app_win && maxwin > 4 * tp->advmss)
			tp->window_clamp = max(maxwin -
					       (maxwin >> sysctl_tcp_app_win),
					       4 * tp->advmss);
	}

	/* Force reservation of one segment. */
	if (sysctl_tcp_app_win &&
	    tp->window_clamp > 2 * tp->advmss &&
	    tp->window_clamp + tp->advmss > maxwin)
		tp->window_clamp = max(2 * tp->advmss, maxwin - tp->advmss);

	tp->rcv_ssthresh = min(tp->rcv_ssthresh, tp->window_clamp);
	tp->snd_cwnd_stamp = tcp_jiffies32;
}

/* 5. Recalculate window clamp after socket hit its memory bounds. */
static void tcp_clamp_window(struct sock *sk)
{
	struct tcp_sock *tp = tcp_sk(sk);
	struct inet_connection_sock *icsk = inet_csk(sk);

	icsk->icsk_ack.quick = 0;

	if (sk->sk_rcvbuf < sysctl_tcp_rmem[2] &&
	    !(sk->sk_userlocks & SOCK_RCVBUF_LOCK) &&
	    !tcp_under_memory_pressure(sk) &&
	    sk_memory_allocated(sk) < sk_prot_mem_limits(sk, 0)) {
		sk->sk_rcvbuf = min(atomic_read(&sk->sk_rmem_alloc),
				    sysctl_tcp_rmem[2]);
	}
	if (atomic_read(&sk->sk_rmem_alloc) > sk->sk_rcvbuf)
		tp->rcv_ssthresh = min(tp->window_clamp, 2U * tp->advmss);
}

/* Initialize RCV_MSS value.
 * RCV_MSS is an our guess about MSS used by the peer.
 * We haven't any direct information about the MSS.
 * It's better to underestimate the RCV_MSS rather than overestimate.
 * Overestimations make us ACKing less frequently than needed.
 * Underestimations are more easy to detect and fix by tcp_measure_rcv_mss().
 */
void tcp_initialize_rcv_mss(struct sock *sk)
{
	const struct tcp_sock *tp = tcp_sk(sk);
	unsigned int hint = min_t(unsigned int, tp->advmss, tp->mss_cache);

	hint = min(hint, tp->rcv_wnd / 2);
	hint = min(hint, TCP_MSS_DEFAULT);
	hint = max(hint, TCP_MIN_MSS);

	inet_csk(sk)->icsk_ack.rcv_mss = hint;
}
EXPORT_SYMBOL(tcp_initialize_rcv_mss);

/* Receiver "autotuning" code.
 *
 * The algorithm for RTT estimation w/o timestamps is based on
 * Dynamic Right-Sizing (DRS) by Wu Feng and Mike Fisk of LANL.
 * <http://public.lanl.gov/radiant/pubs.html#DRS>
 *
 * More detail on this code can be found at
 * <http://staff.psc.edu/jheffner/>,
 * though this reference is out of date.  A new paper
 * is pending.
 */
static void tcp_rcv_rtt_update(struct tcp_sock *tp, u32 sample, int win_dep)
{
	u32 new_sample = tp->rcv_rtt_est.rtt_us;
	long m = sample;

	if (m == 0)
		m = 1;

	if (new_sample != 0) {
		/* If we sample in larger samples in the non-timestamp
		 * case, we could grossly overestimate the RTT especially
		 * with chatty applications or bulk transfer apps which
		 * are stalled on filesystem I/O.
		 *
		 * Also, since we are only going for a minimum in the
		 * non-timestamp case, we do not smooth things out
		 * else with timestamps disabled convergence takes too
		 * long.
		 */
		if (!win_dep) {
			m -= (new_sample >> 3);
			new_sample += m;
		} else {
			m <<= 3;
			if (m < new_sample)
				new_sample = m;
		}
	} else {
		/* No previous measure. */
		new_sample = m << 3;
	}

	tp->rcv_rtt_est.rtt_us = new_sample;
}

static inline void tcp_rcv_rtt_measure(struct tcp_sock *tp)
{
	u32 delta_us;

	if (tp->rcv_rtt_est.time == 0)
		goto new_measure;
	if (before(tp->rcv_nxt, tp->rcv_rtt_est.seq))
		return;
	delta_us = tcp_stamp_us_delta(tp->tcp_mstamp, tp->rcv_rtt_est.time);
	tcp_rcv_rtt_update(tp, delta_us, 1);

new_measure:
	tp->rcv_rtt_est.seq = tp->rcv_nxt + tp->rcv_wnd;
	tp->rcv_rtt_est.time = tp->tcp_mstamp;
}

static inline void tcp_rcv_rtt_measure_ts(struct sock *sk,
					  const struct sk_buff *skb)
{
	struct tcp_sock *tp = tcp_sk(sk);

	if (tp->rx_opt.rcv_tsecr &&
	    (TCP_SKB_CB(skb)->end_seq -
	     TCP_SKB_CB(skb)->seq >= inet_csk(sk)->icsk_ack.rcv_mss)) {
		u32 delta = tcp_time_stamp(tp) - tp->rx_opt.rcv_tsecr;
		u32 delta_us = delta * (USEC_PER_SEC / TCP_TS_HZ);

		tcp_rcv_rtt_update(tp, delta_us, 0);
	}
}

/*
 * This function should be called every time data is copied to user space.
 * It calculates the appropriate TCP receive buffer space.
 */
void tcp_rcv_space_adjust(struct sock *sk)
{
	struct tcp_sock *tp = tcp_sk(sk);
	int time;
	int copied;

	time = tcp_stamp_us_delta(tp->tcp_mstamp, tp->rcvq_space.time);
	if (mptcp(tp)) {
		if (mptcp_check_rtt(tp, time))
			return;
	} else if (time < (tp->rcv_rtt_est.rtt_us >> 3) || tp->rcv_rtt_est.rtt_us == 0)
		return;

	/* Number of bytes copied to user in last RTT */
	copied = tp->copied_seq - tp->rcvq_space.seq;
	if (copied <= tp->rcvq_space.space)
		goto new_measure;

	/* A bit of theory :
	 * copied = bytes received in previous RTT, our base window
	 * To cope with packet losses, we need a 2x factor
	 * To cope with slow start, and sender growing its cwin by 100 %
	 * every RTT, we need a 4x factor, because the ACK we are sending
	 * now is for the next RTT, not the current one :
	 * <prev RTT . ><current RTT .. ><next RTT .... >
	 */

	if (sysctl_tcp_moderate_rcvbuf &&
	    !(sk->sk_userlocks & SOCK_RCVBUF_LOCK)) {
		int rcvwin, rcvmem, rcvbuf;

		/* minimal window to cope with packet losses, assuming
		 * steady state. Add some cushion because of small variations.
		 */
		rcvwin = (copied << 1) + 16 * tp->advmss;

		/* If rate increased by 25%,
		 *	assume slow start, rcvwin = 3 * copied
		 * If rate increased by 50%,
		 *	assume sender can use 2x growth, rcvwin = 4 * copied
		 */
		if (copied >=
		    tp->rcvq_space.space + (tp->rcvq_space.space >> 2)) {
			if (copied >=
			    tp->rcvq_space.space + (tp->rcvq_space.space >> 1))
				rcvwin <<= 1;
			else
				rcvwin += (rcvwin >> 1);
		}

		rcvmem = SKB_TRUESIZE(tp->advmss + MAX_TCP_HEADER);
		while (tcp_win_from_space(rcvmem) < tp->advmss)
			rcvmem += 128;

		rcvbuf = min(rcvwin / tp->advmss * rcvmem, sysctl_tcp_rmem[2]);
		if (rcvbuf > sk->sk_rcvbuf) {
			sk->sk_rcvbuf = rcvbuf;

			/* Make the window clamp follow along.  */
			tp->window_clamp = rcvwin;
		}
	}
	tp->rcvq_space.space = copied;

new_measure:
	tp->rcvq_space.seq = tp->copied_seq;
	tp->rcvq_space.time = tp->tcp_mstamp;
}

/* There is something which you must keep in mind when you analyze the
 * behavior of the tp->ato delayed ack timeout interval.  When a
 * connection starts up, we want to ack as quickly as possible.  The
 * problem is that "good" TCP's do slow start at the beginning of data
 * transmission.  The means that until we send the first few ACK's the
 * sender will sit on his end and only queue most of his data, because
 * he can only send snd_cwnd unacked packets at any given time.  For
 * each ACK we send, he increments snd_cwnd and transmits more of his
 * queue.  -DaveM
 */
static void tcp_event_data_recv(struct sock *sk, struct sk_buff *skb)
{
	struct tcp_sock *tp = tcp_sk(sk);
	struct inet_connection_sock *icsk = inet_csk(sk);
	u32 now;

	inet_csk_schedule_ack(sk);

	tcp_measure_rcv_mss(sk, skb);

	tcp_rcv_rtt_measure(tp);

	now = tcp_jiffies32;

	if (!icsk->icsk_ack.ato) {
		/* The _first_ data packet received, initialize
		 * delayed ACK engine.
		 */
		tcp_incr_quickack(sk);
		icsk->icsk_ack.ato = TCP_ATO_MIN;
	} else {
		int m = now - icsk->icsk_ack.lrcvtime;

		if (m <= TCP_ATO_MIN / 2) {
			/* The fastest case is the first. */
			icsk->icsk_ack.ato = (icsk->icsk_ack.ato >> 1) + TCP_ATO_MIN / 2;
		} else if (m < icsk->icsk_ack.ato) {
			icsk->icsk_ack.ato = (icsk->icsk_ack.ato >> 1) + m;
			if (icsk->icsk_ack.ato > icsk->icsk_rto)
				icsk->icsk_ack.ato = icsk->icsk_rto;
		} else if (m > icsk->icsk_rto) {
			/* Too long gap. Apparently sender failed to
			 * restart window, so that we send ACKs quickly.
			 */
			tcp_incr_quickack(sk);
			sk_mem_reclaim(sk);
		}
	}
	icsk->icsk_ack.lrcvtime = now;

	tcp_ecn_check_ce(tp, skb);

	if (skb->len >= 128)
		tcp_grow_window(sk, skb);
}

/* Called to compute a smoothed rtt estimate. The data fed to this
 * routine either comes from timestamps, or from segments that were
 * known _not_ to have been retransmitted [see Karn/Partridge
 * Proceedings SIGCOMM 87]. The algorithm is from the SIGCOMM 88
 * piece by Van Jacobson.
 * NOTE: the next three routines used to be one big routine.
 * To save cycles in the RFC 1323 implementation it was better to break
 * it up into three procedures. -- erics
 */
static void tcp_rtt_estimator(struct sock *sk, long mrtt_us)
{
	struct tcp_sock *tp = tcp_sk(sk);
	long m = mrtt_us; /* RTT */
	u32 srtt = tp->srtt_us;

	/*	The following amusing code comes from Jacobson's
	 *	article in SIGCOMM '88.  Note that rtt and mdev
	 *	are scaled versions of rtt and mean deviation.
	 *	This is designed to be as fast as possible
	 *	m stands for "measurement".
	 *
	 *	On a 1990 paper the rto value is changed to:
	 *	RTO = rtt + 4 * mdev
	 *
	 * Funny. This algorithm seems to be very broken.
	 * These formulae increase RTO, when it should be decreased, increase
	 * too slowly, when it should be increased quickly, decrease too quickly
	 * etc. I guess in BSD RTO takes ONE value, so that it is absolutely
	 * does not matter how to _calculate_ it. Seems, it was trap
	 * that VJ failed to avoid. 8)
	 */
	if (srtt != 0) {
		m -= (srtt >> 3);	/* m is now error in rtt est */
		srtt += m;		/* rtt = 7/8 rtt + 1/8 new */
		if (m < 0) {
			m = -m;		/* m is now abs(error) */
			m -= (tp->mdev_us >> 2);   /* similar update on mdev */
			/* This is similar to one of Eifel findings.
			 * Eifel blocks mdev updates when rtt decreases.
			 * This solution is a bit different: we use finer gain
			 * for mdev in this case (alpha*beta).
			 * Like Eifel it also prevents growth of rto,
			 * but also it limits too fast rto decreases,
			 * happening in pure Eifel.
			 */
			if (m > 0)
				m >>= 3;
		} else {
			m -= (tp->mdev_us >> 2);   /* similar update on mdev */
		}
		tp->mdev_us += m;		/* mdev = 3/4 mdev + 1/4 new */
		if (tp->mdev_us > tp->mdev_max_us) {
			tp->mdev_max_us = tp->mdev_us;
			if (tp->mdev_max_us > tp->rttvar_us)
				tp->rttvar_us = tp->mdev_max_us;
		}
		if (after(tp->snd_una, tp->rtt_seq)) {
			if (tp->mdev_max_us < tp->rttvar_us)
				tp->rttvar_us -= (tp->rttvar_us - tp->mdev_max_us) >> 2;
			tp->rtt_seq = tp->snd_nxt;
			tp->mdev_max_us = tcp_rto_min_us(sk);
		}
	} else {
		/* no previous measure. */
		srtt = m << 3;		/* take the measured time to be rtt */
		tp->mdev_us = m << 1;	/* make sure rto = 3*rtt */
		tp->rttvar_us = max(tp->mdev_us, tcp_rto_min_us(sk));
		tp->mdev_max_us = tp->rttvar_us;
		tp->rtt_seq = tp->snd_nxt;
	}
	tp->srtt_us = max(1U, srtt);
}

/* Set the sk_pacing_rate to allow proper sizing of TSO packets.
 * Note: TCP stack does not yet implement pacing.
 * FQ packet scheduler can be used to implement cheap but effective
 * TCP pacing, to smooth the burst on large writes when packets
 * in flight is significantly lower than cwnd (or rwin)
 */
int sysctl_tcp_pacing_ss_ratio __read_mostly = 200;
int sysctl_tcp_pacing_ca_ratio __read_mostly = 120;

static void tcp_update_pacing_rate(struct sock *sk)
{
	const struct tcp_sock *tp = tcp_sk(sk);
	u64 rate;

	/* set sk_pacing_rate to 200 % of current rate (mss * cwnd / srtt) */
	rate = (u64)tp->mss_cache * ((USEC_PER_SEC / 100) << 3);

	/* current rate is (cwnd * mss) / srtt
	 * In Slow Start [1], set sk_pacing_rate to 200 % the current rate.
	 * In Congestion Avoidance phase, set it to 120 % the current rate.
	 *
	 * [1] : Normal Slow Start condition is (tp->snd_cwnd < tp->snd_ssthresh)
	 *	 If snd_cwnd >= (tp->snd_ssthresh / 2), we are approaching
	 *	 end of slow start and should slow down.
	 */
	if (tp->snd_cwnd < tp->snd_ssthresh / 2)
		rate *= sysctl_tcp_pacing_ss_ratio;
	else
		rate *= sysctl_tcp_pacing_ca_ratio;

	rate *= max(tp->snd_cwnd, tp->packets_out);

	if (likely(tp->srtt_us))
		do_div(rate, tp->srtt_us);

	/* ACCESS_ONCE() is needed because sch_fq fetches sk_pacing_rate
	 * without any lock. We want to make sure compiler wont store
	 * intermediate values in this location.
	 */
	ACCESS_ONCE(sk->sk_pacing_rate) = min_t(u64, rate,
						sk->sk_max_pacing_rate);
}

/* Calculate rto without backoff.  This is the second half of Van Jacobson's
 * routine referred to above.
 */
void tcp_set_rto(struct sock *sk)
{
	const struct tcp_sock *tp = tcp_sk(sk);
	/* Old crap is replaced with new one. 8)
	 *
	 * More seriously:
	 * 1. If rtt variance happened to be less 50msec, it is hallucination.
	 *    It cannot be less due to utterly erratic ACK generation made
	 *    at least by solaris and freebsd. "Erratic ACKs" has _nothing_
	 *    to do with delayed acks, because at cwnd>2 true delack timeout
	 *    is invisible. Actually, Linux-2.4 also generates erratic
	 *    ACKs in some circumstances.
	 */
	inet_csk(sk)->icsk_rto = __tcp_set_rto(tp);

	/* 2. Fixups made earlier cannot be right.
	 *    If we do not estimate RTO correctly without them,
	 *    all the algo is pure shit and should be replaced
	 *    with correct one. It is exactly, which we pretend to do.
	 */

	/* NOTE: clamping at TCP_RTO_MIN is not required, current algo
	 * guarantees that rto is higher.
	 */
	tcp_bound_rto(sk);
}

__u32 tcp_init_cwnd(const struct tcp_sock *tp, const struct dst_entry *dst)
{
	__u32 cwnd = (dst ? dst_metric(dst, RTAX_INITCWND) : 0);

	if (!cwnd)
		cwnd = TCP_INIT_CWND;
	return min_t(__u32, cwnd, tp->snd_cwnd_clamp);
}

/*
 * Packet counting of FACK is based on in-order assumptions, therefore TCP
 * disables it when reordering is detected
 */
void tcp_disable_fack(struct tcp_sock *tp)
{
	/* RFC3517 uses different metric in lost marker => reset on change */
	if (tcp_is_fack(tp))
		tp->lost_skb_hint = NULL;
	tp->rx_opt.sack_ok &= ~TCP_FACK_ENABLED;
}

/* Take a notice that peer is sending D-SACKs */
static void tcp_dsack_seen(struct tcp_sock *tp)
{
	tp->rx_opt.sack_ok |= TCP_DSACK_SEEN;
}

static void tcp_update_reordering(struct sock *sk, const int metric,
				  const int ts)
{
	struct tcp_sock *tp = tcp_sk(sk);
	int mib_idx;

	if (WARN_ON_ONCE(metric < 0))
		return;

	if (metric > tp->reordering) {
		tp->reordering = min(sysctl_tcp_max_reordering, metric);

#if FASTRETRANS_DEBUG > 1
		pr_debug("Disorder%d %d %u f%u s%u rr%d\n",
			 tp->rx_opt.sack_ok, inet_csk(sk)->icsk_ca_state,
			 tp->reordering,
			 tp->fackets_out,
			 tp->sacked_out,
			 tp->undo_marker ? tp->undo_retrans : 0);
#endif
		tcp_disable_fack(tp);
	}

	tp->rack.reord = 1;

	/* This exciting event is worth to be remembered. 8) */
	if (ts)
		mib_idx = LINUX_MIB_TCPTSREORDER;
	else if (tcp_is_reno(tp))
		mib_idx = LINUX_MIB_TCPRENOREORDER;
	else if (tcp_is_fack(tp))
		mib_idx = LINUX_MIB_TCPFACKREORDER;
	else
		mib_idx = LINUX_MIB_TCPSACKREORDER;

	NET_INC_STATS(sock_net(sk), mib_idx);
}

/* This must be called before lost_out is incremented */
static void tcp_verify_retransmit_hint(struct tcp_sock *tp, struct sk_buff *skb)
{
	if (!tp->retransmit_skb_hint ||
	    before(TCP_SKB_CB(skb)->seq,
		   TCP_SKB_CB(tp->retransmit_skb_hint)->seq))
		tp->retransmit_skb_hint = skb;
}

/* Sum the number of packets on the wire we have marked as lost.
 * There are two cases we care about here:
 * a) Packet hasn't been marked lost (nor retransmitted),
 *    and this is the first loss.
 * b) Packet has been marked both lost and retransmitted,
 *    and this means we think it was lost again.
 */
static void tcp_sum_lost(struct tcp_sock *tp, struct sk_buff *skb)
{
	__u8 sacked = TCP_SKB_CB(skb)->sacked;

	if (!(sacked & TCPCB_LOST) ||
	    ((sacked & TCPCB_LOST) && (sacked & TCPCB_SACKED_RETRANS)))
		tp->lost += tcp_skb_pcount(skb);
}

static void tcp_skb_mark_lost(struct tcp_sock *tp, struct sk_buff *skb)
{
	if (!(TCP_SKB_CB(skb)->sacked & (TCPCB_LOST|TCPCB_SACKED_ACKED))) {
		tcp_verify_retransmit_hint(tp, skb);

		tp->lost_out += tcp_skb_pcount(skb);
		tcp_sum_lost(tp, skb);
		TCP_SKB_CB(skb)->sacked |= TCPCB_LOST;
	}
}

void tcp_skb_mark_lost_uncond_verify(struct tcp_sock *tp, struct sk_buff *skb)
{
	tcp_verify_retransmit_hint(tp, skb);

	tcp_sum_lost(tp, skb);
	if (!(TCP_SKB_CB(skb)->sacked & (TCPCB_LOST|TCPCB_SACKED_ACKED))) {
		tp->lost_out += tcp_skb_pcount(skb);
		TCP_SKB_CB(skb)->sacked |= TCPCB_LOST;
	}
}

/* This procedure tags the retransmission queue when SACKs arrive.
 *
 * We have three tag bits: SACKED(S), RETRANS(R) and LOST(L).
 * Packets in queue with these bits set are counted in variables
 * sacked_out, retrans_out and lost_out, correspondingly.
 *
 * Valid combinations are:
 * Tag  InFlight	Description
 * 0	1		- orig segment is in flight.
 * S	0		- nothing flies, orig reached receiver.
 * L	0		- nothing flies, orig lost by net.
 * R	2		- both orig and retransmit are in flight.
 * L|R	1		- orig is lost, retransmit is in flight.
 * S|R  1		- orig reached receiver, retrans is still in flight.
 * (L|S|R is logically valid, it could occur when L|R is sacked,
 *  but it is equivalent to plain S and code short-curcuits it to S.
 *  L|S is logically invalid, it would mean -1 packet in flight 8))
 *
 * These 6 states form finite state machine, controlled by the following events:
 * 1. New ACK (+SACK) arrives. (tcp_sacktag_write_queue())
 * 2. Retransmission. (tcp_retransmit_skb(), tcp_xmit_retransmit_queue())
 * 3. Loss detection event of two flavors:
 *	A. Scoreboard estimator decided the packet is lost.
 *	   A'. Reno "three dupacks" marks head of queue lost.
 *	   A''. Its FACK modification, head until snd.fack is lost.
 *	B. SACK arrives sacking SND.NXT at the moment, when the
 *	   segment was retransmitted.
 * 4. D-SACK added new rule: D-SACK changes any tag to S.
 *
 * It is pleasant to note, that state diagram turns out to be commutative,
 * so that we are allowed not to be bothered by order of our actions,
 * when multiple events arrive simultaneously. (see the function below).
 *
 * Reordering detection.
 * --------------------
 * Reordering metric is maximal distance, which a packet can be displaced
 * in packet stream. With SACKs we can estimate it:
 *
 * 1. SACK fills old hole and the corresponding segment was not
 *    ever retransmitted -> reordering. Alas, we cannot use it
 *    when segment was retransmitted.
 * 2. The last flaw is solved with D-SACK. D-SACK arrives
 *    for retransmitted and already SACKed segment -> reordering..
 * Both of these heuristics are not used in Loss state, when we cannot
 * account for retransmits accurately.
 *
 * SACK block validation.
 * ----------------------
 *
 * SACK block range validation checks that the received SACK block fits to
 * the expected sequence limits, i.e., it is between SND.UNA and SND.NXT.
 * Note that SND.UNA is not included to the range though being valid because
 * it means that the receiver is rather inconsistent with itself reporting
 * SACK reneging when it should advance SND.UNA. Such SACK block this is
 * perfectly valid, however, in light of RFC2018 which explicitly states
 * that "SACK block MUST reflect the newest segment.  Even if the newest
 * segment is going to be discarded ...", not that it looks very clever
 * in case of head skb. Due to potentional receiver driven attacks, we
 * choose to avoid immediate execution of a walk in write queue due to
 * reneging and defer head skb's loss recovery to standard loss recovery
 * procedure that will eventually trigger (nothing forbids us doing this).
 *
 * Implements also blockage to start_seq wrap-around. Problem lies in the
 * fact that though start_seq (s) is before end_seq (i.e., not reversed),
 * there's no guarantee that it will be before snd_nxt (n). The problem
 * happens when start_seq resides between end_seq wrap (e_w) and snd_nxt
 * wrap (s_w):
 *
 *         <- outs wnd ->                          <- wrapzone ->
 *         u     e      n                         u_w   e_w  s n_w
 *         |     |      |                          |     |   |  |
 * |<------------+------+----- TCP seqno space --------------+---------->|
 * ...-- <2^31 ->|                                           |<--------...
 * ...---- >2^31 ------>|                                    |<--------...
 *
 * Current code wouldn't be vulnerable but it's better still to discard such
 * crazy SACK blocks. Doing this check for start_seq alone closes somewhat
 * similar case (end_seq after snd_nxt wrap) as earlier reversed check in
 * snd_nxt wrap -> snd_una region will then become "well defined", i.e.,
 * equal to the ideal case (infinite seqno space without wrap caused issues).
 *
 * With D-SACK the lower bound is extended to cover sequence space below
 * SND.UNA down to undo_marker, which is the last point of interest. Yet
 * again, D-SACK block must not to go across snd_una (for the same reason as
 * for the normal SACK blocks, explained above). But there all simplicity
 * ends, TCP might receive valid D-SACKs below that. As long as they reside
 * fully below undo_marker they do not affect behavior in anyway and can
 * therefore be safely ignored. In rare cases (which are more or less
 * theoretical ones), the D-SACK will nicely cross that boundary due to skb
 * fragmentation and packet reordering past skb's retransmission. To consider
 * them correctly, the acceptable range must be extended even more though
 * the exact amount is rather hard to quantify. However, tp->max_window can
 * be used as an exaggerated estimate.
 */
static bool tcp_is_sackblock_valid(struct tcp_sock *tp, bool is_dsack,
				   u32 start_seq, u32 end_seq)
{
	/* Too far in future, or reversed (interpretation is ambiguous) */
	if (after(end_seq, tp->snd_nxt) || !before(start_seq, end_seq))
		return false;

	/* Nasty start_seq wrap-around check (see comments above) */
	if (!before(start_seq, tp->snd_nxt))
		return false;

	/* In outstanding window? ...This is valid exit for D-SACKs too.
	 * start_seq == snd_una is non-sensical (see comments above)
	 */
	if (after(start_seq, tp->snd_una))
		return true;

	if (!is_dsack || !tp->undo_marker)
		return false;

	/* ...Then it's D-SACK, and must reside below snd_una completely */
	if (after(end_seq, tp->snd_una))
		return false;

	if (!before(start_seq, tp->undo_marker))
		return true;

	/* Too old */
	if (!after(end_seq, tp->undo_marker))
		return false;

	/* Undo_marker boundary crossing (overestimates a lot). Known already:
	 *   start_seq < undo_marker and end_seq >= undo_marker.
	 */
	return !before(start_seq, end_seq - tp->max_window);
}

static bool tcp_check_dsack(struct sock *sk, const struct sk_buff *ack_skb,
			    struct tcp_sack_block_wire *sp, int num_sacks,
			    u32 prior_snd_una)
{
	struct tcp_sock *tp = tcp_sk(sk);
	u32 start_seq_0 = get_unaligned_be32(&sp[0].start_seq);
	u32 end_seq_0 = get_unaligned_be32(&sp[0].end_seq);
	bool dup_sack = false;

	if (before(start_seq_0, TCP_SKB_CB(ack_skb)->ack_seq)) {
		dup_sack = true;
		tcp_dsack_seen(tp);
		NET_INC_STATS(sock_net(sk), LINUX_MIB_TCPDSACKRECV);
	} else if (num_sacks > 1) {
		u32 end_seq_1 = get_unaligned_be32(&sp[1].end_seq);
		u32 start_seq_1 = get_unaligned_be32(&sp[1].start_seq);

		if (!after(end_seq_0, end_seq_1) &&
		    !before(start_seq_0, start_seq_1)) {
			dup_sack = true;
			tcp_dsack_seen(tp);
			NET_INC_STATS(sock_net(sk),
					LINUX_MIB_TCPDSACKOFORECV);
		}
	}

	/* D-SACK for already forgotten data... Do dumb counting. */
	if (dup_sack && tp->undo_marker && tp->undo_retrans > 0 &&
	    !after(end_seq_0, prior_snd_una) &&
	    after(end_seq_0, tp->undo_marker))
		tp->undo_retrans--;

	return dup_sack;
}

struct tcp_sacktag_state {
	int	reord;
	int	fack_count;
	/* Timestamps for earliest and latest never-retransmitted segment
	 * that was SACKed. RTO needs the earliest RTT to stay conservative,
	 * but congestion control should still get an accurate delay signal.
	 */
	u64	first_sackt;
	u64	last_sackt;
	struct rate_sample *rate;
	int	flag;
};

/* Check if skb is fully within the SACK block. In presence of GSO skbs,
 * the incoming SACK may not exactly match but we can find smaller MSS
 * aligned portion of it that matches. Therefore we might need to fragment
 * which may fail and creates some hassle (caller must handle error case
 * returns).
 *
 * FIXME: this could be merged to shift decision code
 */
static int tcp_match_skb_to_sack(struct sock *sk, struct sk_buff *skb,
				  u32 start_seq, u32 end_seq)
{
	int err;
	bool in_sack;
	unsigned int pkt_len;
	unsigned int mss;

	in_sack = !after(start_seq, TCP_SKB_CB(skb)->seq) &&
		  !before(end_seq, TCP_SKB_CB(skb)->end_seq);

	if (tcp_skb_pcount(skb) > 1 && !in_sack &&
	    after(TCP_SKB_CB(skb)->end_seq, start_seq)) {
		mss = tcp_skb_mss(skb);
		in_sack = !after(start_seq, TCP_SKB_CB(skb)->seq);

		if (!in_sack) {
			pkt_len = start_seq - TCP_SKB_CB(skb)->seq;
			if (pkt_len < mss)
				pkt_len = mss;
		} else {
			pkt_len = end_seq - TCP_SKB_CB(skb)->seq;
			if (pkt_len < mss)
				return -EINVAL;
		}

		/* Round if necessary so that SACKs cover only full MSSes
		 * and/or the remaining small portion (if present)
		 */
		if (pkt_len > mss) {
			unsigned int new_len = (pkt_len / mss) * mss;
			if (!in_sack && new_len < pkt_len)
				new_len += mss;
			pkt_len = new_len;
		}

		if (pkt_len >= skb->len && !in_sack)
			return 0;

		err = tcp_fragment(sk, skb, pkt_len, mss, GFP_ATOMIC);
		if (err < 0)
			return err;
	}

	return in_sack;
}

/* Mark the given newly-SACKed range as such, adjusting counters and hints. */
static u8 tcp_sacktag_one(struct sock *sk,
			  struct tcp_sacktag_state *state, u8 sacked,
			  u32 start_seq, u32 end_seq,
			  int dup_sack, int pcount,
			  u64 xmit_time)
{
	struct tcp_sock *tp = tcp_sk(sk);
	int fack_count = state->fack_count;

	/* Account D-SACK for retransmitted packet. */
	if (dup_sack && (sacked & TCPCB_RETRANS)) {
		if (tp->undo_marker && tp->undo_retrans > 0 &&
		    after(end_seq, tp->undo_marker))
			tp->undo_retrans--;
		if (sacked & TCPCB_SACKED_ACKED)
			state->reord = min(fack_count, state->reord);
	}

	/* Nothing to do; acked frame is about to be dropped (was ACKed). */
	if (!after(end_seq, tp->snd_una))
		return sacked;

	if (!(sacked & TCPCB_SACKED_ACKED)) {
		tcp_rack_advance(tp, sacked, end_seq, xmit_time);

		if (sacked & TCPCB_SACKED_RETRANS) {
			/* If the segment is not tagged as lost,
			 * we do not clear RETRANS, believing
			 * that retransmission is still in flight.
			 */
			if (sacked & TCPCB_LOST) {
				sacked &= ~(TCPCB_LOST|TCPCB_SACKED_RETRANS);
				tp->lost_out -= pcount;
				tp->retrans_out -= pcount;
			}
		} else {
			if (!(sacked & TCPCB_RETRANS)) {
				/* New sack for not retransmitted frame,
				 * which was in hole. It is reordering.
				 */
				if (before(start_seq,
					   tcp_highest_sack_seq(tp)))
					state->reord = min(fack_count,
							   state->reord);
				if (!after(end_seq, tp->high_seq))
					state->flag |= FLAG_ORIG_SACK_ACKED;
				if (state->first_sackt == 0)
					state->first_sackt = xmit_time;
				state->last_sackt = xmit_time;
			}

			if (sacked & TCPCB_LOST) {
				sacked &= ~TCPCB_LOST;
				tp->lost_out -= pcount;
			}
		}

		sacked |= TCPCB_SACKED_ACKED;
		state->flag |= FLAG_DATA_SACKED;
		tp->sacked_out += pcount;
		tp->delivered += pcount;  /* Out-of-order packets delivered */

		fack_count += pcount;

		/* Lost marker hint past SACKed? Tweak RFC3517 cnt */
		if (!tcp_is_fack(tp) && tp->lost_skb_hint &&
		    before(start_seq, TCP_SKB_CB(tp->lost_skb_hint)->seq))
			tp->lost_cnt_hint += pcount;

		if (fack_count > tp->fackets_out)
			tp->fackets_out = fack_count;
	}

	/* D-SACK. We can detect redundant retransmission in S|R and plain R
	 * frames and clear it. undo_retrans is decreased above, L|R frames
	 * are accounted above as well.
	 */
	if (dup_sack && (sacked & TCPCB_SACKED_RETRANS)) {
		sacked &= ~TCPCB_SACKED_RETRANS;
		tp->retrans_out -= pcount;
	}

	return sacked;
}

/* Shift newly-SACKed bytes from this skb to the immediately previous
 * already-SACKed sk_buff. Mark the newly-SACKed bytes as such.
 */
static bool tcp_shifted_skb(struct sock *sk, struct sk_buff *skb,
			    struct tcp_sacktag_state *state,
			    unsigned int pcount, int shifted, int mss,
			    bool dup_sack)
{
	struct tcp_sock *tp = tcp_sk(sk);
	struct sk_buff *prev = tcp_write_queue_prev(sk, skb);
	u32 start_seq = TCP_SKB_CB(skb)->seq;	/* start of newly-SACKed */
	u32 end_seq = start_seq + shifted;	/* end of newly-SACKed */

	BUG_ON(!pcount);

	/* Adjust counters and hints for the newly sacked sequence
	 * range but discard the return value since prev is already
	 * marked. We must tag the range first because the seq
	 * advancement below implicitly advances
	 * tcp_highest_sack_seq() when skb is highest_sack.
	 */
	tcp_sacktag_one(sk, state, TCP_SKB_CB(skb)->sacked,
			start_seq, end_seq, dup_sack, pcount,
			skb->skb_mstamp);
	tcp_rate_skb_delivered(sk, skb, state->rate);

	if (skb == tp->lost_skb_hint)
		tp->lost_cnt_hint += pcount;

	TCP_SKB_CB(prev)->end_seq += shifted;
	TCP_SKB_CB(skb)->seq += shifted;

	tcp_skb_pcount_add(prev, pcount);
	BUG_ON(tcp_skb_pcount(skb) < pcount);
	tcp_skb_pcount_add(skb, -pcount);

	/* When we're adding to gso_segs == 1, gso_size will be zero,
	 * in theory this shouldn't be necessary but as long as DSACK
	 * code can come after this skb later on it's better to keep
	 * setting gso_size to something.
	 */
	if (!TCP_SKB_CB(prev)->tcp_gso_size)
		TCP_SKB_CB(prev)->tcp_gso_size = mss;

	/* CHECKME: To clear or not to clear? Mimics normal skb currently */
	if (tcp_skb_pcount(skb) <= 1)
		TCP_SKB_CB(skb)->tcp_gso_size = 0;

	/* Difference in this won't matter, both ACKed by the same cumul. ACK */
	TCP_SKB_CB(prev)->sacked |= (TCP_SKB_CB(skb)->sacked & TCPCB_EVER_RETRANS);

	if (skb->len > 0) {
		BUG_ON(!tcp_skb_pcount(skb));
		NET_INC_STATS(sock_net(sk), LINUX_MIB_SACKSHIFTED);
		return false;
	}

	/* Whole SKB was eaten :-) */

	if (skb == tp->retransmit_skb_hint)
		tp->retransmit_skb_hint = prev;
	if (skb == tp->lost_skb_hint) {
		tp->lost_skb_hint = prev;
		tp->lost_cnt_hint -= tcp_skb_pcount(prev);
	}

	TCP_SKB_CB(prev)->tcp_flags |= TCP_SKB_CB(skb)->tcp_flags;
	TCP_SKB_CB(prev)->eor = TCP_SKB_CB(skb)->eor;
	if (TCP_SKB_CB(skb)->tcp_flags & TCPHDR_FIN)
		TCP_SKB_CB(prev)->end_seq++;

	if (skb == tcp_highest_sack(sk))
		tcp_advance_highest_sack(sk, skb);

	tcp_skb_collapse_tstamp(prev, skb);
	if (unlikely(TCP_SKB_CB(prev)->tx.delivered_mstamp))
		TCP_SKB_CB(prev)->tx.delivered_mstamp = 0;

	tcp_unlink_write_queue(skb, sk);
	sk_wmem_free_skb(sk, skb);

	NET_INC_STATS(sock_net(sk), LINUX_MIB_SACKMERGED);

	return true;
}

/* I wish gso_size would have a bit more sane initialization than
 * something-or-zero which complicates things
 */
static int tcp_skb_seglen(const struct sk_buff *skb)
{
	return tcp_skb_pcount(skb) == 1 ? skb->len : tcp_skb_mss(skb);
}

/* Shifting pages past head area doesn't work */
static int skb_can_shift(const struct sk_buff *skb)
{
	return !skb_headlen(skb) && skb_is_nonlinear(skb);
}

/* Try collapsing SACK blocks spanning across multiple skbs to a single
 * skb.
 */
static struct sk_buff *tcp_shift_skb_data(struct sock *sk, struct sk_buff *skb,
					  struct tcp_sacktag_state *state,
					  u32 start_seq, u32 end_seq,
					  bool dup_sack)
{
	struct tcp_sock *tp = tcp_sk(sk);
	struct sk_buff *prev;
	int mss;
	int pcount = 0;
	int len;
	int in_sack;

	/* For MPTCP we cannot shift skb-data and remove one skb from the
	 * send-queue, because this will make us loose the DSS-option (which
	 * is stored in TCP_SKB_CB(skb)->dss) of the skb we are removing.
	 */
	if (!sk_can_gso(sk) || mptcp(tp))
		goto fallback;

	/* Normally R but no L won't result in plain S */
	if (!dup_sack &&
	    (TCP_SKB_CB(skb)->sacked & (TCPCB_LOST|TCPCB_SACKED_RETRANS)) == TCPCB_SACKED_RETRANS)
		goto fallback;
	if (!skb_can_shift(skb))
		goto fallback;
	/* This frame is about to be dropped (was ACKed). */
	if (!after(TCP_SKB_CB(skb)->end_seq, tp->snd_una))
		goto fallback;

	/* Can only happen with delayed DSACK + discard craziness */
	if (unlikely(skb == tcp_write_queue_head(sk)))
		goto fallback;
	prev = tcp_write_queue_prev(sk, skb);

	if ((TCP_SKB_CB(prev)->sacked & TCPCB_TAGBITS) != TCPCB_SACKED_ACKED)
		goto fallback;

	if (!tcp_skb_can_collapse_to(prev))
		goto fallback;

	in_sack = !after(start_seq, TCP_SKB_CB(skb)->seq) &&
		  !before(end_seq, TCP_SKB_CB(skb)->end_seq);

	if (in_sack) {
		len = skb->len;
		pcount = tcp_skb_pcount(skb);
		mss = tcp_skb_seglen(skb);

		/* TODO: Fix DSACKs to not fragment already SACKed and we can
		 * drop this restriction as unnecessary
		 */
		if (mss != tcp_skb_seglen(prev))
			goto fallback;
	} else {
		if (!after(TCP_SKB_CB(skb)->end_seq, start_seq))
			goto noop;
		/* CHECKME: This is non-MSS split case only?, this will
		 * cause skipped skbs due to advancing loop btw, original
		 * has that feature too
		 */
		if (tcp_skb_pcount(skb) <= 1)
			goto noop;

		in_sack = !after(start_seq, TCP_SKB_CB(skb)->seq);
		if (!in_sack) {
			/* TODO: head merge to next could be attempted here
			 * if (!after(TCP_SKB_CB(skb)->end_seq, end_seq)),
			 * though it might not be worth of the additional hassle
			 *
			 * ...we can probably just fallback to what was done
			 * previously. We could try merging non-SACKed ones
			 * as well but it probably isn't going to buy off
			 * because later SACKs might again split them, and
			 * it would make skb timestamp tracking considerably
			 * harder problem.
			 */
			goto fallback;
		}

		len = end_seq - TCP_SKB_CB(skb)->seq;
		BUG_ON(len < 0);
		BUG_ON(len > skb->len);

		/* MSS boundaries should be honoured or else pcount will
		 * severely break even though it makes things bit trickier.
		 * Optimize common case to avoid most of the divides
		 */
		mss = tcp_skb_mss(skb);

		/* TODO: Fix DSACKs to not fragment already SACKed and we can
		 * drop this restriction as unnecessary
		 */
		if (mss != tcp_skb_seglen(prev))
			goto fallback;

		if (len == mss) {
			pcount = 1;
		} else if (len < mss) {
			goto noop;
		} else {
			pcount = len / mss;
			len = pcount * mss;
		}
	}

	/* tcp_sacktag_one() won't SACK-tag ranges below snd_una */
	if (!after(TCP_SKB_CB(skb)->seq + len, tp->snd_una))
		goto fallback;

	if (!skb_shift(prev, skb, len))
		goto fallback;
	if (!tcp_shifted_skb(sk, skb, state, pcount, len, mss, dup_sack))
		goto out;

	/* Hole filled allows collapsing with the next as well, this is very
	 * useful when hole on every nth skb pattern happens
	 */
	if (prev == tcp_write_queue_tail(sk))
		goto out;
	skb = tcp_write_queue_next(sk, prev);

	if (!skb_can_shift(skb) ||
	    (skb == tcp_send_head(sk)) ||
	    ((TCP_SKB_CB(skb)->sacked & TCPCB_TAGBITS) != TCPCB_SACKED_ACKED) ||
	    (mss != tcp_skb_seglen(skb)))
		goto out;

	len = skb->len;
	if (skb_shift(prev, skb, len)) {
		pcount += tcp_skb_pcount(skb);
		tcp_shifted_skb(sk, skb, state, tcp_skb_pcount(skb), len, mss, 0);
	}

out:
	state->fack_count += pcount;
	return prev;

noop:
	return skb;

fallback:
	NET_INC_STATS(sock_net(sk), LINUX_MIB_SACKSHIFTFALLBACK);
	return NULL;
}

static struct sk_buff *tcp_sacktag_walk(struct sk_buff *skb, struct sock *sk,
					struct tcp_sack_block *next_dup,
					struct tcp_sacktag_state *state,
					u32 start_seq, u32 end_seq,
					bool dup_sack_in)
{
	struct tcp_sock *tp = tcp_sk(sk);
	struct sk_buff *tmp;

	tcp_for_write_queue_from(skb, sk) {
		int in_sack = 0;
		bool dup_sack = dup_sack_in;

		if (skb == tcp_send_head(sk))
			break;

		/* queue is in-order => we can short-circuit the walk early */
		if (!before(TCP_SKB_CB(skb)->seq, end_seq))
			break;

		if (next_dup  &&
		    before(TCP_SKB_CB(skb)->seq, next_dup->end_seq)) {
			in_sack = tcp_match_skb_to_sack(sk, skb,
							next_dup->start_seq,
							next_dup->end_seq);
			if (in_sack > 0)
				dup_sack = true;
		}

		/* skb reference here is a bit tricky to get right, since
		 * shifting can eat and free both this skb and the next,
		 * so not even _safe variant of the loop is enough.
		 */
		if (in_sack <= 0) {
			tmp = tcp_shift_skb_data(sk, skb, state,
						 start_seq, end_seq, dup_sack);
			if (tmp) {
				if (tmp != skb) {
					skb = tmp;
					continue;
				}

				in_sack = 0;
			} else {
				in_sack = tcp_match_skb_to_sack(sk, skb,
								start_seq,
								end_seq);
			}
		}

		if (unlikely(in_sack < 0))
			break;

		if (in_sack) {
			TCP_SKB_CB(skb)->sacked =
				tcp_sacktag_one(sk,
						state,
						TCP_SKB_CB(skb)->sacked,
						TCP_SKB_CB(skb)->seq,
						TCP_SKB_CB(skb)->end_seq,
						dup_sack,
						tcp_skb_pcount(skb),
						skb->skb_mstamp);
			tcp_rate_skb_delivered(sk, skb, state->rate);

			if (!before(TCP_SKB_CB(skb)->seq,
				    tcp_highest_sack_seq(tp)))
				tcp_advance_highest_sack(sk, skb);
		}

		state->fack_count += tcp_skb_pcount(skb);
	}
	return skb;
}

/* Avoid all extra work that is being done by sacktag while walking in
 * a normal way
 */
static struct sk_buff *tcp_sacktag_skip(struct sk_buff *skb, struct sock *sk,
					struct tcp_sacktag_state *state,
					u32 skip_to_seq)
{
	tcp_for_write_queue_from(skb, sk) {
		if (skb == tcp_send_head(sk))
			break;

		if (after(TCP_SKB_CB(skb)->end_seq, skip_to_seq))
			break;

		state->fack_count += tcp_skb_pcount(skb);
	}
	return skb;
}

static struct sk_buff *tcp_maybe_skipping_dsack(struct sk_buff *skb,
						struct sock *sk,
						struct tcp_sack_block *next_dup,
						struct tcp_sacktag_state *state,
						u32 skip_to_seq)
{
	if (!next_dup)
		return skb;

	if (before(next_dup->start_seq, skip_to_seq)) {
		skb = tcp_sacktag_skip(skb, sk, state, next_dup->start_seq);
		skb = tcp_sacktag_walk(skb, sk, NULL, state,
				       next_dup->start_seq, next_dup->end_seq,
				       1);
	}

	return skb;
}

static int tcp_sack_cache_ok(const struct tcp_sock *tp, const struct tcp_sack_block *cache)
{
	return cache < tp->recv_sack_cache + ARRAY_SIZE(tp->recv_sack_cache);
}

static int
tcp_sacktag_write_queue(struct sock *sk, const struct sk_buff *ack_skb,
			u32 prior_snd_una, struct tcp_sacktag_state *state)
{
	struct tcp_sock *tp = tcp_sk(sk);
	const unsigned char *ptr = (skb_transport_header(ack_skb) +
				    TCP_SKB_CB(ack_skb)->sacked);
	struct tcp_sack_block_wire *sp_wire = (struct tcp_sack_block_wire *)(ptr+2);
	struct tcp_sack_block sp[TCP_NUM_SACKS];
	struct tcp_sack_block *cache;
	struct sk_buff *skb;
	int num_sacks = min(TCP_NUM_SACKS, (ptr[1] - TCPOLEN_SACK_BASE) >> 3);
	int used_sacks;
	bool found_dup_sack = false;
	int i, j;
	int first_sack_index;

	state->flag = 0;
	state->reord = tp->packets_out;

	if (!tp->sacked_out) {
		if (WARN_ON(tp->fackets_out))
			tp->fackets_out = 0;
		tcp_highest_sack_reset(sk);
	}

	found_dup_sack = tcp_check_dsack(sk, ack_skb, sp_wire,
					 num_sacks, prior_snd_una);
	if (found_dup_sack) {
		state->flag |= FLAG_DSACKING_ACK;
		tp->delivered++; /* A spurious retransmission is delivered */
	}

	/* Eliminate too old ACKs, but take into
	 * account more or less fresh ones, they can
	 * contain valid SACK info.
	 */
	if (before(TCP_SKB_CB(ack_skb)->ack_seq, prior_snd_una - tp->max_window))
		return 0;

	if (!tp->packets_out)
		goto out;

	used_sacks = 0;
	first_sack_index = 0;
	for (i = 0; i < num_sacks; i++) {
		bool dup_sack = !i && found_dup_sack;

		sp[used_sacks].start_seq = get_unaligned_be32(&sp_wire[i].start_seq);
		sp[used_sacks].end_seq = get_unaligned_be32(&sp_wire[i].end_seq);

		if (!tcp_is_sackblock_valid(tp, dup_sack,
					    sp[used_sacks].start_seq,
					    sp[used_sacks].end_seq)) {
			int mib_idx;

			if (dup_sack) {
				if (!tp->undo_marker)
					mib_idx = LINUX_MIB_TCPDSACKIGNOREDNOUNDO;
				else
					mib_idx = LINUX_MIB_TCPDSACKIGNOREDOLD;
			} else {
				/* Don't count olds caused by ACK reordering */
				if ((TCP_SKB_CB(ack_skb)->ack_seq != tp->snd_una) &&
				    !after(sp[used_sacks].end_seq, tp->snd_una))
					continue;
				mib_idx = LINUX_MIB_TCPSACKDISCARD;
			}

			NET_INC_STATS(sock_net(sk), mib_idx);
			if (i == 0)
				first_sack_index = -1;
			continue;
		}

		/* Ignore very old stuff early */
		if (!after(sp[used_sacks].end_seq, prior_snd_una))
			continue;

		used_sacks++;
	}

	/* order SACK blocks to allow in order walk of the retrans queue */
	for (i = used_sacks - 1; i > 0; i--) {
		for (j = 0; j < i; j++) {
			if (after(sp[j].start_seq, sp[j + 1].start_seq)) {
				swap(sp[j], sp[j + 1]);

				/* Track where the first SACK block goes to */
				if (j == first_sack_index)
					first_sack_index = j + 1;
			}
		}
	}

	skb = tcp_write_queue_head(sk);
	state->fack_count = 0;
	i = 0;

	if (!tp->sacked_out) {
		/* It's already past, so skip checking against it */
		cache = tp->recv_sack_cache + ARRAY_SIZE(tp->recv_sack_cache);
	} else {
		cache = tp->recv_sack_cache;
		/* Skip empty blocks in at head of the cache */
		while (tcp_sack_cache_ok(tp, cache) && !cache->start_seq &&
		       !cache->end_seq)
			cache++;
	}

	while (i < used_sacks) {
		u32 start_seq = sp[i].start_seq;
		u32 end_seq = sp[i].end_seq;
		bool dup_sack = (found_dup_sack && (i == first_sack_index));
		struct tcp_sack_block *next_dup = NULL;

		if (found_dup_sack && ((i + 1) == first_sack_index))
			next_dup = &sp[i + 1];

		/* Skip too early cached blocks */
		while (tcp_sack_cache_ok(tp, cache) &&
		       !before(start_seq, cache->end_seq))
			cache++;

		/* Can skip some work by looking recv_sack_cache? */
		if (tcp_sack_cache_ok(tp, cache) && !dup_sack &&
		    after(end_seq, cache->start_seq)) {

			/* Head todo? */
			if (before(start_seq, cache->start_seq)) {
				skb = tcp_sacktag_skip(skb, sk, state,
						       start_seq);
				skb = tcp_sacktag_walk(skb, sk, next_dup,
						       state,
						       start_seq,
						       cache->start_seq,
						       dup_sack);
			}

			/* Rest of the block already fully processed? */
			if (!after(end_seq, cache->end_seq))
				goto advance_sp;

			skb = tcp_maybe_skipping_dsack(skb, sk, next_dup,
						       state,
						       cache->end_seq);

			/* ...tail remains todo... */
			if (tcp_highest_sack_seq(tp) == cache->end_seq) {
				/* ...but better entrypoint exists! */
				skb = tcp_highest_sack(sk);
				if (!skb)
					break;
				state->fack_count = tp->fackets_out;
				cache++;
				goto walk;
			}

			skb = tcp_sacktag_skip(skb, sk, state, cache->end_seq);
			/* Check overlap against next cached too (past this one already) */
			cache++;
			continue;
		}

		if (!before(start_seq, tcp_highest_sack_seq(tp))) {
			skb = tcp_highest_sack(sk);
			if (!skb)
				break;
			state->fack_count = tp->fackets_out;
		}
		skb = tcp_sacktag_skip(skb, sk, state, start_seq);

walk:
		skb = tcp_sacktag_walk(skb, sk, next_dup, state,
				       start_seq, end_seq, dup_sack);

advance_sp:
		i++;
	}

	/* Clear the head of the cache sack blocks so we can skip it next time */
	for (i = 0; i < ARRAY_SIZE(tp->recv_sack_cache) - used_sacks; i++) {
		tp->recv_sack_cache[i].start_seq = 0;
		tp->recv_sack_cache[i].end_seq = 0;
	}
	for (j = 0; j < used_sacks; j++)
		tp->recv_sack_cache[i++] = sp[j];

	if ((state->reord < tp->fackets_out) &&
	    ((inet_csk(sk)->icsk_ca_state != TCP_CA_Loss) || tp->undo_marker))
		tcp_update_reordering(sk, tp->fackets_out - state->reord, 0);

	tcp_verify_left_out(tp);
out:

#if FASTRETRANS_DEBUG > 0
	WARN_ON((int)tp->sacked_out < 0);
	WARN_ON((int)tp->lost_out < 0);
	WARN_ON((int)tp->retrans_out < 0);
	WARN_ON((int)tcp_packets_in_flight(tp) < 0);
#endif
	return state->flag;
}

/* Limits sacked_out so that sum with lost_out isn't ever larger than
 * packets_out. Returns false if sacked_out adjustement wasn't necessary.
 */
static bool tcp_limit_reno_sacked(struct tcp_sock *tp)
{
	u32 holes;

	holes = max(tp->lost_out, 1U);
	holes = min(holes, tp->packets_out);

	if ((tp->sacked_out + holes) > tp->packets_out) {
		tp->sacked_out = tp->packets_out - holes;
		return true;
	}
	return false;
}

/* If we receive more dupacks than we expected counting segments
 * in assumption of absent reordering, interpret this as reordering.
 * The only another reason could be bug in receiver TCP.
 */
static void tcp_check_reno_reordering(struct sock *sk, const int addend)
{
	struct tcp_sock *tp = tcp_sk(sk);
	if (tcp_limit_reno_sacked(tp))
		tcp_update_reordering(sk, tp->packets_out + addend, 0);
}

/* Emulate SACKs for SACKless connection: account for a new dupack. */

static void tcp_add_reno_sack(struct sock *sk)
{
	struct tcp_sock *tp = tcp_sk(sk);
	u32 prior_sacked = tp->sacked_out;

	tp->sacked_out++;
	tcp_check_reno_reordering(sk, 0);
	if (tp->sacked_out > prior_sacked)
		tp->delivered++; /* Some out-of-order packet is delivered */
	tcp_verify_left_out(tp);
}

/* Account for ACK, ACKing some data in Reno Recovery phase. */

static void tcp_remove_reno_sacks(struct sock *sk, int acked)
{
	struct tcp_sock *tp = tcp_sk(sk);

	if (acked > 0) {
		/* One ACK acked hole. The rest eat duplicate ACKs. */
		tp->delivered += max_t(int, acked - tp->sacked_out, 1);
		if (acked - 1 >= tp->sacked_out)
			tp->sacked_out = 0;
		else
			tp->sacked_out -= acked - 1;
	}
	tcp_check_reno_reordering(sk, acked);
	tcp_verify_left_out(tp);
}

static inline void tcp_reset_reno_sack(struct tcp_sock *tp)
{
	tp->sacked_out = 0;
}

void tcp_clear_retrans(struct tcp_sock *tp)
{
	tp->retrans_out = 0;
	tp->lost_out = 0;
	tp->undo_marker = 0;
	tp->undo_retrans = -1;
	tp->fackets_out = 0;
	tp->sacked_out = 0;
}

static inline void tcp_init_undo(struct tcp_sock *tp)
{
	tp->undo_marker = tp->snd_una;
	/* Retransmission still in flight may cause DSACKs later. */
	tp->undo_retrans = tp->retrans_out ? : -1;
}

/* Enter Loss state. If we detect SACK reneging, forget all SACK information
 * and reset tags completely, otherwise preserve SACKs. If receiver
 * dropped its ofo queue, we will know this due to reneging detection.
 */
void tcp_enter_loss(struct sock *sk)
{
	const struct inet_connection_sock *icsk = inet_csk(sk);
	struct tcp_sock *tp = tcp_sk(sk);
	struct net *net = sock_net(sk);
	struct sk_buff *skb;
	bool new_recovery = icsk->icsk_ca_state < TCP_CA_Recovery;
	bool is_reneg;			/* is receiver reneging on SACKs? */
	bool mark_lost;

	/* Reduce ssthresh if it has not yet been made inside this window. */
	if (icsk->icsk_ca_state <= TCP_CA_Disorder ||
	    !after(tp->high_seq, tp->snd_una) ||
	    (icsk->icsk_ca_state == TCP_CA_Loss && !icsk->icsk_retransmits)) {
		tp->prior_ssthresh = tcp_current_ssthresh(sk);
		tp->prior_cwnd = tp->snd_cwnd;
		tp->snd_ssthresh = icsk->icsk_ca_ops->ssthresh(sk);
		tcp_ca_event(sk, CA_EVENT_LOSS);
		tcp_init_undo(tp);
	}
	tp->snd_cwnd	   = 1;
	tp->snd_cwnd_cnt   = 0;
	tp->snd_cwnd_stamp = tcp_jiffies32;

	tp->retrans_out = 0;
	tp->lost_out = 0;

	if (tcp_is_reno(tp))
		tcp_reset_reno_sack(tp);

	skb = tcp_write_queue_head(sk);
	is_reneg = skb && (TCP_SKB_CB(skb)->sacked & TCPCB_SACKED_ACKED);
	if (is_reneg) {
		NET_INC_STATS(sock_net(sk), LINUX_MIB_TCPSACKRENEGING);
		tp->sacked_out = 0;
		tp->fackets_out = 0;
	}
	tcp_clear_all_retrans_hints(tp);

	tcp_for_write_queue(skb, sk) {
		if (skb == tcp_send_head(sk))
			break;

		mark_lost = (!(TCP_SKB_CB(skb)->sacked & TCPCB_SACKED_ACKED) ||
			     is_reneg);
		if (mark_lost)
			tcp_sum_lost(tp, skb);
		TCP_SKB_CB(skb)->sacked &= (~TCPCB_TAGBITS)|TCPCB_SACKED_ACKED;
		if (mark_lost) {
			TCP_SKB_CB(skb)->sacked &= ~TCPCB_SACKED_ACKED;
			TCP_SKB_CB(skb)->sacked |= TCPCB_LOST;
			tp->lost_out += tcp_skb_pcount(skb);
		}
	}
	tcp_verify_left_out(tp);

	/* Timeout in disordered state after receiving substantial DUPACKs
	 * suggests that the degree of reordering is over-estimated.
	 */
	if (icsk->icsk_ca_state <= TCP_CA_Disorder &&
	    tp->sacked_out >= net->ipv4.sysctl_tcp_reordering)
		tp->reordering = min_t(unsigned int, tp->reordering,
				       net->ipv4.sysctl_tcp_reordering);
	tcp_set_ca_state(sk, TCP_CA_Loss);
	tp->high_seq = tp->snd_nxt;
	tcp_ecn_queue_cwr(tp);

	/* F-RTO RFC5682 sec 3.1 step 1: retransmit SND.UNA if no previous
	 * loss recovery is underway except recurring timeout(s) on
	 * the same SND.UNA (sec 3.2). Disable F-RTO on path MTU probing
	 *
	 * In theory F-RTO can be used repeatedly during loss recovery.
	 * In practice this interacts badly with broken middle-boxes that
	 * falsely raise the receive window, which results in repeated
	 * timeouts and stop-and-go behavior.
	 */
	tp->frto = sysctl_tcp_frto &&
		   (new_recovery || icsk->icsk_retransmits) &&
		   !inet_csk(sk)->icsk_mtup.probe_size;
}

/* If ACK arrived pointing to a remembered SACK, it means that our
 * remembered SACKs do not reflect real state of receiver i.e.
 * receiver _host_ is heavily congested (or buggy).
 *
 * To avoid big spurious retransmission bursts due to transient SACK
 * scoreboard oddities that look like reneging, we give the receiver a
 * little time (max(RTT/2, 10ms)) to send us some more ACKs that will
 * restore sanity to the SACK scoreboard. If the apparent reneging
 * persists until this RTO then we'll clear the SACK scoreboard.
 */
static bool tcp_check_sack_reneging(struct sock *sk, int flag)
{
	if (flag & FLAG_SACK_RENEGING) {
		struct tcp_sock *tp = tcp_sk(sk);
		unsigned long delay = max(usecs_to_jiffies(tp->srtt_us >> 4),
					  msecs_to_jiffies(10));

		inet_csk_reset_xmit_timer(sk, ICSK_TIME_RETRANS,
					  delay, TCP_RTO_MAX);
		return true;
	}
	return false;
}

static inline int tcp_fackets_out(const struct tcp_sock *tp)
{
	return tcp_is_reno(tp) ? tp->sacked_out + 1 : tp->fackets_out;
}

/* Heurestics to calculate number of duplicate ACKs. There's no dupACKs
 * counter when SACK is enabled (without SACK, sacked_out is used for
 * that purpose).
 *
 * Instead, with FACK TCP uses fackets_out that includes both SACKed
 * segments up to the highest received SACK block so far and holes in
 * between them.
 *
 * With reordering, holes may still be in flight, so RFC3517 recovery
 * uses pure sacked_out (total number of SACKed segments) even though
 * it violates the RFC that uses duplicate ACKs, often these are equal
 * but when e.g. out-of-window ACKs or packet duplication occurs,
 * they differ. Since neither occurs due to loss, TCP should really
 * ignore them.
 */
static inline int tcp_dupack_heuristics(const struct tcp_sock *tp)
{
	return tcp_is_fack(tp) ? tp->fackets_out : tp->sacked_out + 1;
}

/* Linux NewReno/SACK/FACK/ECN state machine.
 * --------------------------------------
 *
 * "Open"	Normal state, no dubious events, fast path.
 * "Disorder"   In all the respects it is "Open",
 *		but requires a bit more attention. It is entered when
 *		we see some SACKs or dupacks. It is split of "Open"
 *		mainly to move some processing from fast path to slow one.
 * "CWR"	CWND was reduced due to some Congestion Notification event.
 *		It can be ECN, ICMP source quench, local device congestion.
 * "Recovery"	CWND was reduced, we are fast-retransmitting.
 * "Loss"	CWND was reduced due to RTO timeout or SACK reneging.
 *
 * tcp_fastretrans_alert() is entered:
 * - each incoming ACK, if state is not "Open"
 * - when arrived ACK is unusual, namely:
 *	* SACK
 *	* Duplicate ACK.
 *	* ECN ECE.
 *
 * Counting packets in flight is pretty simple.
 *
 *	in_flight = packets_out - left_out + retrans_out
 *
 *	packets_out is SND.NXT-SND.UNA counted in packets.
 *
 *	retrans_out is number of retransmitted segments.
 *
 *	left_out is number of segments left network, but not ACKed yet.
 *
 *		left_out = sacked_out + lost_out
 *
 *     sacked_out: Packets, which arrived to receiver out of order
 *		   and hence not ACKed. With SACKs this number is simply
 *		   amount of SACKed data. Even without SACKs
 *		   it is easy to give pretty reliable estimate of this number,
 *		   counting duplicate ACKs.
 *
 *       lost_out: Packets lost by network. TCP has no explicit
 *		   "loss notification" feedback from network (for now).
 *		   It means that this number can be only _guessed_.
 *		   Actually, it is the heuristics to predict lossage that
 *		   distinguishes different algorithms.
 *
 *	F.e. after RTO, when all the queue is considered as lost,
 *	lost_out = packets_out and in_flight = retrans_out.
 *
 *		Essentially, we have now a few algorithms detecting
 *		lost packets.
 *
 *		If the receiver supports SACK:
 *
 *		RFC6675/3517: It is the conventional algorithm. A packet is
 *		considered lost if the number of higher sequence packets
 *		SACKed is greater than or equal the DUPACK thoreshold
 *		(reordering). This is implemented in tcp_mark_head_lost and
 *		tcp_update_scoreboard.
 *
 *		RACK (draft-ietf-tcpm-rack-01): it is a newer algorithm
 *		(2017-) that checks timing instead of counting DUPACKs.
 *		Essentially a packet is considered lost if it's not S/ACKed
 *		after RTT + reordering_window, where both metrics are
 *		dynamically measured and adjusted. This is implemented in
 *		tcp_rack_mark_lost.
 *
 *		FACK (Disabled by default. Subsumbed by RACK):
 *		It is the simplest heuristics. As soon as we decided
 *		that something is lost, we decide that _all_ not SACKed
 *		packets until the most forward SACK are lost. I.e.
 *		lost_out = fackets_out - sacked_out and left_out = fackets_out.
 *		It is absolutely correct estimate, if network does not reorder
 *		packets. And it loses any connection to reality when reordering
 *		takes place. We use FACK by default until reordering
 *		is suspected on the path to this destination.
 *
 *		If the receiver does not support SACK:
 *
 *		NewReno (RFC6582): in Recovery we assume that one segment
 *		is lost (classic Reno). While we are in Recovery and
 *		a partial ACK arrives, we assume that one more packet
 *		is lost (NewReno). This heuristics are the same in NewReno
 *		and SACK.
 *
 * Really tricky (and requiring careful tuning) part of algorithm
 * is hidden in functions tcp_time_to_recover() and tcp_xmit_retransmit_queue().
 * The first determines the moment _when_ we should reduce CWND and,
 * hence, slow down forward transmission. In fact, it determines the moment
 * when we decide that hole is caused by loss, rather than by a reorder.
 *
 * tcp_xmit_retransmit_queue() decides, _what_ we should retransmit to fill
 * holes, caused by lost packets.
 *
 * And the most logically complicated part of algorithm is undo
 * heuristics. We detect false retransmits due to both too early
 * fast retransmit (reordering) and underestimated RTO, analyzing
 * timestamps and D-SACKs. When we detect that some segments were
 * retransmitted by mistake and CWND reduction was wrong, we undo
 * window reduction and abort recovery phase. This logic is hidden
 * inside several functions named tcp_try_undo_<something>.
 */

/* This function decides, when we should leave Disordered state
 * and enter Recovery phase, reducing congestion window.
 *
 * Main question: may we further continue forward transmission
 * with the same cwnd?
 */
static bool tcp_time_to_recover(struct sock *sk, int flag)
{
	struct tcp_sock *tp = tcp_sk(sk);

	/* Trick#1: The loss is proven. */
	if (tp->lost_out)
		return true;

	/* Not-A-Trick#2 : Classic rule... */
	if (tcp_dupack_heuristics(tp) > tp->reordering)
		return true;

	return false;
}

/* Detect loss in event "A" above by marking head of queue up as lost.
 * For FACK or non-SACK(Reno) senders, the first "packets" number of segments
 * are considered lost. For RFC3517 SACK, a segment is considered lost if it
 * has at least tp->reordering SACKed seqments above it; "packets" refers to
 * the maximum SACKed segments to pass before reaching this limit.
 */
static void tcp_mark_head_lost(struct sock *sk, int packets, int mark_head)
{
	struct tcp_sock *tp = tcp_sk(sk);
	struct sk_buff *skb;
	int cnt, oldcnt, lost;
	unsigned int mss;
	/* Use SACK to deduce losses of new sequences sent during recovery */
	const u32 loss_high = tcp_is_sack(tp) ?  tp->snd_nxt : tp->high_seq;

	WARN_ON(packets > tp->packets_out);
	if (tp->lost_skb_hint) {
		skb = tp->lost_skb_hint;
		cnt = tp->lost_cnt_hint;
		/* Head already handled? */
		if (mark_head && skb != tcp_write_queue_head(sk))
			return;
	} else {
		skb = tcp_write_queue_head(sk);
		cnt = 0;
	}

	tcp_for_write_queue_from(skb, sk) {
		if (skb == tcp_send_head(sk))
			break;
		/* TODO: do this better */
		/* this is not the most efficient way to do this... */
		tp->lost_skb_hint = skb;
		tp->lost_cnt_hint = cnt;

		if (after(TCP_SKB_CB(skb)->end_seq, loss_high))
			break;

		oldcnt = cnt;
		if (tcp_is_fack(tp) || tcp_is_reno(tp) ||
		    (TCP_SKB_CB(skb)->sacked & TCPCB_SACKED_ACKED))
			cnt += tcp_skb_pcount(skb);

		if (cnt > packets) {
			if ((tcp_is_sack(tp) && !tcp_is_fack(tp)) ||
			    (TCP_SKB_CB(skb)->sacked & TCPCB_SACKED_ACKED) ||
			    (oldcnt >= packets))
				break;

			mss = tcp_skb_mss(skb);
			/* If needed, chop off the prefix to mark as lost. */
			lost = (packets - oldcnt) * mss;
			if (lost < skb->len &&
			    tcp_fragment(sk, skb, lost, mss, GFP_ATOMIC) < 0)
				break;
			cnt = packets;
		}

		tcp_skb_mark_lost(tp, skb);

		if (mark_head)
			break;
	}
	tcp_verify_left_out(tp);
}

/* Account newly detected lost packet(s) */

static void tcp_update_scoreboard(struct sock *sk, int fast_rexmit)
{
	struct tcp_sock *tp = tcp_sk(sk);

	if (tcp_is_reno(tp)) {
		tcp_mark_head_lost(sk, 1, 1);
	} else if (tcp_is_fack(tp)) {
		int lost = tp->fackets_out - tp->reordering;
		if (lost <= 0)
			lost = 1;
		tcp_mark_head_lost(sk, lost, 0);
	} else {
		int sacked_upto = tp->sacked_out - tp->reordering;
		if (sacked_upto >= 0)
			tcp_mark_head_lost(sk, sacked_upto, 0);
		else if (fast_rexmit)
			tcp_mark_head_lost(sk, 1, 1);
	}
}

static bool tcp_tsopt_ecr_before(const struct tcp_sock *tp, u32 when)
{
	return tp->rx_opt.saw_tstamp && tp->rx_opt.rcv_tsecr &&
	       before(tp->rx_opt.rcv_tsecr, when);
}

/* skb is spurious retransmitted if the returned timestamp echo
 * reply is prior to the skb transmission time
 */
static bool tcp_skb_spurious_retrans(const struct tcp_sock *tp,
				     const struct sk_buff *skb)
{
	return (TCP_SKB_CB(skb)->sacked & TCPCB_RETRANS) &&
	       tcp_tsopt_ecr_before(tp, tcp_skb_timestamp(skb));
}

/* Nothing was retransmitted or returned timestamp is less
 * than timestamp of the first retransmission.
 */
static inline bool tcp_packet_delayed(const struct tcp_sock *tp)
{
	return !tp->retrans_stamp ||
	       tcp_tsopt_ecr_before(tp, tp->retrans_stamp);
}

/* Undo procedures. */

/* We can clear retrans_stamp when there are no retransmissions in the
 * window. It would seem that it is trivially available for us in
 * tp->retrans_out, however, that kind of assumptions doesn't consider
 * what will happen if errors occur when sending retransmission for the
 * second time. ...It could the that such segment has only
 * TCPCB_EVER_RETRANS set at the present time. It seems that checking
 * the head skb is enough except for some reneging corner cases that
 * are not worth the effort.
 *
 * Main reason for all this complexity is the fact that connection dying
 * time now depends on the validity of the retrans_stamp, in particular,
 * that successive retransmissions of a segment must not advance
 * retrans_stamp under any conditions.
 */
static bool tcp_any_retrans_done(const struct sock *sk)
{
	const struct tcp_sock *tp = tcp_sk(sk);
	struct sk_buff *skb;

	if (tp->retrans_out)
		return true;

	skb = tcp_write_queue_head(sk);
	if (unlikely(skb && TCP_SKB_CB(skb)->sacked & TCPCB_EVER_RETRANS))
		return true;

	return false;
}

#if FASTRETRANS_DEBUG > 1
static void DBGUNDO(struct sock *sk, const char *msg)
{
	struct tcp_sock *tp = tcp_sk(sk);
	struct inet_sock *inet = inet_sk(sk);

	if (sk->sk_family == AF_INET) {
		pr_debug("Undo %s %pI4/%u c%u l%u ss%u/%u p%u\n",
			 msg,
			 &inet->inet_daddr, ntohs(inet->inet_dport),
			 tp->snd_cwnd, tcp_left_out(tp),
			 tp->snd_ssthresh, tp->prior_ssthresh,
			 tp->packets_out);
	}
#if IS_ENABLED(CONFIG_IPV6)
	else if (sk->sk_family == AF_INET6) {
		pr_debug("Undo %s %pI6/%u c%u l%u ss%u/%u p%u\n",
			 msg,
			 &sk->sk_v6_daddr, ntohs(inet->inet_dport),
			 tp->snd_cwnd, tcp_left_out(tp),
			 tp->snd_ssthresh, tp->prior_ssthresh,
			 tp->packets_out);
	}
#endif
}
#else
#define DBGUNDO(x...) do { } while (0)
#endif

static void tcp_undo_cwnd_reduction(struct sock *sk, bool unmark_loss)
{
	struct tcp_sock *tp = tcp_sk(sk);

	if (unmark_loss) {
		struct sk_buff *skb;

		tcp_for_write_queue(skb, sk) {
			if (skb == tcp_send_head(sk))
				break;
			TCP_SKB_CB(skb)->sacked &= ~TCPCB_LOST;
		}
		tp->lost_out = 0;
		tcp_clear_all_retrans_hints(tp);
	}

	if (tp->prior_ssthresh) {
		const struct inet_connection_sock *icsk = inet_csk(sk);

		tp->snd_cwnd = icsk->icsk_ca_ops->undo_cwnd(sk);

		if (tp->prior_ssthresh > tp->snd_ssthresh) {
			tp->snd_ssthresh = tp->prior_ssthresh;
			tcp_ecn_withdraw_cwr(tp);
		}
	}
	tp->snd_cwnd_stamp = tcp_jiffies32;
	tp->undo_marker = 0;
}

static inline bool tcp_may_undo(const struct tcp_sock *tp)
{
	return tp->undo_marker && (!tp->undo_retrans || tcp_packet_delayed(tp));
}

/* People celebrate: "We love our President!" */
static bool tcp_try_undo_recovery(struct sock *sk)
{
	struct tcp_sock *tp = tcp_sk(sk);

	if (tcp_may_undo(tp)) {
		int mib_idx;

		/* Happy end! We did not retransmit anything
		 * or our original transmission succeeded.
		 */
		DBGUNDO(sk, inet_csk(sk)->icsk_ca_state == TCP_CA_Loss ? "loss" : "retrans");
		tcp_undo_cwnd_reduction(sk, false);
		if (inet_csk(sk)->icsk_ca_state == TCP_CA_Loss)
			mib_idx = LINUX_MIB_TCPLOSSUNDO;
		else
			mib_idx = LINUX_MIB_TCPFULLUNDO;

		NET_INC_STATS(sock_net(sk), mib_idx);
	}
	if (tp->snd_una == tp->high_seq && tcp_is_reno(tp)) {
		/* Hold old state until something *above* high_seq
		 * is ACKed. For Reno it is MUST to prevent false
		 * fast retransmits (RFC2582). SACK TCP is safe. */
		if (!tcp_any_retrans_done(sk))
			tp->retrans_stamp = 0;
		return true;
	}
	tcp_set_ca_state(sk, TCP_CA_Open);
	return false;
}

/* Try to undo cwnd reduction, because D-SACKs acked all retransmitted data */
static bool tcp_try_undo_dsack(struct sock *sk)
{
	struct tcp_sock *tp = tcp_sk(sk);

	if (tp->undo_marker && !tp->undo_retrans) {
		DBGUNDO(sk, "D-SACK");
		tcp_undo_cwnd_reduction(sk, false);
		NET_INC_STATS(sock_net(sk), LINUX_MIB_TCPDSACKUNDO);
		return true;
	}
	return false;
}

/* Undo during loss recovery after partial ACK or using F-RTO. */
static bool tcp_try_undo_loss(struct sock *sk, bool frto_undo)
{
	struct tcp_sock *tp = tcp_sk(sk);

	if (frto_undo || tcp_may_undo(tp)) {
		tcp_undo_cwnd_reduction(sk, true);

		DBGUNDO(sk, "partial loss");
		NET_INC_STATS(sock_net(sk), LINUX_MIB_TCPLOSSUNDO);
		if (frto_undo)
			NET_INC_STATS(sock_net(sk),
					LINUX_MIB_TCPSPURIOUSRTOS);
		inet_csk(sk)->icsk_retransmits = 0;
		if (frto_undo || tcp_is_sack(tp))
			tcp_set_ca_state(sk, TCP_CA_Open);
		return true;
	}
	return false;
}

/* The cwnd reduction in CWR and Recovery uses the PRR algorithm in RFC 6937.
 * It computes the number of packets to send (sndcnt) based on packets newly
 * delivered:
 *   1) If the packets in flight is larger than ssthresh, PRR spreads the
 *	cwnd reductions across a full RTT.
 *   2) Otherwise PRR uses packet conservation to send as much as delivered.
 *      But when the retransmits are acked without further losses, PRR
 *      slow starts cwnd up to ssthresh to speed up the recovery.
 */
static void tcp_init_cwnd_reduction(struct sock *sk)
{
	struct tcp_sock *tp = tcp_sk(sk);

	tp->high_seq = tp->snd_nxt;
	tp->tlp_high_seq = 0;
	tp->snd_cwnd_cnt = 0;
	tp->prior_cwnd = tp->snd_cwnd;
	tp->prr_delivered = 0;
	tp->prr_out = 0;
	tp->snd_ssthresh = inet_csk(sk)->icsk_ca_ops->ssthresh(sk);
	tcp_ecn_queue_cwr(tp);
}

void tcp_cwnd_reduction(struct sock *sk, int newly_acked_sacked, int flag)
{
	struct tcp_sock *tp = tcp_sk(sk);
	int sndcnt = 0;
	int delta = tp->snd_ssthresh - tcp_packets_in_flight(tp);

	if (newly_acked_sacked <= 0 || WARN_ON_ONCE(!tp->prior_cwnd))
		return;

	tp->prr_delivered += newly_acked_sacked;
	if (delta < 0) {
		u64 dividend = (u64)tp->snd_ssthresh * tp->prr_delivered +
			       tp->prior_cwnd - 1;
		sndcnt = div_u64(dividend, tp->prior_cwnd) - tp->prr_out;
	} else if ((flag & FLAG_RETRANS_DATA_ACKED) &&
		   !(flag & FLAG_LOST_RETRANS)) {
		sndcnt = min_t(int, delta,
			       max_t(int, tp->prr_delivered - tp->prr_out,
				     newly_acked_sacked) + 1);
	} else {
		sndcnt = min(delta, newly_acked_sacked);
	}
	/* Force a fast retransmit upon entering fast recovery */
	sndcnt = max(sndcnt, (tp->prr_out ? 0 : 1));
	tp->snd_cwnd = tcp_packets_in_flight(tp) + sndcnt;
}

static inline void tcp_end_cwnd_reduction(struct sock *sk)
{
	struct tcp_sock *tp = tcp_sk(sk);

	if (inet_csk(sk)->icsk_ca_ops->cong_control)
		return;

	/* Reset cwnd to ssthresh in CWR or Recovery (unless it's undone) */
	if (tp->snd_ssthresh < TCP_INFINITE_SSTHRESH &&
	    (inet_csk(sk)->icsk_ca_state == TCP_CA_CWR || tp->undo_marker)) {
		tp->snd_cwnd = tp->snd_ssthresh;
		tp->snd_cwnd_stamp = tcp_jiffies32;
	}
	tcp_ca_event(sk, CA_EVENT_COMPLETE_CWR);
}

/* Enter CWR state. Disable cwnd undo since congestion is proven with ECN */
void tcp_enter_cwr(struct sock *sk)
{
	struct tcp_sock *tp = tcp_sk(sk);

	tp->prior_ssthresh = 0;
	if (inet_csk(sk)->icsk_ca_state < TCP_CA_CWR) {
		tp->undo_marker = 0;
		tcp_init_cwnd_reduction(sk);
		tcp_set_ca_state(sk, TCP_CA_CWR);
	}
}
EXPORT_SYMBOL(tcp_enter_cwr);

static void tcp_try_keep_open(struct sock *sk)
{
	struct tcp_sock *tp = tcp_sk(sk);
	int state = TCP_CA_Open;

	if (tcp_left_out(tp) || tcp_any_retrans_done(sk))
		state = TCP_CA_Disorder;

	if (inet_csk(sk)->icsk_ca_state != state) {
		tcp_set_ca_state(sk, state);
		tp->high_seq = tp->snd_nxt;
	}
}

static void tcp_try_to_open(struct sock *sk, int flag)
{
	struct tcp_sock *tp = tcp_sk(sk);

	tcp_verify_left_out(tp);

	if (!tcp_any_retrans_done(sk))
		tp->retrans_stamp = 0;

	if (flag & FLAG_ECE)
		tcp_enter_cwr(sk);

	if (inet_csk(sk)->icsk_ca_state != TCP_CA_CWR) {
		tcp_try_keep_open(sk);
	}
}

static void tcp_mtup_probe_failed(struct sock *sk)
{
	struct inet_connection_sock *icsk = inet_csk(sk);

	icsk->icsk_mtup.search_high = icsk->icsk_mtup.probe_size - 1;
	icsk->icsk_mtup.probe_size = 0;
	NET_INC_STATS(sock_net(sk), LINUX_MIB_TCPMTUPFAIL);
}

static void tcp_mtup_probe_success(struct sock *sk)
{
	struct tcp_sock *tp = tcp_sk(sk);
	struct inet_connection_sock *icsk = inet_csk(sk);

	/* FIXME: breaks with very large cwnd */
	tp->prior_ssthresh = tcp_current_ssthresh(sk);
	tp->snd_cwnd = tp->snd_cwnd *
		       tcp_mss_to_mtu(sk, tp->mss_cache) /
		       icsk->icsk_mtup.probe_size;
	tp->snd_cwnd_cnt = 0;
	tp->snd_cwnd_stamp = tcp_jiffies32;
	tp->snd_ssthresh = tcp_current_ssthresh(sk);

	icsk->icsk_mtup.search_low = icsk->icsk_mtup.probe_size;
	icsk->icsk_mtup.probe_size = 0;
	tcp_sync_mss(sk, icsk->icsk_pmtu_cookie);
	NET_INC_STATS(sock_net(sk), LINUX_MIB_TCPMTUPSUCCESS);
}

/* Do a simple retransmit without using the backoff mechanisms in
 * tcp_timer. This is used for path mtu discovery.
 * The socket is already locked here.
 */
void tcp_simple_retransmit(struct sock *sk)
{
	const struct inet_connection_sock *icsk = inet_csk(sk);
	struct tcp_sock *tp = tcp_sk(sk);
	struct sk_buff *skb;
	unsigned int mss = tcp_current_mss(sk);
	u32 prior_lost = tp->lost_out;

	tcp_for_write_queue(skb, sk) {
		if (skb == tcp_send_head(sk))
			break;
		if (tcp_skb_seglen(skb) > mss &&
		    !(TCP_SKB_CB(skb)->sacked & TCPCB_SACKED_ACKED)) {
			if (TCP_SKB_CB(skb)->sacked & TCPCB_SACKED_RETRANS) {
				TCP_SKB_CB(skb)->sacked &= ~TCPCB_SACKED_RETRANS;
				tp->retrans_out -= tcp_skb_pcount(skb);
			}
			tcp_skb_mark_lost_uncond_verify(tp, skb);
		}
	}

	tcp_clear_retrans_hints_partial(tp);

	if (prior_lost == tp->lost_out)
		return;

	if (tcp_is_reno(tp))
		tcp_limit_reno_sacked(tp);

	tcp_verify_left_out(tp);

	/* Don't muck with the congestion window here.
	 * Reason is that we do not increase amount of _data_
	 * in network, but units changed and effective
	 * cwnd/ssthresh really reduced now.
	 */
	if (icsk->icsk_ca_state != TCP_CA_Loss) {
		tp->high_seq = tp->snd_nxt;
		tp->snd_ssthresh = tcp_current_ssthresh(sk);
		tp->prior_ssthresh = 0;
		tp->undo_marker = 0;
		tcp_set_ca_state(sk, TCP_CA_Loss);
	}
	tcp_xmit_retransmit_queue(sk);
}
EXPORT_SYMBOL(tcp_simple_retransmit);

void tcp_enter_recovery(struct sock *sk, bool ece_ack)
{
	struct tcp_sock *tp = tcp_sk(sk);
	int mib_idx;

	if (tcp_is_reno(tp))
		mib_idx = LINUX_MIB_TCPRENORECOVERY;
	else
		mib_idx = LINUX_MIB_TCPSACKRECOVERY;

	NET_INC_STATS(sock_net(sk), mib_idx);

	tp->prior_ssthresh = 0;
	tcp_init_undo(tp);

	if (!tcp_in_cwnd_reduction(sk)) {
		if (!ece_ack)
			tp->prior_ssthresh = tcp_current_ssthresh(sk);
		tcp_init_cwnd_reduction(sk);
	}
	tcp_set_ca_state(sk, TCP_CA_Recovery);
}

/* Process an ACK in CA_Loss state. Move to CA_Open if lost data are
 * recovered or spurious. Otherwise retransmits more on partial ACKs.
 */
static void tcp_process_loss(struct sock *sk, int flag, bool is_dupack,
			     int *rexmit)
{
	struct tcp_sock *tp = tcp_sk(sk);
	bool recovered = !before(tp->snd_una, tp->high_seq);

	if ((flag & FLAG_SND_UNA_ADVANCED) &&
	    tcp_try_undo_loss(sk, false))
		return;

	/* The ACK (s)acks some never-retransmitted data meaning not all
	 * the data packets before the timeout were lost. Therefore we
	 * undo the congestion window and state. This is essentially
	 * the operation in F-RTO (RFC5682 section 3.1 step 3.b). Since
	 * a retransmitted skb is permantly marked, we can apply such an
	 * operation even if F-RTO was not used.
	 */
	if ((flag & FLAG_ORIG_SACK_ACKED) &&
	    tcp_try_undo_loss(sk, tp->undo_marker))
		return;

	if (tp->frto) { /* F-RTO RFC5682 sec 3.1 (sack enhanced version). */
		if (after(tp->snd_nxt, tp->high_seq)) {
			if (flag & FLAG_DATA_SACKED || is_dupack)
				tp->frto = 0; /* Step 3.a. loss was real */
		} else if (flag & FLAG_SND_UNA_ADVANCED && !recovered) {
			tp->high_seq = tp->snd_nxt;
			/* Step 2.b. Try send new data (but deferred until cwnd
			 * is updated in tcp_ack()). Otherwise fall back to
			 * the conventional recovery.
			 */
			if (tcp_send_head(sk) &&
			    after(tcp_wnd_end(tp), tp->snd_nxt)) {
				*rexmit = REXMIT_NEW;
				return;
			}
			tp->frto = 0;
		}
	}

	if (recovered) {
		/* F-RTO RFC5682 sec 3.1 step 2.a and 1st part of step 3.a */
		tcp_try_undo_recovery(sk);
		return;
	}
	if (tcp_is_reno(tp)) {
		/* A Reno DUPACK means new data in F-RTO step 2.b above are
		 * delivered. Lower inflight to clock out (re)tranmissions.
		 */
		if (after(tp->snd_nxt, tp->high_seq) && is_dupack)
			tcp_add_reno_sack(sk);
		else if (flag & FLAG_SND_UNA_ADVANCED)
			tcp_reset_reno_sack(tp);
	}
	*rexmit = REXMIT_LOST;
}

/* Undo during fast recovery after partial ACK. */
static bool tcp_try_undo_partial(struct sock *sk, const int acked)
{
	struct tcp_sock *tp = tcp_sk(sk);

	if (tp->undo_marker && tcp_packet_delayed(tp)) {
		/* Plain luck! Hole if filled with delayed
		 * packet, rather than with a retransmit.
		 */
		tcp_update_reordering(sk, tcp_fackets_out(tp) + acked, 1);

		/* We are getting evidence that the reordering degree is higher
		 * than we realized. If there are no retransmits out then we
		 * can undo. Otherwise we clock out new packets but do not
		 * mark more packets lost or retransmit more.
		 */
		if (tp->retrans_out)
			return true;

		if (!tcp_any_retrans_done(sk))
			tp->retrans_stamp = 0;

		DBGUNDO(sk, "partial recovery");
		tcp_undo_cwnd_reduction(sk, true);
		NET_INC_STATS(sock_net(sk), LINUX_MIB_TCPPARTIALUNDO);
		tcp_try_keep_open(sk);
		return true;
	}
	return false;
}

static void tcp_rack_identify_loss(struct sock *sk, int *ack_flag)
{
	struct tcp_sock *tp = tcp_sk(sk);

	/* Use RACK to detect loss */
	if (sysctl_tcp_recovery & TCP_RACK_LOSS_DETECTION) {
		u32 prior_retrans = tp->retrans_out;

		tcp_rack_mark_lost(sk);
		if (prior_retrans > tp->retrans_out)
			*ack_flag |= FLAG_LOST_RETRANS;
	}
}

/* Process an event, which can update packets-in-flight not trivially.
 * Main goal of this function is to calculate new estimate for left_out,
 * taking into account both packets sitting in receiver's buffer and
 * packets lost by network.
 *
 * Besides that it updates the congestion state when packet loss or ECN
 * is detected. But it does not reduce the cwnd, it is done by the
 * congestion control later.
 *
 * It does _not_ decide what to send, it is made in function
 * tcp_xmit_retransmit_queue().
 */
static void tcp_fastretrans_alert(struct sock *sk, const int acked,
				  bool is_dupack, int *ack_flag, int *rexmit)
{
	struct inet_connection_sock *icsk = inet_csk(sk);
	struct tcp_sock *tp = tcp_sk(sk);
	int fast_rexmit = 0, flag = *ack_flag;
	bool do_lost = is_dupack || ((flag & FLAG_DATA_SACKED) &&
				    (tcp_fackets_out(tp) > tp->reordering));

	if (WARN_ON(!tp->packets_out && tp->sacked_out))
		tp->sacked_out = 0;
	if (WARN_ON(!tp->sacked_out && tp->fackets_out))
		tp->fackets_out = 0;

	/* Now state machine starts.
	 * A. ECE, hence prohibit cwnd undoing, the reduction is required. */
	if (flag & FLAG_ECE)
		tp->prior_ssthresh = 0;

	/* B. In all the states check for reneging SACKs. */
	if (tcp_check_sack_reneging(sk, flag))
		return;

	/* C. Check consistency of the current state. */
	tcp_verify_left_out(tp);

	/* D. Check state exit conditions. State can be terminated
	 *    when high_seq is ACKed. */
	if (icsk->icsk_ca_state == TCP_CA_Open) {
		WARN_ON(tp->retrans_out != 0);
		tp->retrans_stamp = 0;
	} else if (!before(tp->snd_una, tp->high_seq)) {
		switch (icsk->icsk_ca_state) {
		case TCP_CA_CWR:
			/* CWR is to be held something *above* high_seq
			 * is ACKed for CWR bit to reach receiver. */
			if (tp->snd_una != tp->high_seq) {
				tcp_end_cwnd_reduction(sk);
				tcp_set_ca_state(sk, TCP_CA_Open);
			}
			break;

		case TCP_CA_Recovery:
			if (tcp_is_reno(tp))
				tcp_reset_reno_sack(tp);
			if (tcp_try_undo_recovery(sk))
				return;
			tcp_end_cwnd_reduction(sk);
			break;
		}
	}

	/* E. Process state. */
	switch (icsk->icsk_ca_state) {
	case TCP_CA_Recovery:
		if (!(flag & FLAG_SND_UNA_ADVANCED)) {
			if (tcp_is_reno(tp) && is_dupack)
				tcp_add_reno_sack(sk);
		} else {
			if (tcp_try_undo_partial(sk, acked))
				return;
			/* Partial ACK arrived. Force fast retransmit. */
			do_lost = tcp_is_reno(tp) ||
				  tcp_fackets_out(tp) > tp->reordering;
		}
		if (tcp_try_undo_dsack(sk)) {
			tcp_try_keep_open(sk);
			return;
		}
		tcp_rack_identify_loss(sk, ack_flag);
		break;
	case TCP_CA_Loss:
		tcp_process_loss(sk, flag, is_dupack, rexmit);
		tcp_rack_identify_loss(sk, ack_flag);
		if (!(icsk->icsk_ca_state == TCP_CA_Open ||
		      (*ack_flag & FLAG_LOST_RETRANS)))
			return;
		/* Change state if cwnd is undone or retransmits are lost */
	default:
		if (tcp_is_reno(tp)) {
			if (flag & FLAG_SND_UNA_ADVANCED)
				tcp_reset_reno_sack(tp);
			if (is_dupack)
				tcp_add_reno_sack(sk);
		}

		if (icsk->icsk_ca_state <= TCP_CA_Disorder)
			tcp_try_undo_dsack(sk);

		tcp_rack_identify_loss(sk, ack_flag);
		if (!tcp_time_to_recover(sk, flag)) {
			tcp_try_to_open(sk, flag);
			return;
		}

		/* MTU probe failure: don't reduce cwnd */
		if (icsk->icsk_ca_state < TCP_CA_CWR &&
		    icsk->icsk_mtup.probe_size &&
		    tp->snd_una == tp->mtu_probe.probe_seq_start) {
			tcp_mtup_probe_failed(sk);
			/* Restores the reduction we did in tcp_mtup_probe() */
			tp->snd_cwnd++;
			tcp_simple_retransmit(sk);
			return;
		}

		/* Otherwise enter Recovery state */
		tcp_enter_recovery(sk, (flag & FLAG_ECE));
		fast_rexmit = 1;
	}

	if (do_lost)
		tcp_update_scoreboard(sk, fast_rexmit);
	*rexmit = REXMIT_LOST;
}

static void tcp_update_rtt_min(struct sock *sk, u32 rtt_us)
{
	struct tcp_sock *tp = tcp_sk(sk);
	u32 wlen = sysctl_tcp_min_rtt_wlen * HZ;

	minmax_running_min(&tp->rtt_min, wlen, tcp_jiffies32,
			   rtt_us ? : jiffies_to_usecs(1));
}

static bool tcp_ack_update_rtt(struct sock *sk, const int flag,
			       long seq_rtt_us, long sack_rtt_us,
			       long ca_rtt_us, struct rate_sample *rs)
{
	const struct tcp_sock *tp = tcp_sk(sk);

	/* Prefer RTT measured from ACK's timing to TS-ECR. This is because
	 * broken middle-boxes or peers may corrupt TS-ECR fields. But
	 * Karn's algorithm forbids taking RTT if some retransmitted data
	 * is acked (RFC6298).
	 */
	if (seq_rtt_us < 0)
		seq_rtt_us = sack_rtt_us;

	/* RTTM Rule: A TSecr value received in a segment is used to
	 * update the averaged RTT measurement only if the segment
	 * acknowledges some new data, i.e., only if it advances the
	 * left edge of the send window.
	 * See draft-ietf-tcplw-high-performance-00, section 3.3.
	 */
	if (seq_rtt_us < 0 && tp->rx_opt.saw_tstamp && tp->rx_opt.rcv_tsecr &&
	    flag & FLAG_ACKED) {
		u32 delta = tcp_time_stamp(tp) - tp->rx_opt.rcv_tsecr;
		u32 delta_us = delta * (USEC_PER_SEC / TCP_TS_HZ);

		seq_rtt_us = ca_rtt_us = delta_us;
	}
	rs->rtt_us = ca_rtt_us; /* RTT of last (S)ACKed packet (or -1) */
	if (seq_rtt_us < 0)
		return false;

	/* ca_rtt_us >= 0 is counting on the invariant that ca_rtt_us is
	 * always taken together with ACK, SACK, or TS-opts. Any negative
	 * values will be skipped with the seq_rtt_us < 0 check above.
	 */
	tcp_update_rtt_min(sk, ca_rtt_us);
	tcp_rtt_estimator(sk, seq_rtt_us);
	tp->ops->set_rto(sk);

	/* RFC6298: only reset backoff on valid RTT measurement. */
	inet_csk(sk)->icsk_backoff = 0;
	return true;
}

/* Compute time elapsed between (last) SYNACK and the ACK completing 3WHS. */
void tcp_synack_rtt_meas(struct sock *sk, struct request_sock *req)
{
	struct rate_sample rs;
	long rtt_us = -1L;

	if (req && !req->num_retrans && tcp_rsk(req)->snt_synack)
		rtt_us = tcp_stamp_us_delta(tcp_clock_us(), tcp_rsk(req)->snt_synack);

	tcp_ack_update_rtt(sk, FLAG_SYN_ACKED, rtt_us, -1L, rtt_us, &rs);
}


static void tcp_cong_avoid(struct sock *sk, u32 ack, u32 acked)
{
	const struct inet_connection_sock *icsk = inet_csk(sk);

	icsk->icsk_ca_ops->cong_avoid(sk, ack, acked);
	tcp_sk(sk)->snd_cwnd_stamp = tcp_jiffies32;
}

/* Restart timer after forward progress on connection.
 * RFC2988 recommends to restart timer to now+rto.
 */
void tcp_rearm_rto(struct sock *sk)
{
	const struct inet_connection_sock *icsk = inet_csk(sk);
	struct tcp_sock *tp = tcp_sk(sk);

	/* If the retrans timer is currently being used by Fast Open
	 * for SYN-ACK retrans purpose, stay put.
	 */
	if (tp->fastopen_rsk)
		return;

	if (!tp->packets_out) {
		inet_csk_clear_xmit_timer(sk, ICSK_TIME_RETRANS);
	} else {
		u32 rto = inet_csk(sk)->icsk_rto;
		/* Offset the time elapsed after installing regular RTO */
		if (icsk->icsk_pending == ICSK_TIME_REO_TIMEOUT ||
		    icsk->icsk_pending == ICSK_TIME_LOSS_PROBE) {
			s64 delta_us = tcp_rto_delta_us(sk);
			/* delta_us may not be positive if the socket is locked
			 * when the retrans timer fires and is rescheduled.
			 */
			rto = usecs_to_jiffies(max_t(int, delta_us, 1));
		}
		inet_csk_reset_xmit_timer(sk, ICSK_TIME_RETRANS, rto,
					  TCP_RTO_MAX);
	}
}

/* Try to schedule a loss probe; if that doesn't work, then schedule an RTO. */
static void tcp_set_xmit_timer(struct sock *sk)
{
	if (!tcp_schedule_loss_probe(sk))
		tcp_rearm_rto(sk);
}

/* If we get here, the whole TSO packet has not been acked. */
u32 tcp_tso_acked(struct sock *sk, struct sk_buff *skb)
{
	struct tcp_sock *tp = tcp_sk(sk);
	u32 packets_acked;

	BUG_ON(!after(TCP_SKB_CB(skb)->end_seq, tp->snd_una));

	packets_acked = tcp_skb_pcount(skb);
	if (tcp_trim_head(sk, skb, tp->snd_una - TCP_SKB_CB(skb)->seq))
		return 0;
	packets_acked -= tcp_skb_pcount(skb);

	if (packets_acked) {
		BUG_ON(tcp_skb_pcount(skb) == 0);
		BUG_ON(!before(TCP_SKB_CB(skb)->seq, TCP_SKB_CB(skb)->end_seq));
	}

	return packets_acked;
}

static void tcp_ack_tstamp(struct sock *sk, struct sk_buff *skb,
			   u32 prior_snd_una)
{
	const struct skb_shared_info *shinfo;

	/* Avoid cache line misses to get skb_shinfo() and shinfo->tx_flags */
	if (likely(!TCP_SKB_CB(skb)->txstamp_ack))
		return;

	shinfo = skb_shinfo(skb);
	if (!before(shinfo->tskey, prior_snd_una) &&
	    before(shinfo->tskey, tcp_sk(sk)->snd_una))
		__skb_tstamp_tx(skb, NULL, sk, SCM_TSTAMP_ACK);
}

/* Remove acknowledged frames from the retransmission queue. If our packet
 * is before the ack sequence we can discard it as it's confirmed to have
 * arrived at the other end.
 */
static int tcp_clean_rtx_queue(struct sock *sk, int prior_fackets,
			       u32 prior_snd_una, int *acked,
			       struct tcp_sacktag_state *sack)
{
	const struct inet_connection_sock *icsk = inet_csk(sk);
	u64 first_ackt, last_ackt;
	struct tcp_sock *tp = tcp_sk(sk);
	u32 prior_sacked = tp->sacked_out;
	u32 reord = tp->packets_out;
	bool fully_acked = true;
	long sack_rtt_us = -1L;
	long seq_rtt_us = -1L;
	long ca_rtt_us = -1L;
	struct sk_buff *skb;
	u32 pkts_acked = 0;
	u32 last_in_flight = 0;
	bool rtt_update;
	int flag = 0;

	first_ackt = 0;

	while ((skb = tcp_write_queue_head(sk)) && skb != tcp_send_head(sk)) {
		struct tcp_skb_cb *scb = TCP_SKB_CB(skb);
		u8 sacked = scb->sacked;
		u32 acked_pcount;

		tcp_ack_tstamp(sk, skb, prior_snd_una);

		/* Determine how many packets and what bytes were acked, tso and else */
		if (after(scb->end_seq, tp->snd_una)) {
			if (tcp_skb_pcount(skb) == 1 ||
			    !after(tp->snd_una, scb->seq))
				break;

			acked_pcount = tcp_tso_acked(sk, skb);
			if (!acked_pcount)
				break;
			fully_acked = false;
		} else {
			/* Speedup tcp_unlink_write_queue() and next loop */
			prefetchw(skb->next);
			acked_pcount = tcp_skb_pcount(skb);
		}

		if (unlikely(sacked & TCPCB_RETRANS)) {
			if (sacked & TCPCB_SACKED_RETRANS)
				tp->retrans_out -= acked_pcount;
			flag |= FLAG_RETRANS_DATA_ACKED;
		} else if (!(sacked & TCPCB_SACKED_ACKED)) {
			last_ackt = skb->skb_mstamp;
			WARN_ON_ONCE(last_ackt == 0);
			if (!first_ackt)
				first_ackt = last_ackt;

			last_in_flight = TCP_SKB_CB(skb)->tx.in_flight;
			reord = min(pkts_acked, reord);
			if (!after(scb->end_seq, tp->high_seq))
				flag |= FLAG_ORIG_SACK_ACKED;
		}

		if (sacked & TCPCB_SACKED_ACKED) {
			tp->sacked_out -= acked_pcount;
		} else if (tcp_is_sack(tp)) {
			tp->delivered += acked_pcount;
			if (!tcp_skb_spurious_retrans(tp, skb))
				tcp_rack_advance(tp, sacked, scb->end_seq,
						 skb->skb_mstamp);
		}
		if (sacked & TCPCB_LOST)
			tp->lost_out -= acked_pcount;

		tp->packets_out -= acked_pcount;
		pkts_acked += acked_pcount;
		tcp_rate_skb_delivered(sk, skb, sack->rate);

		/* Initial outgoing SYN's get put onto the write_queue
		 * just like anything else we transmit.  It is not
		 * true data, and if we misinform our callers that
		 * this ACK acks real data, we will erroneously exit
		 * connection startup slow start one packet too
		 * quickly.  This is severely frowned upon behavior.
		 */
		if (likely(!(scb->tcp_flags & TCPHDR_SYN))) {
			flag |= FLAG_DATA_ACKED;
			if (mptcp(tp) && mptcp_is_data_seq(skb))
				flag |= MPTCP_FLAG_DATA_ACKED;
		} else {
			flag |= FLAG_SYN_ACKED;
			tp->retrans_stamp = 0;
		}

		if (!fully_acked)
			break;

		tcp_unlink_write_queue(skb, sk);
		sk_wmem_free_skb(sk, skb);
		if (unlikely(skb == tp->retransmit_skb_hint))
			tp->retransmit_skb_hint = NULL;
		if (unlikely(skb == tp->lost_skb_hint))
			tp->lost_skb_hint = NULL;
	}

	if (!skb)
		tcp_chrono_stop(sk, TCP_CHRONO_BUSY);

	if (likely(between(tp->snd_up, prior_snd_una, tp->snd_una)))
		tp->snd_up = tp->snd_una;

	if (skb && (TCP_SKB_CB(skb)->sacked & TCPCB_SACKED_ACKED))
		flag |= FLAG_SACK_RENEGING;

	if (likely(first_ackt) && !(flag & FLAG_RETRANS_DATA_ACKED)) {
		seq_rtt_us = tcp_stamp_us_delta(tp->tcp_mstamp, first_ackt);
		ca_rtt_us = tcp_stamp_us_delta(tp->tcp_mstamp, last_ackt);
	}
	if (sack->first_sackt) {
		sack_rtt_us = tcp_stamp_us_delta(tp->tcp_mstamp, sack->first_sackt);
		ca_rtt_us = tcp_stamp_us_delta(tp->tcp_mstamp, sack->last_sackt);
	}
	rtt_update = tcp_ack_update_rtt(sk, flag, seq_rtt_us, sack_rtt_us,
					ca_rtt_us, sack->rate);

	if (flag & FLAG_ACKED) {
		flag |= FLAG_SET_XMIT_TIMER;  /* set TLP or RTO timer */
		if (unlikely(icsk->icsk_mtup.probe_size &&
			     !after(tp->mtu_probe.probe_seq_end, tp->snd_una))) {
			tcp_mtup_probe_success(sk);
		}

		if (tcp_is_reno(tp)) {
			tcp_remove_reno_sacks(sk, pkts_acked);
		} else {
			int delta;

			/* Non-retransmitted hole got filled? That's reordering */
			if (reord < prior_fackets && reord <= tp->fackets_out)
				tcp_update_reordering(sk, tp->fackets_out - reord, 0);

			delta = tcp_is_fack(tp) ? pkts_acked :
						  prior_sacked - tp->sacked_out;
			tp->lost_cnt_hint -= min(tp->lost_cnt_hint, delta);
		}

		tp->fackets_out -= min(pkts_acked, tp->fackets_out);

	} else if (skb && rtt_update && sack_rtt_us >= 0 &&
		   sack_rtt_us > tcp_stamp_us_delta(tp->tcp_mstamp, skb->skb_mstamp)) {
		/* Do not re-arm RTO if the sack RTT is measured from data sent
		 * after when the head was last (re)transmitted. Otherwise the
		 * timeout may continue to extend in loss recovery.
		 */
		flag |= FLAG_SET_XMIT_TIMER;  /* set TLP or RTO timer */
	}

	if (icsk->icsk_ca_ops->pkts_acked) {
		struct ack_sample sample = { .pkts_acked = pkts_acked,
					     .rtt_us = sack->rate->rtt_us,
					     .in_flight = last_in_flight };

		icsk->icsk_ca_ops->pkts_acked(sk, &sample);
	}

#if FASTRETRANS_DEBUG > 0
	WARN_ON((int)tp->sacked_out < 0);
	WARN_ON((int)tp->lost_out < 0);
	WARN_ON((int)tp->retrans_out < 0);
	if (!tp->packets_out && tcp_is_sack(tp)) {
		icsk = inet_csk(sk);
		if (tp->lost_out) {
			pr_debug("Leak l=%u %d\n",
				 tp->lost_out, icsk->icsk_ca_state);
			tp->lost_out = 0;
		}
		if (tp->sacked_out) {
			pr_debug("Leak s=%u %d\n",
				 tp->sacked_out, icsk->icsk_ca_state);
			tp->sacked_out = 0;
		}
		if (tp->retrans_out) {
			pr_debug("Leak r=%u %d\n",
				 tp->retrans_out, icsk->icsk_ca_state);
			tp->retrans_out = 0;
		}
	}
#endif
	*acked = pkts_acked;
	return flag;
}

void tcp_ack_probe(struct sock *sk)
{
	const struct tcp_sock *tp = tcp_sk(sk);
	struct inet_connection_sock *icsk = inet_csk(sk);

	/* Was it a usable window open? */

	if (!after(TCP_SKB_CB(tcp_send_head(sk))->end_seq, tcp_wnd_end(tp))) {
		icsk->icsk_backoff = 0;
		inet_csk_clear_xmit_timer(sk, ICSK_TIME_PROBE0);
		/* Socket must be waked up by subsequent tcp_data_snd_check().
		 * This function is not for random using!
		 */
	} else {
		unsigned long when = tcp_probe0_when(sk, TCP_RTO_MAX);

		inet_csk_reset_xmit_timer(sk, ICSK_TIME_PROBE0,
					  when, TCP_RTO_MAX);
	}
}

static inline bool tcp_ack_is_dubious(const struct sock *sk, const int flag)
{
	return !(flag & FLAG_NOT_DUP) || (flag & FLAG_CA_ALERT) ||
		inet_csk(sk)->icsk_ca_state != TCP_CA_Open;
}

/* Decide wheather to run the increase function of congestion control. */
static inline bool tcp_may_raise_cwnd(const struct sock *sk, const int flag)
{
	/* If reordering is high then always grow cwnd whenever data is
	 * delivered regardless of its ordering. Otherwise stay conservative
	 * and only grow cwnd on in-order delivery (RFC5681). A stretched ACK w/
	 * new SACK or ECE mark may first advance cwnd here and later reduce
	 * cwnd in tcp_fastretrans_alert() based on more states.
	 */
	if (tcp_sk(sk)->reordering > sock_net(sk)->ipv4.sysctl_tcp_reordering)
		return flag & FLAG_FORWARD_PROGRESS;

	return flag & FLAG_DATA_ACKED;
}

/* The "ultimate" congestion control function that aims to replace the rigid
 * cwnd increase and decrease control (tcp_cong_avoid,tcp_*cwnd_reduction).
 * It's called toward the end of processing an ACK with precise rate
 * information. All transmission or retransmission are delayed afterwards.
 */
static void tcp_cong_control(struct sock *sk, u32 ack, u32 acked_sacked,
			     int flag, const struct rate_sample *rs)
{
	const struct inet_connection_sock *icsk = inet_csk(sk);

	if (icsk->icsk_ca_ops->cong_control) {
		icsk->icsk_ca_ops->cong_control(sk, rs);
		return;
	}

	if (tcp_in_cwnd_reduction(sk)) {
		/* Reduce cwnd if state mandates */
		tcp_cwnd_reduction(sk, acked_sacked, flag);
	} else if (tcp_may_raise_cwnd(sk, flag)) {
		/* Advance cwnd if state allows */
		tcp_cong_avoid(sk, ack, acked_sacked);
	}
	tcp_update_pacing_rate(sk);
}

/* Check that window update is acceptable.
 * The function assumes that snd_una<=ack<=snd_next.
 */
bool tcp_may_update_window(const struct tcp_sock *tp, const u32 ack,
			   const u32 ack_seq, const u32 nwin)
{
	return	after(ack, tp->snd_una) ||
		after(ack_seq, tp->snd_wl1) ||
		(ack_seq == tp->snd_wl1 && nwin > tp->snd_wnd);
}

/* If we update tp->snd_una, also update tp->bytes_acked */
static void tcp_snd_una_update(struct tcp_sock *tp, u32 ack)
{
	u32 delta = ack - tp->snd_una;

	sock_owned_by_me((struct sock *)tp);
	tp->bytes_acked += delta;
	tp->snd_una = ack;
}

/* If we update tp->rcv_nxt, also update tp->bytes_received */
static void tcp_rcv_nxt_update(struct tcp_sock *tp, u32 seq)
{
	u32 delta = seq - tp->rcv_nxt;

	sock_owned_by_me((struct sock *)tp);
	tp->bytes_received += delta;
	tp->rcv_nxt = seq;
}

/* Update our send window.
 *
 * Window update algorithm, described in RFC793/RFC1122 (used in linux-2.2
 * and in FreeBSD. NetBSD's one is even worse.) is wrong.
 */
static int tcp_ack_update_window(struct sock *sk, const struct sk_buff *skb, u32 ack,
				 u32 ack_seq)
{
	struct tcp_sock *tp = tcp_sk(sk);
	int flag = 0;
	u32 nwin = ntohs(tcp_hdr(skb)->window);

	if (likely(!tcp_hdr(skb)->syn))
		nwin <<= tp->rx_opt.snd_wscale;

	if (tcp_may_update_window(tp, ack, ack_seq, nwin)) {
		flag |= FLAG_WIN_UPDATE;
		tcp_update_wl(tp, ack_seq);

		if (tp->snd_wnd != nwin) {
			tp->snd_wnd = nwin;

			/* Note, it is the only place, where
			 * fast path is recovered for sending TCP.
			 */
			tp->pred_flags = 0;
			tcp_fast_path_check(sk);

			if (tcp_send_head(sk))
				tcp_slow_start_after_idle_check(sk);

			if (nwin > tp->max_window) {
				tp->max_window = nwin;
				tcp_sync_mss(sk, inet_csk(sk)->icsk_pmtu_cookie);
			}
		}
	}

	tcp_snd_una_update(tp, ack);

	return flag;
}

static bool __tcp_oow_rate_limited(struct net *net, int mib_idx,
				   u32 *last_oow_ack_time)
{
	if (*last_oow_ack_time) {
		s32 elapsed = (s32)(tcp_jiffies32 - *last_oow_ack_time);

		if (0 <= elapsed && elapsed < sysctl_tcp_invalid_ratelimit) {
			NET_INC_STATS(net, mib_idx);
			return true;	/* rate-limited: don't send yet! */
		}
	}

	*last_oow_ack_time = tcp_jiffies32;

	return false;	/* not rate-limited: go ahead, send dupack now! */
}

/* Return true if we're currently rate-limiting out-of-window ACKs and
 * thus shouldn't send a dupack right now. We rate-limit dupacks in
 * response to out-of-window SYNs or ACKs to mitigate ACK loops or DoS
 * attacks that send repeated SYNs or ACKs for the same connection. To
 * do this, we do not send a duplicate SYNACK or ACK if the remote
 * endpoint is sending out-of-window SYNs or pure ACKs at a high rate.
 */
bool tcp_oow_rate_limited(struct net *net, const struct sk_buff *skb,
			  int mib_idx, u32 *last_oow_ack_time)
{
	/* Data packets without SYNs are not likely part of an ACK loop. */
	if ((TCP_SKB_CB(skb)->seq != TCP_SKB_CB(skb)->end_seq) &&
	    !tcp_hdr(skb)->syn)
		return false;

	return __tcp_oow_rate_limited(net, mib_idx, last_oow_ack_time);
}

/* RFC 5961 7 [ACK Throttling] */
static void tcp_send_challenge_ack(struct sock *sk, const struct sk_buff *skb)
{
	/* unprotected vars, we dont care of overwrites */
	static u32 challenge_timestamp;
	static unsigned int challenge_count;
	struct tcp_sock *tp = tcp_sk(sk);
	u32 count, now;

	/* First check our per-socket dupack rate limit. */
	if (__tcp_oow_rate_limited(sock_net(sk),
				   LINUX_MIB_TCPACKSKIPPEDCHALLENGE,
				   &tp->last_oow_ack_time))
		return;

	/* Then check host-wide RFC 5961 rate limit. */
	now = jiffies / HZ;
	if (now != challenge_timestamp) {
		u32 half = (sysctl_tcp_challenge_ack_limit + 1) >> 1;

		challenge_timestamp = now;
		WRITE_ONCE(challenge_count, half +
			   prandom_u32_max(sysctl_tcp_challenge_ack_limit));
	}
	count = READ_ONCE(challenge_count);
	if (count > 0) {
		WRITE_ONCE(challenge_count, count - 1);
		NET_INC_STATS(sock_net(sk), LINUX_MIB_TCPCHALLENGEACK);
		tcp_send_ack(sk);
	}
}

static void tcp_store_ts_recent(struct tcp_sock *tp)
{
	tp->rx_opt.ts_recent = tp->rx_opt.rcv_tsval;
	tp->rx_opt.ts_recent_stamp = get_seconds();
}

static void tcp_replace_ts_recent(struct tcp_sock *tp, u32 seq)
{
	if (tp->rx_opt.saw_tstamp && !after(seq, tp->rcv_wup)) {
		/* PAWS bug workaround wrt. ACK frames, the PAWS discard
		 * extra check below makes sure this can only happen
		 * for pure ACK frames.  -DaveM
		 *
		 * Not only, also it occurs for expired timestamps.
		 */

		if (tcp_paws_check(&tp->rx_opt, 0))
			tcp_store_ts_recent(tp);
	}
}

/* This routine deals with acks during a TLP episode.
 * We mark the end of a TLP episode on receiving TLP dupack or when
 * ack is after tlp_high_seq.
 * Ref: loss detection algorithm in draft-dukkipati-tcpm-tcp-loss-probe.
 */
static void tcp_process_tlp_ack(struct sock *sk, u32 ack, int flag)
{
	struct tcp_sock *tp = tcp_sk(sk);

	if (before(ack, tp->tlp_high_seq))
		return;

	if (flag & FLAG_DSACKING_ACK) {
		/* This DSACK means original and TLP probe arrived; no loss */
		tp->tlp_high_seq = 0;
	} else if (after(ack, tp->tlp_high_seq)) {
		/* ACK advances: there was a loss, so reduce cwnd. Reset
		 * tlp_high_seq in tcp_init_cwnd_reduction()
		 */
		tcp_init_cwnd_reduction(sk);
		tcp_set_ca_state(sk, TCP_CA_CWR);
		tcp_end_cwnd_reduction(sk);
		tcp_try_keep_open(sk);
		NET_INC_STATS(sock_net(sk),
				LINUX_MIB_TCPLOSSPROBERECOVERY);
	} else if (!(flag & (FLAG_SND_UNA_ADVANCED |
			     FLAG_NOT_DUP | FLAG_DATA_SACKED))) {
		/* Pure dupack: original and TLP probe arrived; no loss */
		tp->tlp_high_seq = 0;
	}
}

static inline void tcp_in_ack_event(struct sock *sk, u32 flags)
{
	const struct inet_connection_sock *icsk = inet_csk(sk);

	if (icsk->icsk_ca_ops->in_ack_event)
		icsk->icsk_ca_ops->in_ack_event(sk, flags);
}

/* Congestion control has updated the cwnd already. So if we're in
 * loss recovery then now we do any new sends (for FRTO) or
 * retransmits (for CA_Loss or CA_recovery) that make sense.
 */
static void tcp_xmit_recovery(struct sock *sk, int rexmit)
{
	struct tcp_sock *tp = tcp_sk(sk);

	if (rexmit == REXMIT_NONE)
		return;

	if (unlikely(rexmit == 2)) {
		__tcp_push_pending_frames(sk, tcp_current_mss(sk),
					  TCP_NAGLE_OFF);
		if (after(tp->snd_nxt, tp->high_seq))
			return;
		tp->frto = 0;
	}
	tcp_xmit_retransmit_queue(sk);
}

/* This routine deals with incoming acks, but not outgoing ones. */
static int tcp_ack(struct sock *sk, struct sk_buff *skb, int flag)
{
	struct inet_connection_sock *icsk = inet_csk(sk);
	struct tcp_sock *tp = tcp_sk(sk);
	struct tcp_sacktag_state sack_state;
	struct rate_sample rs = { .prior_delivered = 0 };
	u32 prior_snd_una = tp->snd_una;
	u32 ack_seq = TCP_SKB_CB(skb)->seq;
	u32 ack = TCP_SKB_CB(skb)->ack_seq;
	bool is_dupack = false;
	u32 prior_fackets;
	int prior_packets = tp->packets_out;
	u32 delivered = tp->delivered;
	u32 lost = tp->lost;
	int acked = 0; /* Number of packets newly acked */
	int rexmit = REXMIT_NONE; /* Flag to (re)transmit to recover losses */

	sack_state.first_sackt = 0;
	sack_state.rate = &rs;

	/* We very likely will need to access write queue head. */
	prefetchw(sk->sk_write_queue.next);

	/* If the ack is older than previous acks
	 * then we can probably ignore it.
	 */
	if (before(ack, prior_snd_una)) {
		/* RFC 5961 5.2 [Blind Data Injection Attack].[Mitigation] */
		if (before(ack, prior_snd_una - tp->max_window)) {
			if (!(flag & FLAG_NO_CHALLENGE_ACK))
				tcp_send_challenge_ack(sk, skb);
			return -1;
		}
		goto old_ack;
	}

	/* If the ack includes data we haven't sent yet, discard
	 * this segment (RFC793 Section 3.9).
	 */
	if (after(ack, tp->snd_nxt))
		goto invalid_ack;

	if (after(ack, prior_snd_una)) {
		flag |= FLAG_SND_UNA_ADVANCED;
		icsk->icsk_retransmits = 0;
	}

	prior_fackets = tp->fackets_out;
	rs.prior_in_flight = tcp_packets_in_flight(tp);

	/* ts_recent update must be made after we are sure that the packet
	 * is in window.
	 */
	if (flag & FLAG_UPDATE_TS_RECENT)
		tcp_replace_ts_recent(tp, TCP_SKB_CB(skb)->seq);

	if (!(flag & FLAG_SLOWPATH) && after(ack, prior_snd_una)) {
		/* Window is constant, pure forward advance.
		 * No more checks are required.
		 * Note, we use the fact that SND.UNA>=SND.WL2.
		 */
		tcp_update_wl(tp, ack_seq);
		tcp_snd_una_update(tp, ack);
		flag |= FLAG_WIN_UPDATE;

		tcp_in_ack_event(sk, CA_ACK_WIN_UPDATE);

		NET_INC_STATS(sock_net(sk), LINUX_MIB_TCPHPACKS);
	} else {
		u32 ack_ev_flags = CA_ACK_SLOWPATH;

		if (ack_seq != TCP_SKB_CB(skb)->end_seq)
			flag |= FLAG_DATA;
		else
			NET_INC_STATS(sock_net(sk), LINUX_MIB_TCPPUREACKS);

		flag |= tcp_ack_update_window(sk, skb, ack, ack_seq);

		if (TCP_SKB_CB(skb)->sacked)
			flag |= tcp_sacktag_write_queue(sk, skb, prior_snd_una,
							&sack_state);

		if (tcp_ecn_rcv_ecn_echo(tp, tcp_hdr(skb))) {
			flag |= FLAG_ECE;
			ack_ev_flags |= CA_ACK_ECE;
		}

		if (flag & FLAG_WIN_UPDATE)
			ack_ev_flags |= CA_ACK_WIN_UPDATE;

		tcp_in_ack_event(sk, ack_ev_flags);
	}

	/* We passed data and got it acked, remove any soft error
	 * log. Something worked...
	 */
	sk->sk_err_soft = 0;
	icsk->icsk_probes_out = 0;
	tp->rcv_tstamp = tcp_jiffies32;
	if (!prior_packets)
		goto no_queue;

	/* See if we can take anything off of the retransmit queue. */
	flag |= tcp_clean_rtx_queue(sk, prior_fackets, prior_snd_una, &acked,
				    &sack_state);

	if (mptcp(tp)) {
		if (mptcp_fallback_infinite(sk, flag)) {
			pr_err("%s resetting flow\n", __func__);
			mptcp_send_reset(sk);
			goto invalid_ack;
		}

		mptcp_clean_rtx_infinite(skb, sk);
	}

	if (tp->tlp_high_seq)
		tcp_process_tlp_ack(sk, ack, flag);
	/* If needed, reset TLP/RTO timer; RACK may later override this. */
	if (flag & FLAG_SET_XMIT_TIMER)
		tcp_set_xmit_timer(sk);

	if (tcp_ack_is_dubious(sk, flag)) {
		is_dupack = !(flag & (FLAG_SND_UNA_ADVANCED | FLAG_NOT_DUP));
		tcp_fastretrans_alert(sk, acked, is_dupack, &flag, &rexmit);
	}

	if ((flag & FLAG_FORWARD_PROGRESS) || !(flag & FLAG_NOT_DUP))
		sk_dst_confirm(sk);

	delivered = tp->delivered - delivered;	/* freshly ACKed or SACKed */
	lost = tp->lost - lost;			/* freshly marked lost */
	tcp_rate_gen(sk, delivered, lost, sack_state.rate);
	tcp_cong_control(sk, ack, delivered, flag, sack_state.rate);
	tcp_xmit_recovery(sk, rexmit);
	return 1;

no_queue:
	/* If data was DSACKed, see if we can undo a cwnd reduction. */
	if (flag & FLAG_DSACKING_ACK)
		tcp_fastretrans_alert(sk, acked, is_dupack, &flag, &rexmit);
	/* If this ack opens up a zero window, clear backoff.  It was
	 * being used to time the probes, and is probably far higher than
	 * it needs to be for normal retransmission.
	 */
	if (tcp_send_head(sk))
		tcp_ack_probe(sk);

	if (tp->tlp_high_seq)
		tcp_process_tlp_ack(sk, ack, flag);
	return 1;

invalid_ack:
	SOCK_DEBUG(sk, "Ack %u after %u:%u\n", ack, tp->snd_una, tp->snd_nxt);
	return -1;

old_ack:
	/* If data was SACKed, tag it and see if we should send more data.
	 * If data was DSACKed, see if we can undo a cwnd reduction.
	 */
	if (TCP_SKB_CB(skb)->sacked) {
		flag |= tcp_sacktag_write_queue(sk, skb, prior_snd_una,
						&sack_state);
		tcp_fastretrans_alert(sk, acked, is_dupack, &flag, &rexmit);
		tcp_xmit_recovery(sk, rexmit);
	}

	SOCK_DEBUG(sk, "Ack %u before %u:%u\n", ack, tp->snd_una, tp->snd_nxt);
	return 0;
}

static void tcp_parse_fastopen_option(int len, const unsigned char *cookie,
				      bool syn, struct tcp_fastopen_cookie *foc,
				      bool exp_opt)
{
	/* Valid only in SYN or SYN-ACK with an even length.  */
	if (!foc || !syn || len < 0 || (len & 1))
		return;

	if (len >= TCP_FASTOPEN_COOKIE_MIN &&
	    len <= TCP_FASTOPEN_COOKIE_MAX)
		memcpy(foc->val, cookie, len);
	else if (len != 0)
		len = -1;
	foc->len = len;
	foc->exp = exp_opt;
}

/* Look for tcp options. Normally only called on SYN and SYNACK packets.
 * But, this can also be called on packets in the established flow when
 * the fast version below fails.
 */
void tcp_parse_options(const struct net *net,
		       const struct sk_buff *skb,
		       struct tcp_options_received *opt_rx,
		       struct mptcp_options_received *mopt,
		       int estab, struct tcp_fastopen_cookie *foc,
		       struct tcp_sock *tp)
{
	const unsigned char *ptr;
	const struct tcphdr *th = tcp_hdr(skb);
	int length = (th->doff * 4) - sizeof(struct tcphdr);

	ptr = (const unsigned char *)(th + 1);
	opt_rx->saw_tstamp = 0;

	while (length > 0) {
		int opcode = *ptr++;
		int opsize;

		switch (opcode) {
		case TCPOPT_EOL:
			return;
		case TCPOPT_NOP:	/* Ref: RFC 793 section 3.1 */
			length--;
			continue;
		default:
			opsize = *ptr++;
			if (opsize < 2) /* "silly options" */
				return;
			if (opsize > length)
				return;	/* don't parse partial options */
			switch (opcode) {
			case TCPOPT_MSS:
				if (opsize == TCPOLEN_MSS && th->syn && !estab) {
					u16 in_mss = get_unaligned_be16(ptr);
					if (in_mss) {
						if (opt_rx->user_mss &&
						    opt_rx->user_mss < in_mss)
							in_mss = opt_rx->user_mss;
						opt_rx->mss_clamp = in_mss;
					}
				}
				break;
			case TCPOPT_WINDOW:
				if (opsize == TCPOLEN_WINDOW && th->syn &&
				    !estab && net->ipv4.sysctl_tcp_window_scaling) {
					__u8 snd_wscale = *(__u8 *)ptr;
					opt_rx->wscale_ok = 1;
					if (snd_wscale > TCP_MAX_WSCALE) {
						net_info_ratelimited("%s: Illegal window scaling value %d > %u received\n",
								     __func__,
								     snd_wscale,
								     TCP_MAX_WSCALE);
						snd_wscale = TCP_MAX_WSCALE;
					}
					opt_rx->snd_wscale = snd_wscale;
				}
				break;
			case TCPOPT_TIMESTAMP:
				if ((opsize == TCPOLEN_TIMESTAMP) &&
				    ((estab && opt_rx->tstamp_ok) ||
				     (!estab && net->ipv4.sysctl_tcp_timestamps))) {
					opt_rx->saw_tstamp = 1;
					opt_rx->rcv_tsval = get_unaligned_be32(ptr);
					opt_rx->rcv_tsecr = get_unaligned_be32(ptr + 4);
				}
				break;
			case TCPOPT_SACK_PERM:
				if (opsize == TCPOLEN_SACK_PERM && th->syn &&
				    !estab && net->ipv4.sysctl_tcp_sack) {
					opt_rx->sack_ok = TCP_SACK_SEEN;
					tcp_sack_reset(opt_rx);
				}
				break;

			case TCPOPT_SACK:
				if ((opsize >= (TCPOLEN_SACK_BASE + TCPOLEN_SACK_PERBLOCK)) &&
				   !((opsize - TCPOLEN_SACK_BASE) % TCPOLEN_SACK_PERBLOCK) &&
				   opt_rx->sack_ok) {
					TCP_SKB_CB(skb)->sacked = (ptr - 2) - (unsigned char *)th;
				}
				break;
#ifdef CONFIG_TCP_MD5SIG
			case TCPOPT_MD5SIG:
				/*
				 * The MD5 Hash has already been
				 * checked (see tcp_v{4,6}_do_rcv()).
				 */
				break;
#endif
			case TCPOPT_MPTCP:
				mptcp_parse_options(ptr - 2, opsize, mopt, skb, tp);
				break;

			case TCPOPT_FASTOPEN:
				tcp_parse_fastopen_option(
					opsize - TCPOLEN_FASTOPEN_BASE,
					ptr, th->syn, foc, false);
				break;

			case TCPOPT_EXP:
				/* Fast Open option shares code 254 using a
				 * 16 bits magic number.
				 */
				if (opsize >= TCPOLEN_EXP_FASTOPEN_BASE &&
				    get_unaligned_be16(ptr) ==
				    TCPOPT_FASTOPEN_MAGIC)
					tcp_parse_fastopen_option(opsize -
						TCPOLEN_EXP_FASTOPEN_BASE,
						ptr + 2, th->syn, foc, true);
				break;

			}
			ptr += opsize-2;
			length -= opsize;
		}
	}
}
EXPORT_SYMBOL(tcp_parse_options);

static bool tcp_parse_aligned_timestamp(struct tcp_sock *tp, const struct tcphdr *th)
{
	const __be32 *ptr = (const __be32 *)(th + 1);

	if (*ptr == htonl((TCPOPT_NOP << 24) | (TCPOPT_NOP << 16)
			  | (TCPOPT_TIMESTAMP << 8) | TCPOLEN_TIMESTAMP)) {
		tp->rx_opt.saw_tstamp = 1;
		++ptr;
		tp->rx_opt.rcv_tsval = ntohl(*ptr);
		++ptr;
		if (*ptr)
			tp->rx_opt.rcv_tsecr = ntohl(*ptr) - tp->tsoffset;
		else
			tp->rx_opt.rcv_tsecr = 0;
		return true;
	}
	return false;
}

/* Fast parse options. This hopes to only see timestamps.
 * If it is wrong it falls back on tcp_parse_options().
 */
static bool tcp_fast_parse_options(const struct net *net,
				   const struct sk_buff *skb,
				   const struct tcphdr *th, struct tcp_sock *tp)
{
	/* In the spirit of fast parsing, compare doff directly to constant
	 * values.  Because equality is used, short doff can be ignored here.
	 */
	if (th->doff == (sizeof(*th) / 4)) {
		tp->rx_opt.saw_tstamp = 0;
		return false;
	} else if (tp->rx_opt.tstamp_ok &&
		   th->doff == ((sizeof(*th) + TCPOLEN_TSTAMP_ALIGNED) / 4)) {
		if (tcp_parse_aligned_timestamp(tp, th))
			return true;
	}

	tcp_parse_options(net, skb, &tp->rx_opt,
			  mptcp(tp) ? &tp->mptcp->rx_opt : NULL, 1, NULL, tp);

	if (tp->rx_opt.saw_tstamp && tp->rx_opt.rcv_tsecr)
		tp->rx_opt.rcv_tsecr -= tp->tsoffset;

	return true;
}

#ifdef CONFIG_TCP_MD5SIG
/*
 * Parse MD5 Signature option
 */
const u8 *tcp_parse_md5sig_option(const struct tcphdr *th)
{
	int length = (th->doff << 2) - sizeof(*th);
	const u8 *ptr = (const u8 *)(th + 1);

	/* If the TCP option is too short, we can short cut */
	if (length < TCPOLEN_MD5SIG)
		return NULL;

	while (length > 0) {
		int opcode = *ptr++;
		int opsize;

		switch (opcode) {
		case TCPOPT_EOL:
			return NULL;
		case TCPOPT_NOP:
			length--;
			continue;
		default:
			opsize = *ptr++;
			if (opsize < 2 || opsize > length)
				return NULL;
			if (opcode == TCPOPT_MD5SIG)
				return opsize == TCPOLEN_MD5SIG ? ptr : NULL;
		}
		ptr += opsize - 2;
		length -= opsize;
	}
	return NULL;
}
EXPORT_SYMBOL(tcp_parse_md5sig_option);
#endif

/* Sorry, PAWS as specified is broken wrt. pure-ACKs -DaveM
 *
 * It is not fatal. If this ACK does _not_ change critical state (seqs, window)
 * it can pass through stack. So, the following predicate verifies that
 * this segment is not used for anything but congestion avoidance or
 * fast retransmit. Moreover, we even are able to eliminate most of such
 * second order effects, if we apply some small "replay" window (~RTO)
 * to timestamp space.
 *
 * All these measures still do not guarantee that we reject wrapped ACKs
 * on networks with high bandwidth, when sequence space is recycled fastly,
 * but it guarantees that such events will be very rare and do not affect
 * connection seriously. This doesn't look nice, but alas, PAWS is really
 * buggy extension.
 *
 * [ Later note. Even worse! It is buggy for segments _with_ data. RFC
 * states that events when retransmit arrives after original data are rare.
 * It is a blatant lie. VJ forgot about fast retransmit! 8)8) It is
 * the biggest problem on large power networks even with minor reordering.
 * OK, let's give it small replay window. If peer clock is even 1hz, it is safe
 * up to bandwidth of 18Gigabit/sec. 8) ]
 */

static int tcp_disordered_ack(const struct sock *sk, const struct sk_buff *skb)
{
	const struct tcp_sock *tp = tcp_sk(sk);
	const struct tcphdr *th = tcp_hdr(skb);
	u32 seq = TCP_SKB_CB(skb)->seq;
	u32 ack = TCP_SKB_CB(skb)->ack_seq;

	return (/* 1. Pure ACK with correct sequence number. */
		(th->ack && seq == TCP_SKB_CB(skb)->end_seq && seq == tp->rcv_nxt) &&

		/* 2. ... and duplicate ACK. */
		ack == tp->snd_una &&

		/* 3. ... and does not update window. */
		!tcp_may_update_window(tp, ack, seq, ntohs(th->window) << tp->rx_opt.snd_wscale) &&

		/* 4. ... and sits in replay window. */
		(s32)(tp->rx_opt.ts_recent - tp->rx_opt.rcv_tsval) <= (inet_csk(sk)->icsk_rto * 1024) / HZ);
}

static inline bool tcp_paws_discard(const struct sock *sk,
				   const struct sk_buff *skb)
{
	const struct tcp_sock *tp = tcp_sk(sk);

	return !tcp_paws_check(&tp->rx_opt, TCP_PAWS_WINDOW) &&
	       !tcp_disordered_ack(sk, skb);
}

/* Check segment sequence number for validity.
 *
 * Segment controls are considered valid, if the segment
 * fits to the window after truncation to the window. Acceptability
 * of data (and SYN, FIN, of course) is checked separately.
 * See tcp_data_queue(), for example.
 *
 * Also, controls (RST is main one) are accepted using RCV.WUP instead
 * of RCV.NXT. Peer still did not advance his SND.UNA when we
 * delayed ACK, so that hisSND.UNA<=ourRCV.WUP.
 * (borrowed from freebsd)
 */

static inline bool tcp_sequence(const struct tcp_sock *tp, u32 seq, u32 end_seq)
{
	return	!before(end_seq, tp->rcv_wup) &&
		!after(seq, tp->rcv_nxt + tcp_receive_window(tp));
}

/* When we get a reset we do this. */
void tcp_reset(struct sock *sk)
{
	/* We want the right error as BSD sees it (and indeed as we do). */
	switch (sk->sk_state) {
	case TCP_SYN_SENT:
		sk->sk_err = ECONNREFUSED;
		break;
	case TCP_CLOSE_WAIT:
		sk->sk_err = EPIPE;
		break;
	case TCP_CLOSE:
		return;
	default:
		sk->sk_err = ECONNRESET;
	}
	/* This barrier is coupled with smp_rmb() in tcp_poll() */
	smp_wmb();

	tcp_done(sk);

	if (!sock_flag(sk, SOCK_DEAD))
		sk->sk_error_report(sk);
}

/*
 * 	Process the FIN bit. This now behaves as it is supposed to work
 *	and the FIN takes effect when it is validly part of sequence
 *	space. Not before when we get holes.
 *
 *	If we are ESTABLISHED, a received fin moves us to CLOSE-WAIT
 *	(and thence onto LAST-ACK and finally, CLOSE, we never enter
 *	TIME-WAIT)
 *
 *	If we are in FINWAIT-1, a received FIN indicates simultaneous
 *	close and we go into CLOSING (and later onto TIME-WAIT)
 *
 *	If we are in FINWAIT-2, a received FIN moves us to TIME-WAIT.
 */
void tcp_fin(struct sock *sk)
{
	struct tcp_sock *tp = tcp_sk(sk);

	if (is_meta_sk(sk)) {
		mptcp_fin(sk);
		return;
	}

	inet_csk_schedule_ack(sk);

	sk->sk_shutdown |= RCV_SHUTDOWN;
	sock_set_flag(sk, SOCK_DONE);

	switch (sk->sk_state) {
	case TCP_SYN_RECV:
	case TCP_ESTABLISHED:
		/* Move to CLOSE_WAIT */
		tcp_set_state(sk, TCP_CLOSE_WAIT);

		if (mptcp(tp))
			mptcp_sub_close_passive(sk);

		inet_csk(sk)->icsk_ack.pingpong = 1;
		break;

	case TCP_CLOSE_WAIT:
	case TCP_CLOSING:
		/* Received a retransmission of the FIN, do
		 * nothing.
		 */
		break;
	case TCP_LAST_ACK:
		/* RFC793: Remain in the LAST-ACK state. */
		break;

	case TCP_FIN_WAIT1:
		/* This case occurs when a simultaneous close
		 * happens, we must ack the received FIN and
		 * enter the CLOSING state.
		 */
		tcp_send_ack(sk);
		tcp_set_state(sk, TCP_CLOSING);
		break;
	case TCP_FIN_WAIT2:
		if (mptcp(tp)) {
			/* The socket will get closed by mptcp_data_ready.
			 * We first have to process all data-sequences.
			 */
			tp->close_it = 1;
			break;
		}
		/* Received a FIN -- send ACK and enter TIME_WAIT. */
		tcp_send_ack(sk);
		tp->ops->time_wait(sk, TCP_TIME_WAIT, 0);
		break;
	default:
		/* Only TCP_LISTEN and TCP_CLOSE are left, in these
		 * cases we should never reach this piece of code.
		 */
		pr_err("%s: Impossible, sk->sk_state=%d\n",
		       __func__, sk->sk_state);
		break;
	}

	/* It _is_ possible, that we have something out-of-order _after_ FIN.
	 * Probably, we should reset in this case. For now drop them.
	 */
	skb_rbtree_purge(&tp->out_of_order_queue);
	if (tcp_is_sack(tp))
		tcp_sack_reset(&tp->rx_opt);
	sk_mem_reclaim(sk);

	if (!sock_flag(sk, SOCK_DEAD)) {
		sk->sk_state_change(sk);

		/* Don't wake up MPTCP-subflows */
		if (mptcp(tp))
			return;

		/* Do not send POLL_HUP for half duplex close. */
		if (sk->sk_shutdown == SHUTDOWN_MASK ||
		    sk->sk_state == TCP_CLOSE)
			sk_wake_async(sk, SOCK_WAKE_WAITD, POLL_HUP);
		else
			sk_wake_async(sk, SOCK_WAKE_WAITD, POLL_IN);
	}
}

static inline bool tcp_sack_extend(struct tcp_sack_block *sp, u32 seq,
				  u32 end_seq)
{
	if (!after(seq, sp->end_seq) && !after(sp->start_seq, end_seq)) {
		if (before(seq, sp->start_seq))
			sp->start_seq = seq;
		if (after(end_seq, sp->end_seq))
			sp->end_seq = end_seq;
		return true;
	}
	return false;
}

static void tcp_dsack_set(struct sock *sk, u32 seq, u32 end_seq)
{
	struct tcp_sock *tp = tcp_sk(sk);

	if (tcp_is_sack(tp) && sysctl_tcp_dsack) {
		int mib_idx;

		if (before(seq, tp->rcv_nxt))
			mib_idx = LINUX_MIB_TCPDSACKOLDSENT;
		else
			mib_idx = LINUX_MIB_TCPDSACKOFOSENT;

		NET_INC_STATS(sock_net(sk), mib_idx);

		tp->rx_opt.dsack = 1;
		tp->duplicate_sack[0].start_seq = seq;
		tp->duplicate_sack[0].end_seq = end_seq;
	}
}

static void tcp_dsack_extend(struct sock *sk, u32 seq, u32 end_seq)
{
	struct tcp_sock *tp = tcp_sk(sk);

	if (!tp->rx_opt.dsack)
		tcp_dsack_set(sk, seq, end_seq);
	else
		tcp_sack_extend(tp->duplicate_sack, seq, end_seq);
}

static void tcp_send_dupack(struct sock *sk, const struct sk_buff *skb)
{
	struct tcp_sock *tp = tcp_sk(sk);

	if (TCP_SKB_CB(skb)->end_seq != TCP_SKB_CB(skb)->seq &&
	    before(TCP_SKB_CB(skb)->seq, tp->rcv_nxt)) {
		NET_INC_STATS(sock_net(sk), LINUX_MIB_DELAYEDACKLOST);
		tcp_enter_quickack_mode(sk);

		if (tcp_is_sack(tp) && sysctl_tcp_dsack) {
			u32 end_seq = TCP_SKB_CB(skb)->end_seq;

			if (after(TCP_SKB_CB(skb)->end_seq, tp->rcv_nxt))
				end_seq = tp->rcv_nxt;
			tcp_dsack_set(sk, TCP_SKB_CB(skb)->seq, end_seq);
		}
	}

	tcp_send_ack(sk);
}

/* These routines update the SACK block as out-of-order packets arrive or
 * in-order packets close up the sequence space.
 */
static void tcp_sack_maybe_coalesce(struct tcp_sock *tp)
{
	int this_sack;
	struct tcp_sack_block *sp = &tp->selective_acks[0];
	struct tcp_sack_block *swalk = sp + 1;

	/* See if the recent change to the first SACK eats into
	 * or hits the sequence space of other SACK blocks, if so coalesce.
	 */
	for (this_sack = 1; this_sack < tp->rx_opt.num_sacks;) {
		if (tcp_sack_extend(sp, swalk->start_seq, swalk->end_seq)) {
			int i;

			/* Zap SWALK, by moving every further SACK up by one slot.
			 * Decrease num_sacks.
			 */
			tp->rx_opt.num_sacks--;
			for (i = this_sack; i < tp->rx_opt.num_sacks; i++)
				sp[i] = sp[i + 1];
			continue;
		}
		this_sack++, swalk++;
	}
}

static void tcp_sack_new_ofo_skb(struct sock *sk, u32 seq, u32 end_seq)
{
	struct tcp_sock *tp = tcp_sk(sk);
	struct tcp_sack_block *sp = &tp->selective_acks[0];
	int cur_sacks = tp->rx_opt.num_sacks;
	int this_sack;

	if (!cur_sacks)
		goto new_sack;

	for (this_sack = 0; this_sack < cur_sacks; this_sack++, sp++) {
		if (tcp_sack_extend(sp, seq, end_seq)) {
			/* Rotate this_sack to the first one. */
			for (; this_sack > 0; this_sack--, sp--)
				swap(*sp, *(sp - 1));
			if (cur_sacks > 1)
				tcp_sack_maybe_coalesce(tp);
			return;
		}
	}

	/* Could not find an adjacent existing SACK, build a new one,
	 * put it at the front, and shift everyone else down.  We
	 * always know there is at least one SACK present already here.
	 *
	 * If the sack array is full, forget about the last one.
	 */
	if (this_sack >= TCP_NUM_SACKS) {
		this_sack--;
		tp->rx_opt.num_sacks--;
		sp--;
	}
	for (; this_sack > 0; this_sack--, sp--)
		*sp = *(sp - 1);

new_sack:
	/* Build the new head SACK, and we're done. */
	sp->start_seq = seq;
	sp->end_seq = end_seq;
	tp->rx_opt.num_sacks++;
}

/* RCV.NXT advances, some SACKs should be eaten. */

static void tcp_sack_remove(struct tcp_sock *tp)
{
	struct tcp_sack_block *sp = &tp->selective_acks[0];
	int num_sacks = tp->rx_opt.num_sacks;
	int this_sack;

	/* Empty ofo queue, hence, all the SACKs are eaten. Clear. */
	if (RB_EMPTY_ROOT(&tp->out_of_order_queue)) {
		tp->rx_opt.num_sacks = 0;
		return;
	}

	for (this_sack = 0; this_sack < num_sacks;) {
		/* Check if the start of the sack is covered by RCV.NXT. */
		if (!before(tp->rcv_nxt, sp->start_seq)) {
			int i;

			/* RCV.NXT must cover all the block! */
			WARN_ON(before(tp->rcv_nxt, sp->end_seq));

			/* Zap this SACK, by moving forward any other SACKS. */
			for (i = this_sack+1; i < num_sacks; i++)
				tp->selective_acks[i-1] = tp->selective_acks[i];
			num_sacks--;
			continue;
		}
		this_sack++;
		sp++;
	}
	tp->rx_opt.num_sacks = num_sacks;
}

enum tcp_queue {
	OOO_QUEUE,
	RCV_QUEUE,
};

/**
 * tcp_try_coalesce - try to merge skb to prior one
 * @sk: socket
 * @dest: destination queue
 * @to: prior buffer
 * @from: buffer to add in queue
 * @fragstolen: pointer to boolean
 *
 * Before queueing skb @from after @to, try to merge them
 * to reduce overall memory use and queue lengths, if cost is small.
 * Packets in ofo or receive queues can stay a long time.
 * Better try to coalesce them right now to avoid future collapses.
 * Returns true if caller should free @from instead of queueing it
 */
<<<<<<< HEAD
bool tcp_try_coalesce(struct sock *sk, struct sk_buff *to, struct sk_buff *from,
		      bool *fragstolen)
=======
static bool tcp_try_coalesce(struct sock *sk,
			     enum tcp_queue dest,
			     struct sk_buff *to,
			     struct sk_buff *from,
			     bool *fragstolen)
>>>>>>> 0b07194b
{
	int delta;

	*fragstolen = false;

	if (mptcp(tcp_sk(sk)) && !is_meta_sk(sk))
		return false;

	/* Its possible this segment overlaps with prior segment in queue */
	if (TCP_SKB_CB(from)->seq != TCP_SKB_CB(to)->end_seq)
		return false;

	if (!skb_try_coalesce(to, from, fragstolen, &delta))
		return false;

	atomic_add(delta, &sk->sk_rmem_alloc);
	sk_mem_charge(sk, delta);
	NET_INC_STATS(sock_net(sk), LINUX_MIB_TCPRCVCOALESCE);
	TCP_SKB_CB(to)->end_seq = TCP_SKB_CB(from)->end_seq;
	TCP_SKB_CB(to)->ack_seq = TCP_SKB_CB(from)->ack_seq;
	TCP_SKB_CB(to)->tcp_flags |= TCP_SKB_CB(from)->tcp_flags;

	if (TCP_SKB_CB(from)->has_rxtstamp) {
		TCP_SKB_CB(to)->has_rxtstamp = true;
		if (dest == OOO_QUEUE)
			TCP_SKB_CB(to)->swtstamp = TCP_SKB_CB(from)->swtstamp;
		else
			to->tstamp = from->tstamp;
	}

	return true;
}

static void tcp_drop(struct sock *sk, struct sk_buff *skb)
{
	sk_drops_add(sk, skb);
	__kfree_skb(skb);
}

/* This one checks to see if we can put data from the
 * out_of_order queue into the receive_queue.
 */
void tcp_ofo_queue(struct sock *sk)
{
	struct tcp_sock *tp = tcp_sk(sk);
	__u32 dsack_high = tp->rcv_nxt;
	bool fin, fragstolen, eaten;
	struct sk_buff *skb, *tail;
	struct rb_node *p;

	p = rb_first(&tp->out_of_order_queue);
	while (p) {
		skb = rb_entry(p, struct sk_buff, rbnode);
		if (after(TCP_SKB_CB(skb)->seq, tp->rcv_nxt))
			break;

		if (before(TCP_SKB_CB(skb)->seq, dsack_high)) {
			__u32 dsack = dsack_high;
			if (before(TCP_SKB_CB(skb)->end_seq, dsack_high))
				dsack_high = TCP_SKB_CB(skb)->end_seq;
			tcp_dsack_extend(sk, TCP_SKB_CB(skb)->seq, dsack);
		}
		p = rb_next(p);
		rb_erase(&skb->rbnode, &tp->out_of_order_queue);
		/* Replace tstamp which was stomped by rbnode */
		if (TCP_SKB_CB(skb)->has_rxtstamp)
			skb->tstamp = TCP_SKB_CB(skb)->swtstamp;

		/* In case of MPTCP, the segment may be empty if it's a
		 * non-data DATA_FIN. (see beginning of tcp_data_queue)
		 *
		 * But this only holds true for subflows, not for the
		 * meta-socket.
		 */
		if (unlikely(!after(TCP_SKB_CB(skb)->end_seq, tp->rcv_nxt) &&
			     (is_meta_sk(sk) || !mptcp(tp) || TCP_SKB_CB(skb)->end_seq != TCP_SKB_CB(skb)->seq))) {
			SOCK_DEBUG(sk, "ofo packet was already received\n");
			tcp_drop(sk, skb);
			continue;
		}
		SOCK_DEBUG(sk, "ofo requeuing : rcv_next %X seq %X - %X\n",
			   tp->rcv_nxt, TCP_SKB_CB(skb)->seq,
			   TCP_SKB_CB(skb)->end_seq);

		tail = skb_peek_tail(&sk->sk_receive_queue);
		eaten = tail && tcp_try_coalesce(sk, RCV_QUEUE,
						 tail, skb, &fragstolen);
		tcp_rcv_nxt_update(tp, TCP_SKB_CB(skb)->end_seq);
		fin = TCP_SKB_CB(skb)->tcp_flags & TCPHDR_FIN;
		if (!eaten)
			__skb_queue_tail(&sk->sk_receive_queue, skb);
		else
			kfree_skb_partial(skb, fragstolen);

		if (unlikely(fin)) {
			tcp_fin(sk);
			/* tcp_fin() purges tp->out_of_order_queue,
			 * so we must end this loop right now.
			 */
			break;
		}
	}
}

static bool tcp_prune_ofo_queue(struct sock *sk);
static int tcp_prune_queue(struct sock *sk);

static int tcp_try_rmem_schedule(struct sock *sk, struct sk_buff *skb,
				 unsigned int size)
{
	if (mptcp(tcp_sk(sk)))
		sk = mptcp_meta_sk(sk);

	if (atomic_read(&sk->sk_rmem_alloc) > sk->sk_rcvbuf ||
	    !sk_rmem_schedule(sk, skb, size)) {

		if (tcp_prune_queue(sk) < 0)
			return -1;

		while (!sk_rmem_schedule(sk, skb, size)) {
			if (!tcp_prune_ofo_queue(sk))
				return -1;
		}
	}
	return 0;
}

void tcp_data_queue_ofo(struct sock *sk, struct sk_buff *skb)
{
	struct tcp_sock *tp = tcp_sk(sk);
	struct rb_node **p, *q, *parent;
	struct sk_buff *skb1;
	u32 seq, end_seq;
	bool fragstolen;

	tcp_ecn_check_ce(tp, skb);

	if (unlikely(tcp_try_rmem_schedule(sk, skb, skb->truesize))) {
		NET_INC_STATS(sock_net(sk), LINUX_MIB_TCPOFODROP);
		tcp_drop(sk, skb);
		return;
	}

	/* Stash tstamp to avoid being stomped on by rbnode */
	if (TCP_SKB_CB(skb)->has_rxtstamp)
		TCP_SKB_CB(skb)->swtstamp = skb->tstamp;

	/* Disable header prediction. */
	tp->pred_flags = 0;
	inet_csk_schedule_ack(sk);

	NET_INC_STATS(sock_net(sk), LINUX_MIB_TCPOFOQUEUE);
	seq = TCP_SKB_CB(skb)->seq;
	end_seq = TCP_SKB_CB(skb)->end_seq;
	SOCK_DEBUG(sk, "out of order segment: rcv_next %X seq %X - %X\n",
		   tp->rcv_nxt, seq, end_seq);

	p = &tp->out_of_order_queue.rb_node;
	if (RB_EMPTY_ROOT(&tp->out_of_order_queue)) {
		/* Initial out of order segment, build 1 SACK. */
		if (tcp_is_sack(tp)) {
			tp->rx_opt.num_sacks = 1;
			tp->selective_acks[0].start_seq = seq;
			tp->selective_acks[0].end_seq = end_seq;
		}
		rb_link_node(&skb->rbnode, NULL, p);
		rb_insert_color(&skb->rbnode, &tp->out_of_order_queue);
		tp->ooo_last_skb = skb;
		goto end;
	}

	/* In the typical case, we are adding an skb to the end of the list.
	 * Use of ooo_last_skb avoids the O(Log(N)) rbtree lookup.
	 */
	if (tcp_try_coalesce(sk, OOO_QUEUE, tp->ooo_last_skb,
			     skb, &fragstolen)) {
coalesce_done:
		tcp_grow_window(sk, skb);
		kfree_skb_partial(skb, fragstolen);
		skb = NULL;
		goto add_sack;
	}
	/* Can avoid an rbtree lookup if we are adding skb after ooo_last_skb */
	if (!before(seq, TCP_SKB_CB(tp->ooo_last_skb)->end_seq)) {
		parent = &tp->ooo_last_skb->rbnode;
		p = &parent->rb_right;
		goto insert;
	}

	/* Find place to insert this segment. Handle overlaps on the way. */
	parent = NULL;
	while (*p) {
		parent = *p;
		skb1 = rb_entry(parent, struct sk_buff, rbnode);
		if (before(seq, TCP_SKB_CB(skb1)->seq)) {
			p = &parent->rb_left;
			continue;
		}
		if (before(seq, TCP_SKB_CB(skb1)->end_seq)) {
			if (!after(end_seq, TCP_SKB_CB(skb1)->end_seq) &&
			    (is_meta_sk(sk) || !mptcp(tp) || end_seq != seq)) {
				/* All the bits are present. Drop. */
				NET_INC_STATS(sock_net(sk),
					      LINUX_MIB_TCPOFOMERGE);
				__kfree_skb(skb);
				skb = NULL;
				tcp_dsack_set(sk, seq, end_seq);
				goto add_sack;
			}
			if (after(seq, TCP_SKB_CB(skb1)->seq)) {
				/* Partial overlap. */
				tcp_dsack_set(sk, seq, TCP_SKB_CB(skb1)->end_seq);
			} else {
				/* skb's seq == skb1's seq and skb covers skb1.
				 * Replace skb1 with skb.
				 */
				rb_replace_node(&skb1->rbnode, &skb->rbnode,
						&tp->out_of_order_queue);
				tcp_dsack_extend(sk,
						 TCP_SKB_CB(skb1)->seq,
						 TCP_SKB_CB(skb1)->end_seq);
				NET_INC_STATS(sock_net(sk),
					      LINUX_MIB_TCPOFOMERGE);
				__kfree_skb(skb1);
				goto merge_right;
			}
		} else if (tcp_try_coalesce(sk, OOO_QUEUE, skb1,
					    skb, &fragstolen)) {
			goto coalesce_done;
		}
		p = &parent->rb_right;
	}
insert:
	/* Insert segment into RB tree. */
	rb_link_node(&skb->rbnode, parent, p);
	rb_insert_color(&skb->rbnode, &tp->out_of_order_queue);

merge_right:
	/* Remove other segments covered by skb. */
	while ((q = rb_next(&skb->rbnode)) != NULL) {
		skb1 = rb_entry(q, struct sk_buff, rbnode);

		if (!after(end_seq, TCP_SKB_CB(skb1)->seq))
			break;
		if (before(end_seq, TCP_SKB_CB(skb1)->end_seq)) {
			tcp_dsack_extend(sk, TCP_SKB_CB(skb1)->seq,
					 end_seq);
			break;
		}
		/* MPTCP allows non-data data-fin to be in the ofo-queue */
		if (mptcp(tp) && !is_meta_sk(sk) && TCP_SKB_CB(skb1)->seq == TCP_SKB_CB(skb1)->end_seq) {
			skb = skb1;
			continue;
		}
		rb_erase(&skb1->rbnode, &tp->out_of_order_queue);
		tcp_dsack_extend(sk, TCP_SKB_CB(skb1)->seq,
				 TCP_SKB_CB(skb1)->end_seq);
		NET_INC_STATS(sock_net(sk), LINUX_MIB_TCPOFOMERGE);
		tcp_drop(sk, skb1);
	}
	/* If there is no skb after us, we are the last_skb ! */
	if (!q)
		tp->ooo_last_skb = skb;

add_sack:
	if (tcp_is_sack(tp) && seq != end_seq)
		tcp_sack_new_ofo_skb(sk, seq, end_seq);
end:
	if (skb) {
		tcp_grow_window(sk, skb);
		skb_condense(skb);
		skb_set_owner_r(skb, sk);
	}
}

int __must_check tcp_queue_rcv(struct sock *sk, struct sk_buff *skb, int hdrlen,
			       bool *fragstolen)
{
	int eaten;
	struct sk_buff *tail = skb_peek_tail(&sk->sk_receive_queue);

	__skb_pull(skb, hdrlen);
	eaten = (tail &&
		 tcp_try_coalesce(sk, RCV_QUEUE, tail,
				  skb, fragstolen)) ? 1 : 0;
	tcp_rcv_nxt_update(tcp_sk(sk), TCP_SKB_CB(skb)->end_seq);
	if (!eaten) {
		__skb_queue_tail(&sk->sk_receive_queue, skb);
		skb_set_owner_r(skb, sk);
	}
	return eaten;
}

int tcp_send_rcvq(struct sock *sk, struct msghdr *msg, size_t size)
{
	struct sk_buff *skb;
	int err = -ENOMEM;
	int data_len = 0;
	bool fragstolen;

	if (size == 0)
		return 0;

	if (size > PAGE_SIZE) {
		int npages = min_t(size_t, size >> PAGE_SHIFT, MAX_SKB_FRAGS);

		data_len = npages << PAGE_SHIFT;
		size = data_len + (size & ~PAGE_MASK);
	}
	skb = alloc_skb_with_frags(size - data_len, data_len,
				   PAGE_ALLOC_COSTLY_ORDER,
				   &err, sk->sk_allocation);
	if (!skb)
		goto err;

	skb_put(skb, size - data_len);
	skb->data_len = data_len;
	skb->len = size;

	if (tcp_try_rmem_schedule(sk, skb, skb->truesize))
		goto err_free;

	err = skb_copy_datagram_from_iter(skb, 0, &msg->msg_iter, size);
	if (err)
		goto err_free;

	TCP_SKB_CB(skb)->seq = tcp_sk(sk)->rcv_nxt;
	TCP_SKB_CB(skb)->end_seq = TCP_SKB_CB(skb)->seq + size;
	TCP_SKB_CB(skb)->ack_seq = tcp_sk(sk)->snd_una - 1;

	if (tcp_queue_rcv(sk, skb, 0, &fragstolen)) {
		WARN_ON_ONCE(fragstolen); /* should not happen */
		__kfree_skb(skb);
	}
	return size;

err_free:
	kfree_skb(skb);
err:
	return err;

}

static void tcp_data_queue(struct sock *sk, struct sk_buff *skb)
{
	struct tcp_sock *tp = tcp_sk(sk);
	bool fragstolen;
	int eaten;

	/* If no data is present, but a data_fin is in the options, we still
	 * have to call mptcp_queue_skb later on. */
	if (TCP_SKB_CB(skb)->seq == TCP_SKB_CB(skb)->end_seq &&
	    !(mptcp(tp) && mptcp_is_data_fin(skb))) {
		__kfree_skb(skb);
		return;
	}

	skb_dst_drop(skb);
	__skb_pull(skb, tcp_hdr(skb)->doff * 4);

	tcp_ecn_accept_cwr(tp, skb);

	tp->rx_opt.dsack = 0;

	/*  Queue data for delivery to the user.
	 *  Packets in sequence go to the receive queue.
	 *  Out of sequence packets to the out_of_order_queue.
	 */
	if (TCP_SKB_CB(skb)->seq == tp->rcv_nxt) {
		if (tcp_receive_window(tp) == 0)
			goto out_of_window;

		/* Ok. In sequence. In window. */
queue_and_out:
		if (skb_queue_len(&sk->sk_receive_queue) == 0)
			sk_forced_mem_schedule(sk, skb->truesize);
		else if (tcp_try_rmem_schedule(sk, skb, skb->truesize))
			goto drop;

		eaten = tcp_queue_rcv(sk, skb, 0, &fragstolen);
		tcp_rcv_nxt_update(tp, TCP_SKB_CB(skb)->end_seq);
		if (skb->len || mptcp_is_data_fin(skb))
			tcp_event_data_recv(sk, skb);
		if (TCP_SKB_CB(skb)->tcp_flags & TCPHDR_FIN)
			tcp_fin(sk);

		if (!RB_EMPTY_ROOT(&tp->out_of_order_queue)) {
			tcp_ofo_queue(sk);

			/* RFC2581. 4.2. SHOULD send immediate ACK, when
			 * gap in queue is filled.
			 */
			if (RB_EMPTY_ROOT(&tp->out_of_order_queue))
				inet_csk(sk)->icsk_ack.pingpong = 0;
		}

		if (tp->rx_opt.num_sacks)
			tcp_sack_remove(tp);

		tcp_fast_path_check(sk);

		if (eaten > 0)
			kfree_skb_partial(skb, fragstolen);
		if (!sock_flag(sk, SOCK_DEAD) || mptcp(tp))
			/* MPTCP: we always have to call data_ready, because
			 * we may be about to receive a data-fin, which still
			 * must get queued.
			 */
			sk->sk_data_ready(sk);
		return;
	}

	if (!after(TCP_SKB_CB(skb)->end_seq, tp->rcv_nxt)) {
		/* A retransmit, 2nd most common case.  Force an immediate ack. */
		NET_INC_STATS(sock_net(sk), LINUX_MIB_DELAYEDACKLOST);
		tcp_dsack_set(sk, TCP_SKB_CB(skb)->seq, TCP_SKB_CB(skb)->end_seq);

out_of_window:
		tcp_enter_quickack_mode(sk);
		inet_csk_schedule_ack(sk);
drop:
		tcp_drop(sk, skb);
		return;
	}

	/* Out of window. F.e. zero window probe. */
	if (!before(TCP_SKB_CB(skb)->seq, tp->rcv_nxt + tcp_receive_window(tp)))
		goto out_of_window;

	tcp_enter_quickack_mode(sk);

	if (before(TCP_SKB_CB(skb)->seq, tp->rcv_nxt)) {
		/* Partial packet, seq < rcv_next < end_seq */
		SOCK_DEBUG(sk, "partial packet: rcv_next %X seq %X - %X\n",
			   tp->rcv_nxt, TCP_SKB_CB(skb)->seq,
			   TCP_SKB_CB(skb)->end_seq);

		tcp_dsack_set(sk, TCP_SKB_CB(skb)->seq, tp->rcv_nxt);

		/* If window is closed, drop tail of packet. But after
		 * remembering D-SACK for its head made in previous line.
		 */
		if (!tcp_receive_window(tp))
			goto out_of_window;
		goto queue_and_out;
	}

	tcp_data_queue_ofo(sk, skb);
}

static struct sk_buff *tcp_skb_next(struct sk_buff *skb, struct sk_buff_head *list)
{
	if (list)
		return !skb_queue_is_last(list, skb) ? skb->next : NULL;

	return rb_entry_safe(rb_next(&skb->rbnode), struct sk_buff, rbnode);
}

static struct sk_buff *tcp_collapse_one(struct sock *sk, struct sk_buff *skb,
					struct sk_buff_head *list,
					struct rb_root *root)
{
	struct sk_buff *next = tcp_skb_next(skb, list);

	if (list)
		__skb_unlink(skb, list);
	else
		rb_erase(&skb->rbnode, root);

	__kfree_skb(skb);
	NET_INC_STATS(sock_net(sk), LINUX_MIB_TCPRCVCOLLAPSED);

	return next;
}

/* Insert skb into rb tree, ordered by TCP_SKB_CB(skb)->seq */
static void tcp_rbtree_insert(struct rb_root *root, struct sk_buff *skb)
{
	struct rb_node **p = &root->rb_node;
	struct rb_node *parent = NULL;
	struct sk_buff *skb1;

	while (*p) {
		parent = *p;
		skb1 = rb_entry(parent, struct sk_buff, rbnode);
		if (before(TCP_SKB_CB(skb)->seq, TCP_SKB_CB(skb1)->seq))
			p = &parent->rb_left;
		else
			p = &parent->rb_right;
	}
	rb_link_node(&skb->rbnode, parent, p);
	rb_insert_color(&skb->rbnode, root);
}

/* Collapse contiguous sequence of skbs head..tail with
 * sequence numbers start..end.
 *
 * If tail is NULL, this means until the end of the queue.
 *
 * Segments with FIN/SYN are not collapsed (only because this
 * simplifies code)
 */
static void
tcp_collapse(struct sock *sk, struct sk_buff_head *list, struct rb_root *root,
	     struct sk_buff *head, struct sk_buff *tail, u32 start, u32 end)
{
	struct sk_buff *skb = head, *n;
	struct sk_buff_head tmp;
	bool end_of_skbs;

	/* First, check that queue is collapsible and find
	 * the point where collapsing can be useful.
	 */
restart:
	for (end_of_skbs = true; skb != NULL && skb != tail; skb = n) {
		n = tcp_skb_next(skb, list);

		/* No new bits? It is possible on ofo queue. */
		if (!before(start, TCP_SKB_CB(skb)->end_seq)) {
			skb = tcp_collapse_one(sk, skb, list, root);
			if (!skb)
				break;
			goto restart;
		}

		/* The first skb to collapse is:
		 * - not SYN/FIN and
		 * - bloated or contains data before "start" or
		 *   overlaps to the next one.
		 */
		if (!(TCP_SKB_CB(skb)->tcp_flags & (TCPHDR_SYN | TCPHDR_FIN)) &&
		    (tcp_win_from_space(skb->truesize) > skb->len ||
		     before(TCP_SKB_CB(skb)->seq, start))) {
			end_of_skbs = false;
			break;
		}

		if (n && n != tail &&
		    TCP_SKB_CB(skb)->end_seq != TCP_SKB_CB(n)->seq) {
			end_of_skbs = false;
			break;
		}

		/* Decided to skip this, advance start seq. */
		start = TCP_SKB_CB(skb)->end_seq;
	}
	if (end_of_skbs ||
	    (TCP_SKB_CB(skb)->tcp_flags & (TCPHDR_SYN | TCPHDR_FIN)))
		return;

	__skb_queue_head_init(&tmp);

	while (before(start, end)) {
		int copy = min_t(int, SKB_MAX_ORDER(0, 0), end - start);
		struct sk_buff *nskb;

		nskb = alloc_skb(copy, GFP_ATOMIC);
		if (!nskb)
			break;

		memcpy(nskb->cb, skb->cb, sizeof(skb->cb));
		TCP_SKB_CB(nskb)->seq = TCP_SKB_CB(nskb)->end_seq = start;
		if (list)
			__skb_queue_before(list, skb, nskb);
		else
			__skb_queue_tail(&tmp, nskb); /* defer rbtree insertion */
		skb_set_owner_r(nskb, sk);

		/* Copy data, releasing collapsed skbs. */
		while (copy > 0) {
			int offset = start - TCP_SKB_CB(skb)->seq;
			int size = TCP_SKB_CB(skb)->end_seq - start;

			BUG_ON(offset < 0);
			if (size > 0) {
				size = min(copy, size);
				if (skb_copy_bits(skb, offset, skb_put(nskb, size), size))
					BUG();
				TCP_SKB_CB(nskb)->end_seq += size;
				copy -= size;
				start += size;
			}
			if (!before(start, TCP_SKB_CB(skb)->end_seq)) {
				skb = tcp_collapse_one(sk, skb, list, root);
				if (!skb ||
				    skb == tail ||
				    (TCP_SKB_CB(skb)->tcp_flags & (TCPHDR_SYN | TCPHDR_FIN)))
					goto end;
			}
		}
	}
end:
	skb_queue_walk_safe(&tmp, skb, n)
		tcp_rbtree_insert(root, skb);
}

/* Collapse ofo queue. Algorithm: select contiguous sequence of skbs
 * and tcp_collapse() them until all the queue is collapsed.
 */
static void tcp_collapse_ofo_queue(struct sock *sk)
{
	struct tcp_sock *tp = tcp_sk(sk);
	struct sk_buff *skb, *head;
	struct rb_node *p;
	u32 start, end;

	p = rb_first(&tp->out_of_order_queue);
	skb = rb_entry_safe(p, struct sk_buff, rbnode);
new_range:
	if (!skb) {
		p = rb_last(&tp->out_of_order_queue);
		/* Note: This is possible p is NULL here. We do not
		 * use rb_entry_safe(), as ooo_last_skb is valid only
		 * if rbtree is not empty.
		 */
		tp->ooo_last_skb = rb_entry(p, struct sk_buff, rbnode);
		return;
	}
	start = TCP_SKB_CB(skb)->seq;
	end = TCP_SKB_CB(skb)->end_seq;

	for (head = skb;;) {
		skb = tcp_skb_next(skb, NULL);

		/* Range is terminated when we see a gap or when
		 * we are at the queue end.
		 */
		if (!skb ||
		    after(TCP_SKB_CB(skb)->seq, end) ||
		    before(TCP_SKB_CB(skb)->end_seq, start)) {
			tcp_collapse(sk, NULL, &tp->out_of_order_queue,
				     head, skb, start, end);
			goto new_range;
		}

		if (unlikely(before(TCP_SKB_CB(skb)->seq, start)))
			start = TCP_SKB_CB(skb)->seq;
		if (after(TCP_SKB_CB(skb)->end_seq, end))
			end = TCP_SKB_CB(skb)->end_seq;
	}
}

/*
 * Clean the out-of-order queue to make room.
 * We drop high sequences packets to :
 * 1) Let a chance for holes to be filled.
 * 2) not add too big latencies if thousands of packets sit there.
 *    (But if application shrinks SO_RCVBUF, we could still end up
 *     freeing whole queue here)
 *
 * Return true if queue has shrunk.
 */
static bool tcp_prune_ofo_queue(struct sock *sk)
{
	struct tcp_sock *tp = tcp_sk(sk);
	struct rb_node *node, *prev;

	if (RB_EMPTY_ROOT(&tp->out_of_order_queue))
		return false;

	NET_INC_STATS(sock_net(sk), LINUX_MIB_OFOPRUNED);
	node = &tp->ooo_last_skb->rbnode;
	do {
		prev = rb_prev(node);
		rb_erase(node, &tp->out_of_order_queue);
		tcp_drop(sk, rb_entry(node, struct sk_buff, rbnode));
		sk_mem_reclaim(sk);
		if (atomic_read(&sk->sk_rmem_alloc) <= sk->sk_rcvbuf &&
		    !tcp_under_memory_pressure(sk))
			break;
		node = prev;
	} while (node);
	tp->ooo_last_skb = rb_entry(prev, struct sk_buff, rbnode);

	/* Reset SACK state.  A conforming SACK implementation will
	 * do the same at a timeout based retransmit.  When a connection
	 * is in a sad state like this, we care only about integrity
	 * of the connection not performance.
	 */
	if (tp->rx_opt.sack_ok)
		tcp_sack_reset(&tp->rx_opt);
	return true;
}

/* Reduce allocated memory if we can, trying to get
 * the socket within its memory limits again.
 *
 * Return less than zero if we should start dropping frames
 * until the socket owning process reads some of the data
 * to stabilize the situation.
 */
static int tcp_prune_queue(struct sock *sk)
{
	struct tcp_sock *tp = tcp_sk(sk);

	SOCK_DEBUG(sk, "prune_queue: c=%x\n", tp->copied_seq);

	NET_INC_STATS(sock_net(sk), LINUX_MIB_PRUNECALLED);

	if (atomic_read(&sk->sk_rmem_alloc) >= sk->sk_rcvbuf)
		tcp_clamp_window(sk);
	else if (tcp_under_memory_pressure(sk))
		tp->rcv_ssthresh = min(tp->rcv_ssthresh, 4U * tp->advmss);

	tcp_collapse_ofo_queue(sk);
	if (!skb_queue_empty(&sk->sk_receive_queue))
		tcp_collapse(sk, &sk->sk_receive_queue, NULL,
			     skb_peek(&sk->sk_receive_queue),
			     NULL,
			     tp->copied_seq, tp->rcv_nxt);
	sk_mem_reclaim(sk);

	if (atomic_read(&sk->sk_rmem_alloc) <= sk->sk_rcvbuf)
		return 0;

	/* Collapsing did not help, destructive actions follow.
	 * This must not ever occur. */

	tcp_prune_ofo_queue(sk);

	if (atomic_read(&sk->sk_rmem_alloc) <= sk->sk_rcvbuf)
		return 0;

	/* If we are really being abused, tell the caller to silently
	 * drop receive data on the floor.  It will get retransmitted
	 * and hopefully then we'll have sufficient space.
	 */
	NET_INC_STATS(sock_net(sk), LINUX_MIB_RCVPRUNED);

	/* Massive buffer overcommit. */
	tp->pred_flags = 0;
	return -1;
}

bool tcp_should_expand_sndbuf(const struct sock *sk)
{
	const struct tcp_sock *tp = tcp_sk(sk);

	/* If the user specified a specific send buffer setting, do
	 * not modify it.
	 */
	if (sk->sk_userlocks & SOCK_SNDBUF_LOCK)
		return false;

	/* If we are under global TCP memory pressure, do not expand.  */
	if (tcp_under_memory_pressure(sk))
		return false;

	/* If we are under soft global TCP memory pressure, do not expand.  */
	if (sk_memory_allocated(sk) >= sk_prot_mem_limits(sk, 0))
		return false;

	/* If we filled the congestion window, do not expand.  */
	if (tcp_packets_in_flight(tp) >= tp->snd_cwnd)
		return false;

	return true;
}

/* When incoming ACK allowed to free some skb from write_queue,
 * we remember this event in flag SOCK_QUEUE_SHRUNK and wake up socket
 * on the exit from tcp input handler.
 *
 * PROBLEM: sndbuf expansion does not work well with largesend.
 */
static void tcp_new_space(struct sock *sk)
{
	struct tcp_sock *tp = tcp_sk(sk);

	if (tp->ops->should_expand_sndbuf(sk)) {
		tcp_sndbuf_expand(sk);
		tp->snd_cwnd_stamp = tcp_jiffies32;
	}

	sk->sk_write_space(sk);
}

static void tcp_check_space(struct sock *sk)
{
	if (sock_flag(sk, SOCK_QUEUE_SHRUNK)) {
		sock_reset_flag(sk, SOCK_QUEUE_SHRUNK);
		/* pairs with tcp_poll() */
		smp_mb();
		if (mptcp(tcp_sk(sk)) ||
		    (sk->sk_socket &&
		     test_bit(SOCK_NOSPACE, &sk->sk_socket->flags))) {
			tcp_new_space(sk);
			if (sk->sk_socket && !test_bit(SOCK_NOSPACE, &sk->sk_socket->flags))
				tcp_chrono_stop(sk, TCP_CHRONO_SNDBUF_LIMITED);
		}
	}
}

static inline void tcp_data_snd_check(struct sock *sk)
{
	tcp_push_pending_frames(sk);
	tcp_check_space(sk);
}

/*
 * Check if sending an ack is needed.
 */
static void __tcp_ack_snd_check(struct sock *sk, int ofo_possible)
{
	struct tcp_sock *tp = tcp_sk(sk);

	    /* More than one full frame received... */
	if (((tp->rcv_nxt - tp->rcv_wup) > inet_csk(sk)->icsk_ack.rcv_mss &&
	     /* ... and right edge of window advances far enough.
	      * (tcp_recvmsg() will send ACK otherwise). Or...
	      */
	     tp->ops->__select_window(sk) >= tp->rcv_wnd) ||
	    /* We ACK each frame or... */
	    tcp_in_quickack_mode(sk) ||
	    /* We have out of order data. */
	    (ofo_possible && !RB_EMPTY_ROOT(&tp->out_of_order_queue))) {
		/* Then ack it now */
		tcp_send_ack(sk);
	} else {
		/* Else, send delayed ack. */
		tcp_send_delayed_ack(sk);
	}
}

static inline void tcp_ack_snd_check(struct sock *sk)
{
	if (!inet_csk_ack_scheduled(sk)) {
		/* We sent a data segment already. */
		return;
	}
	__tcp_ack_snd_check(sk, 1);
}

/*
 *	This routine is only called when we have urgent data
 *	signaled. Its the 'slow' part of tcp_urg. It could be
 *	moved inline now as tcp_urg is only called from one
 *	place. We handle URGent data wrong. We have to - as
 *	BSD still doesn't use the correction from RFC961.
 *	For 1003.1g we should support a new option TCP_STDURG to permit
 *	either form (or just set the sysctl tcp_stdurg).
 */

static void tcp_check_urg(struct sock *sk, const struct tcphdr *th)
{
	struct tcp_sock *tp = tcp_sk(sk);
	u32 ptr = ntohs(th->urg_ptr);

	if (ptr && !sysctl_tcp_stdurg)
		ptr--;
	ptr += ntohl(th->seq);

	/* Ignore urgent data that we've already seen and read. */
	if (after(tp->copied_seq, ptr))
		return;

	/* Do not replay urg ptr.
	 *
	 * NOTE: interesting situation not covered by specs.
	 * Misbehaving sender may send urg ptr, pointing to segment,
	 * which we already have in ofo queue. We are not able to fetch
	 * such data and will stay in TCP_URG_NOTYET until will be eaten
	 * by recvmsg(). Seems, we are not obliged to handle such wicked
	 * situations. But it is worth to think about possibility of some
	 * DoSes using some hypothetical application level deadlock.
	 */
	if (before(ptr, tp->rcv_nxt))
		return;

	/* Do we already have a newer (or duplicate) urgent pointer? */
	if (tp->urg_data && !after(ptr, tp->urg_seq))
		return;

	/* Tell the world about our new urgent pointer. */
	sk_send_sigurg(sk);

	/* We may be adding urgent data when the last byte read was
	 * urgent. To do this requires some care. We cannot just ignore
	 * tp->copied_seq since we would read the last urgent byte again
	 * as data, nor can we alter copied_seq until this data arrives
	 * or we break the semantics of SIOCATMARK (and thus sockatmark())
	 *
	 * NOTE. Double Dutch. Rendering to plain English: author of comment
	 * above did something sort of 	send("A", MSG_OOB); send("B", MSG_OOB);
	 * and expect that both A and B disappear from stream. This is _wrong_.
	 * Though this happens in BSD with high probability, this is occasional.
	 * Any application relying on this is buggy. Note also, that fix "works"
	 * only in this artificial test. Insert some normal data between A and B and we will
	 * decline of BSD again. Verdict: it is better to remove to trap
	 * buggy users.
	 */
	if (tp->urg_seq == tp->copied_seq && tp->urg_data &&
	    !sock_flag(sk, SOCK_URGINLINE) && tp->copied_seq != tp->rcv_nxt) {
		struct sk_buff *skb = skb_peek(&sk->sk_receive_queue);
		tp->copied_seq++;
		if (skb && !before(tp->copied_seq, TCP_SKB_CB(skb)->end_seq)) {
			__skb_unlink(skb, &sk->sk_receive_queue);
			__kfree_skb(skb);
		}
	}

	tp->urg_data = TCP_URG_NOTYET;
	tp->urg_seq = ptr;

	/* Disable header prediction. */
	tp->pred_flags = 0;
}

/* This is the 'fast' part of urgent handling. */
static void tcp_urg(struct sock *sk, struct sk_buff *skb, const struct tcphdr *th)
{
	struct tcp_sock *tp = tcp_sk(sk);

	/* MPTCP urgent data is not yet supported */
	if (mptcp(tp))
		return;

	/* Check if we get a new urgent pointer - normally not. */
	if (th->urg)
		tcp_check_urg(sk, th);

	/* Do we wait for any urgent data? - normally not... */
	if (tp->urg_data == TCP_URG_NOTYET) {
		u32 ptr = tp->urg_seq - ntohl(th->seq) + (th->doff * 4) -
			  th->syn;

		/* Is the urgent pointer pointing into this packet? */
		if (ptr < skb->len) {
			u8 tmp;
			if (skb_copy_bits(skb, ptr, &tmp, 1))
				BUG();
			tp->urg_data = TCP_URG_VALID | tmp;
			if (!sock_flag(sk, SOCK_DEAD))
				sk->sk_data_ready(sk);
		}
	}
}

/* Accept RST for rcv_nxt - 1 after a FIN.
 * When tcp connections are abruptly terminated from Mac OSX (via ^C), a
 * FIN is sent followed by a RST packet. The RST is sent with the same
 * sequence number as the FIN, and thus according to RFC 5961 a challenge
 * ACK should be sent. However, Mac OSX rate limits replies to challenge
 * ACKs on the closed socket. In addition middleboxes can drop either the
 * challenge ACK or a subsequent RST.
 */
static bool tcp_reset_check(const struct sock *sk, const struct sk_buff *skb)
{
	struct tcp_sock *tp = tcp_sk(sk);

	return unlikely(TCP_SKB_CB(skb)->seq == (tp->rcv_nxt - 1) &&
			(1 << sk->sk_state) & (TCPF_CLOSE_WAIT | TCPF_LAST_ACK |
					       TCPF_CLOSING));
}

/* Does PAWS and seqno based validation of an incoming segment, flags will
 * play significant role here.
 */
static bool tcp_validate_incoming(struct sock *sk, struct sk_buff *skb,
				  const struct tcphdr *th, int syn_inerr)
{
	struct tcp_sock *tp = tcp_sk(sk);
	bool rst_seq_match = false;

	/* RFC1323: H1. Apply PAWS check first. */
	if (tcp_fast_parse_options(sock_net(sk), skb, th, tp) &&
	    tp->rx_opt.saw_tstamp &&
	    tcp_paws_discard(sk, skb)) {
		if (!th->rst) {
			NET_INC_STATS(sock_net(sk), LINUX_MIB_PAWSESTABREJECTED);
			if (!tcp_oow_rate_limited(sock_net(sk), skb,
						  LINUX_MIB_TCPACKSKIPPEDPAWS,
						  &tp->last_oow_ack_time))
				tcp_send_dupack(sk, skb);
			goto discard;
		}
		/* Reset is accepted even if it did not pass PAWS. */
	}

	/* Step 1: check sequence number */
	if (!tcp_sequence(tp, TCP_SKB_CB(skb)->seq, TCP_SKB_CB(skb)->end_seq)) {
		/* RFC793, page 37: "In all states except SYN-SENT, all reset
		 * (RST) segments are validated by checking their SEQ-fields."
		 * And page 69: "If an incoming segment is not acceptable,
		 * an acknowledgment should be sent in reply (unless the RST
		 * bit is set, if so drop the segment and return)".
		 */
		if (!th->rst) {
			if (th->syn)
				goto syn_challenge;
			if (!tcp_oow_rate_limited(sock_net(sk), skb,
						  LINUX_MIB_TCPACKSKIPPEDSEQ,
						  &tp->last_oow_ack_time))
				tcp_send_dupack(sk, skb);
		} else if (tcp_reset_check(sk, skb)) {
			tcp_reset(sk);
		}
		goto discard;
	}

	/* Step 2: check RST bit */
	if (th->rst) {
		/* RFC 5961 3.2 (extend to match against (RCV.NXT - 1) after a
		 * FIN and SACK too if available):
		 * If seq num matches RCV.NXT or (RCV.NXT - 1) after a FIN, or
		 * the right-most SACK block,
		 * then
		 *     RESET the connection
		 * else
		 *     Send a challenge ACK
		 */
		if (TCP_SKB_CB(skb)->seq == tp->rcv_nxt ||
		    tcp_reset_check(sk, skb)) {
			rst_seq_match = true;
		} else if (tcp_is_sack(tp) && tp->rx_opt.num_sacks > 0) {
			struct tcp_sack_block *sp = &tp->selective_acks[0];
			int max_sack = sp[0].end_seq;
			int this_sack;

			for (this_sack = 1; this_sack < tp->rx_opt.num_sacks;
			     ++this_sack) {
				max_sack = after(sp[this_sack].end_seq,
						 max_sack) ?
					sp[this_sack].end_seq : max_sack;
			}

			if (TCP_SKB_CB(skb)->seq == max_sack)
				rst_seq_match = true;
		}

		if (rst_seq_match)
			tcp_reset(sk);
		else {
			/* Disable TFO if RST is out-of-order
			 * and no data has been received
			 * for current active TFO socket
			 */
			if (tp->syn_fastopen && !tp->data_segs_in &&
			    sk->sk_state == TCP_ESTABLISHED)
				tcp_fastopen_active_disable(sk);
			tcp_send_challenge_ack(sk, skb);
		}
		goto discard;
	}

	/* step 3: check security and precedence [ignored] */

	/* step 4: Check for a SYN
	 * RFC 5961 4.2 : Send a challenge ack
	 */
	if (th->syn) {
syn_challenge:
		if (syn_inerr)
			TCP_INC_STATS(sock_net(sk), TCP_MIB_INERRS);
		NET_INC_STATS(sock_net(sk), LINUX_MIB_TCPSYNCHALLENGE);
		tcp_send_challenge_ack(sk, skb);
		goto discard;
	}

	/* If valid: post process the received MPTCP options. */
	if (mptcp(tp) && mptcp_handle_options(sk, th, skb))
		goto discard;

	return true;

discard:
	if (mptcp(tp))
		mptcp_reset_mopt(tp);
	tcp_drop(sk, skb);
	return false;
}

/*
 *	TCP receive function for the ESTABLISHED state.
 *
 *	It is split into a fast path and a slow path. The fast path is
 * 	disabled when:
 *	- A zero window was announced from us - zero window probing
 *        is only handled properly in the slow path.
 *	- Out of order segments arrived.
 *	- Urgent data is expected.
 *	- There is no buffer space left
 *	- Unexpected TCP flags/window values/header lengths are received
 *	  (detected by checking the TCP header against pred_flags)
 *	- Data is sent in both directions. Fast path only supports pure senders
 *	  or pure receivers (this means either the sequence number or the ack
 *	  value must stay constant)
 *	- Unexpected TCP option.
 *
 *	When these conditions are not satisfied it drops into a standard
 *	receive procedure patterned after RFC793 to handle all cases.
 *	The first three cases are guaranteed by proper pred_flags setting,
 *	the rest is checked inline. Fast processing is turned on in
 *	tcp_data_queue when everything is OK.
 */
void tcp_rcv_established(struct sock *sk, struct sk_buff *skb,
			 const struct tcphdr *th)
{
	unsigned int len = skb->len;
	struct tcp_sock *tp = tcp_sk(sk);

	tcp_mstamp_refresh(tp);
	if (unlikely(!sk->sk_rx_dst))
		inet_csk(sk)->icsk_af_ops->sk_rx_dst_set(sk, skb);
	/*
	 *	Header prediction.
	 *	The code loosely follows the one in the famous
	 *	"30 instruction TCP receive" Van Jacobson mail.
	 *
	 *	Van's trick is to deposit buffers into socket queue
	 *	on a device interrupt, to call tcp_recv function
	 *	on the receive process context and checksum and copy
	 *	the buffer to user space. smart...
	 *
	 *	Our current scheme is not silly either but we take the
	 *	extra cost of the net_bh soft interrupt processing...
	 *	We do checksum and copy also but from device to kernel.
	 */

	tp->rx_opt.saw_tstamp = 0;

	/* MPTCP: force slowpath. */
	if (mptcp(tp))
		goto slow_path;

	/*	pred_flags is 0xS?10 << 16 + snd_wnd
	 *	if header_prediction is to be made
	 *	'S' will always be tp->tcp_header_len >> 2
	 *	'?' will be 0 for the fast path, otherwise pred_flags is 0 to
	 *  turn it off	(when there are holes in the receive
	 *	 space for instance)
	 *	PSH flag is ignored.
	 */

	if ((tcp_flag_word(th) & TCP_HP_BITS) == tp->pred_flags &&
	    TCP_SKB_CB(skb)->seq == tp->rcv_nxt &&
	    !after(TCP_SKB_CB(skb)->ack_seq, tp->snd_nxt)) {
		int tcp_header_len = tp->tcp_header_len;

		/* Timestamp header prediction: tcp_header_len
		 * is automatically equal to th->doff*4 due to pred_flags
		 * match.
		 */

		/* Check timestamp */
		if (tcp_header_len == sizeof(struct tcphdr) + TCPOLEN_TSTAMP_ALIGNED) {
			/* No? Slow path! */
			if (!tcp_parse_aligned_timestamp(tp, th))
				goto slow_path;

			/* If PAWS failed, check it more carefully in slow path */
			if ((s32)(tp->rx_opt.rcv_tsval - tp->rx_opt.ts_recent) < 0)
				goto slow_path;

			/* DO NOT update ts_recent here, if checksum fails
			 * and timestamp was corrupted part, it will result
			 * in a hung connection since we will drop all
			 * future packets due to the PAWS test.
			 */
		}

		if (len <= tcp_header_len) {
			/* Bulk data transfer: sender */
			if (len == tcp_header_len) {
				/* Predicted packet is in window by definition.
				 * seq == rcv_nxt and rcv_wup <= rcv_nxt.
				 * Hence, check seq<=rcv_wup reduces to:
				 */
				if (tcp_header_len ==
				    (sizeof(struct tcphdr) + TCPOLEN_TSTAMP_ALIGNED) &&
				    tp->rcv_nxt == tp->rcv_wup)
					tcp_store_ts_recent(tp);

				/* We know that such packets are checksummed
				 * on entry.
				 */
				tcp_ack(sk, skb, 0);
				__kfree_skb(skb);
				tcp_data_snd_check(sk);
				return;
			} else { /* Header too small */
				TCP_INC_STATS(sock_net(sk), TCP_MIB_INERRS);
				goto discard;
			}
		} else {
			int eaten = 0;
			bool fragstolen = false;

			if (tcp_checksum_complete(skb))
				goto csum_error;

			if ((int)skb->truesize > sk->sk_forward_alloc)
				goto step5;

			/* Predicted packet is in window by definition.
			 * seq == rcv_nxt and rcv_wup <= rcv_nxt.
			 * Hence, check seq<=rcv_wup reduces to:
			 */
			if (tcp_header_len ==
			    (sizeof(struct tcphdr) + TCPOLEN_TSTAMP_ALIGNED) &&
			    tp->rcv_nxt == tp->rcv_wup)
				tcp_store_ts_recent(tp);

			tcp_rcv_rtt_measure_ts(sk, skb);

			NET_INC_STATS(sock_net(sk), LINUX_MIB_TCPHPHITS);

			/* Bulk data transfer: receiver */
			eaten = tcp_queue_rcv(sk, skb, tcp_header_len,
					      &fragstolen);

			tcp_event_data_recv(sk, skb);

			if (TCP_SKB_CB(skb)->ack_seq != tp->snd_una) {
				/* Well, only one small jumplet in fast path... */
				tcp_ack(sk, skb, FLAG_DATA);
				tcp_data_snd_check(sk);
				if (!inet_csk_ack_scheduled(sk))
					goto no_ack;
			}

			__tcp_ack_snd_check(sk, 0);
no_ack:
			if (eaten)
				kfree_skb_partial(skb, fragstolen);
			sk->sk_data_ready(sk);
			return;
		}
	}

slow_path:
	if (len < (th->doff << 2) || tcp_checksum_complete(skb))
		goto csum_error;

	if (!th->ack && !th->rst && !th->syn)
		goto discard;

	/*
	 *	Standard slow path.
	 */

	if (!tcp_validate_incoming(sk, skb, th, 1))
		return;

step5:
	if (tcp_ack(sk, skb, FLAG_SLOWPATH | FLAG_UPDATE_TS_RECENT) < 0)
		goto discard;

	tcp_rcv_rtt_measure_ts(sk, skb);

	/* Process urgent data. */
	tcp_urg(sk, skb, th);

	/* step 7: process the segment text */
	tcp_data_queue(sk, skb);

	tcp_data_snd_check(sk);
	tcp_ack_snd_check(sk);
	return;

csum_error:
	TCP_INC_STATS(sock_net(sk), TCP_MIB_CSUMERRORS);
	TCP_INC_STATS(sock_net(sk), TCP_MIB_INERRS);

discard:
	tcp_drop(sk, skb);
}
EXPORT_SYMBOL(tcp_rcv_established);

void tcp_finish_connect(struct sock *sk, struct sk_buff *skb)
{
	struct tcp_sock *tp = tcp_sk(sk);
	struct inet_connection_sock *icsk = inet_csk(sk);

	tcp_set_state(sk, TCP_ESTABLISHED);
	icsk->icsk_ack.lrcvtime = tcp_jiffies32;

	if (skb) {
		icsk->icsk_af_ops->sk_rx_dst_set(sk, skb);
		security_inet_conn_established(sk, skb);
	}

	/* Make sure socket is routed, for correct metrics.  */
	icsk->icsk_af_ops->rebuild_header(sk);

	tcp_init_metrics(sk);
	tcp_call_bpf(sk, BPF_SOCK_OPS_ACTIVE_ESTABLISHED_CB);
	tcp_init_congestion_control(sk);

	/* Prevent spurious tcp_cwnd_restart() on first data
	 * packet.
	 */
	tp->lsndtime = tcp_jiffies32;

	tp->ops->init_buffer_space(sk);

	if (sock_flag(sk, SOCK_KEEPOPEN))
		inet_csk_reset_keepalive_timer(sk, keepalive_time_when(tp));

	if (!tp->rx_opt.snd_wscale)
		__tcp_fast_path_on(tp, tp->snd_wnd);
	else
		tp->pred_flags = 0;
}

static bool tcp_rcv_fastopen_synack(struct sock *sk, struct sk_buff *synack,
				    struct tcp_fastopen_cookie *cookie)
{
	struct tcp_sock *tp = tcp_sk(sk);
	struct sock *meta_sk = mptcp(tp) ? mptcp_meta_sk(sk) : sk;
	struct sk_buff *data = tp->syn_data ? tcp_write_queue_head(meta_sk) : NULL;
	u16 mss = tp->rx_opt.mss_clamp, try_exp = 0;
	bool syn_drop = false;

	if (mss == tp->rx_opt.user_mss) {
		struct tcp_options_received opt;

		/* Get original SYNACK MSS value if user MSS sets mss_clamp */
		tcp_clear_options(&opt);
		opt.user_mss = opt.mss_clamp = 0;
		tcp_parse_options(sock_net(sk), synack, &opt, NULL, 0, NULL, NULL);
		mss = opt.mss_clamp;
	}

	if (!tp->syn_fastopen) {
		/* Ignore an unsolicited cookie */
		cookie->len = -1;
	} else if (tp->total_retrans) {
		/* SYN timed out and the SYN-ACK neither has a cookie nor
		 * acknowledges data. Presumably the remote received only
		 * the retransmitted (regular) SYNs: either the original
		 * SYN-data or the corresponding SYN-ACK was dropped.
		 */
		syn_drop = (cookie->len < 0 && data);
	} else if (cookie->len < 0 && !tp->syn_data) {
		/* We requested a cookie but didn't get it. If we did not use
		 * the (old) exp opt format then try so next time (try_exp=1).
		 * Otherwise we go back to use the RFC7413 opt (try_exp=2).
		 */
		try_exp = tp->syn_fastopen_exp ? 2 : 1;
	}

	tcp_fastopen_cache_set(sk, mss, cookie, syn_drop, try_exp);

	/* In mptcp case, we do not rely on "retransmit", but instead on
	 * "transmit", because if fastopen data is not acked, the retransmission
	 * becomes the first MPTCP data (see mptcp_rcv_synsent_fastopen).
	 */
	if (data && !mptcp(tp)) { /* Retransmit unacked data in SYN */
		tcp_for_write_queue_from(data, sk) {
			if (data == tcp_send_head(sk) ||
			    __tcp_retransmit_skb(sk, data, 1))
				break;
		}
		tcp_rearm_rto(sk);
		NET_INC_STATS(sock_net(sk),
				LINUX_MIB_TCPFASTOPENACTIVEFAIL);
		return true;
	}
	tp->syn_data_acked = tp->syn_data;
	if (tp->syn_data_acked)
		NET_INC_STATS(sock_net(sk),
				LINUX_MIB_TCPFASTOPENACTIVE);

	tcp_fastopen_add_skb(sk, synack);

	return false;
}

static int tcp_rcv_synsent_state_process(struct sock *sk, struct sk_buff *skb,
					 const struct tcphdr *th)
{
	struct inet_connection_sock *icsk = inet_csk(sk);
	struct tcp_sock *tp = tcp_sk(sk);
	struct tcp_fastopen_cookie foc = { .len = -1 };
	int saved_clamp = tp->rx_opt.mss_clamp;
	struct mptcp_options_received mopt;
	bool fastopen_fail;

	mptcp_init_mp_opt(&mopt);

	tcp_parse_options(sock_net(sk), skb, &tp->rx_opt,
			  mptcp(tp) ? &tp->mptcp->rx_opt : &mopt, 0, &foc, tp);
	if (tp->rx_opt.saw_tstamp && tp->rx_opt.rcv_tsecr)
		tp->rx_opt.rcv_tsecr -= tp->tsoffset;

	if (th->ack) {
		/* rfc793:
		 * "If the state is SYN-SENT then
		 *    first check the ACK bit
		 *      If the ACK bit is set
		 *	  If SEG.ACK =< ISS, or SEG.ACK > SND.NXT, send
		 *        a reset (unless the RST bit is set, if so drop
		 *        the segment and return)"
		 */
		if (!after(TCP_SKB_CB(skb)->ack_seq, tp->snd_una) ||
		    after(TCP_SKB_CB(skb)->ack_seq, tp->snd_nxt))
			goto reset_and_undo;

		if (tp->rx_opt.saw_tstamp && tp->rx_opt.rcv_tsecr &&
		    !between(tp->rx_opt.rcv_tsecr, tp->retrans_stamp,
			     tcp_time_stamp(tp))) {
			NET_INC_STATS(sock_net(sk),
					LINUX_MIB_PAWSACTIVEREJECTED);
			goto reset_and_undo;
		}

		/* Now ACK is acceptable.
		 *
		 * "If the RST bit is set
		 *    If the ACK was acceptable then signal the user "error:
		 *    connection reset", drop the segment, enter CLOSED state,
		 *    delete TCB, and return."
		 */

		if (th->rst) {
			tcp_reset(sk);
			goto discard;
		}

		/* rfc793:
		 *   "fifth, if neither of the SYN or RST bits is set then
		 *    drop the segment and return."
		 *
		 *    See note below!
		 *                                        --ANK(990513)
		 */
		if (!th->syn)
			goto discard_and_undo;

		/* rfc793:
		 *   "If the SYN bit is on ...
		 *    are acceptable then ...
		 *    (our SYN has been ACKed), change the connection
		 *    state to ESTABLISHED..."
		 */

		tcp_ecn_rcv_synack(tp, th);

		tcp_init_wl(tp, TCP_SKB_CB(skb)->seq);
		tcp_ack(sk, skb, FLAG_SLOWPATH);

		if (tp->request_mptcp || mptcp(tp)) {
			int ret;
			ret = mptcp_rcv_synsent_state_process(sk, &sk,
							      skb, &mopt);

			/* May have changed if we support MPTCP */
			tp = tcp_sk(sk);
			icsk = inet_csk(sk);

			if (ret == 1)
				goto reset_and_undo;
			if (ret == 2)
				goto discard;
		}

		if (mptcp(tp) && !is_master_tp(tp)) {
			/* Timer for repeating the ACK until an answer
			 * arrives. Used only when establishing an additional
			 * subflow inside of an MPTCP connection.
			 */
			sk_reset_timer(sk, &tp->mptcp->mptcp_ack_timer,
				       jiffies + icsk->icsk_rto);
		}

		/* Ok.. it's good. Set up sequence numbers and
		 * move to established.
		 */
		tp->rcv_nxt = TCP_SKB_CB(skb)->seq + 1;
		tp->rcv_wup = TCP_SKB_CB(skb)->seq + 1;

		/* RFC1323: The window in SYN & SYN/ACK segments is
		 * never scaled.
		 */
		tp->snd_wnd = ntohs(th->window);

		if (!tp->rx_opt.wscale_ok) {
			tp->rx_opt.snd_wscale = tp->rx_opt.rcv_wscale = 0;
			tp->window_clamp = min(tp->window_clamp, 65535U);
		}

		if (tp->rx_opt.saw_tstamp) {
			tp->rx_opt.tstamp_ok	   = 1;
			tp->tcp_header_len =
				sizeof(struct tcphdr) + TCPOLEN_TSTAMP_ALIGNED;
			tp->advmss	    -= TCPOLEN_TSTAMP_ALIGNED;
			tcp_store_ts_recent(tp);
		} else {
			tp->tcp_header_len = sizeof(struct tcphdr);
		}

		if (mptcp(tp)) {
			tp->tcp_header_len += MPTCP_SUB_LEN_DSM_ALIGN;
			tp->advmss -= MPTCP_SUB_LEN_DSM_ALIGN;
		}

		if (tcp_is_sack(tp) && sysctl_tcp_fack)
			tcp_enable_fack(tp);

		tcp_mtup_init(sk);
		tcp_sync_mss(sk, icsk->icsk_pmtu_cookie);
		tcp_initialize_rcv_mss(sk);

		/* Remember, tcp_poll() does not lock socket!
		 * Change state from SYN-SENT only after copied_seq
		 * is initialized. */
		tp->copied_seq = tp->rcv_nxt;

		smp_mb();

		tcp_finish_connect(sk, skb);

		fastopen_fail = (tp->syn_fastopen || tp->syn_data) &&
				tcp_rcv_fastopen_synack(sk, skb, &foc);

		if (!sock_flag(sk, SOCK_DEAD)) {
			sk->sk_state_change(sk);
			sk_wake_async(sk, SOCK_WAKE_IO, POLL_OUT);
		}
		if (fastopen_fail)
			return -1;
		/* With MPTCP we cannot send data on the third ack due to the
		 * lack of option-space to combine with an MP_CAPABLE.
		 */
		if (!mptcp(tp) && (sk->sk_write_pending ||
		    icsk->icsk_accept_queue.rskq_defer_accept ||
		    icsk->icsk_ack.pingpong)) {
			/* Save one ACK. Data will be ready after
			 * several ticks, if write_pending is set.
			 *
			 * It may be deleted, but with this feature tcpdumps
			 * look so _wonderfully_ clever, that I was not able
			 * to stand against the temptation 8)     --ANK
			 */
			inet_csk_schedule_ack(sk);
			tcp_enter_quickack_mode(sk);
			inet_csk_reset_xmit_timer(sk, ICSK_TIME_DACK,
						  TCP_DELACK_MAX, TCP_RTO_MAX);

discard:
			tcp_drop(sk, skb);
			return 0;
		} else {
			tcp_send_ack(sk);
		}
		return -1;
	}

	/* No ACK in the segment */

	if (th->rst) {
		/* rfc793:
		 * "If the RST bit is set
		 *
		 *      Otherwise (no ACK) drop the segment and return."
		 */

		goto discard_and_undo;
	}

	/* PAWS check. */
	if (tp->rx_opt.ts_recent_stamp && tp->rx_opt.saw_tstamp &&
	    tcp_paws_reject(&tp->rx_opt, 0))
		goto discard_and_undo;

	/* TODO - check this here for MPTCP */
	if (th->syn) {
		/* We see SYN without ACK. It is attempt of
		 * simultaneous connect with crossed SYNs.
		 * Particularly, it can be connect to self.
		 */
		tcp_set_state(sk, TCP_SYN_RECV);

		if (tp->rx_opt.saw_tstamp) {
			tp->rx_opt.tstamp_ok = 1;
			tcp_store_ts_recent(tp);
			tp->tcp_header_len =
				sizeof(struct tcphdr) + TCPOLEN_TSTAMP_ALIGNED;
		} else {
			tp->tcp_header_len = sizeof(struct tcphdr);
		}

		if (mptcp(tp)) {
			tp->tcp_header_len += MPTCP_SUB_LEN_DSM_ALIGN;
			tp->advmss -= MPTCP_SUB_LEN_DSM_ALIGN;
		}

		tp->rcv_nxt = TCP_SKB_CB(skb)->seq + 1;
		tp->copied_seq = tp->rcv_nxt;
		tp->rcv_wup = TCP_SKB_CB(skb)->seq + 1;

		/* RFC1323: The window in SYN & SYN/ACK segments is
		 * never scaled.
		 */
		tp->snd_wnd    = ntohs(th->window);
		tp->snd_wl1    = TCP_SKB_CB(skb)->seq;
		tp->max_window = tp->snd_wnd;

		tcp_ecn_rcv_syn(tp, th);

		tcp_mtup_init(sk);
		tcp_sync_mss(sk, icsk->icsk_pmtu_cookie);
		tcp_initialize_rcv_mss(sk);

		tcp_send_synack(sk);
#if 0
		/* Note, we could accept data and URG from this segment.
		 * There are no obstacles to make this (except that we must
		 * either change tcp_recvmsg() to prevent it from returning data
		 * before 3WHS completes per RFC793, or employ TCP Fast Open).
		 *
		 * However, if we ignore data in ACKless segments sometimes,
		 * we have no reasons to accept it sometimes.
		 * Also, seems the code doing it in step6 of tcp_rcv_state_process
		 * is not flawless. So, discard packet for sanity.
		 * Uncomment this return to process the data.
		 */
		return -1;
#else
		goto discard;
#endif
	}
	/* "fifth, if neither of the SYN or RST bits is set then
	 * drop the segment and return."
	 */

discard_and_undo:
	tcp_clear_options(&tp->rx_opt);
	tp->rx_opt.mss_clamp = saved_clamp;
	goto discard;

reset_and_undo:
	tcp_clear_options(&tp->rx_opt);
	tp->rx_opt.mss_clamp = saved_clamp;
	return 1;
}

/*
 *	This function implements the receiving procedure of RFC 793 for
 *	all states except ESTABLISHED and TIME_WAIT.
 *	It's called from both tcp_v4_rcv and tcp_v6_rcv and should be
 *	address independent.
 */

int tcp_rcv_state_process(struct sock *sk, struct sk_buff *skb)
	__releases(&sk->sk_lock.slock)
{
	struct tcp_sock *tp = tcp_sk(sk);
	struct inet_connection_sock *icsk = inet_csk(sk);
	const struct tcphdr *th = tcp_hdr(skb);
	struct request_sock *req;
	int queued = 0;
	bool acceptable;

	switch (sk->sk_state) {
	case TCP_CLOSE:
		goto discard;

	case TCP_LISTEN:
		if (th->ack)
			return 1;

		if (th->rst)
			goto discard;

		if (th->syn) {
			if (th->fin)
				goto discard;
			/* It is possible that we process SYN packets from backlog,
			 * so we need to make sure to disable BH right there.
			 */
			local_bh_disable();
			acceptable = icsk->icsk_af_ops->conn_request(sk, skb) >= 0;
			local_bh_enable();

			if (!acceptable)
				return 1;
			consume_skb(skb);
			return 0;
		}
		goto discard;

	case TCP_SYN_SENT:
		tp->rx_opt.saw_tstamp = 0;
		tcp_mstamp_refresh(tp);
		queued = tcp_rcv_synsent_state_process(sk, skb, th);
		if (is_meta_sk(sk)) {
			sk = tcp_sk(sk)->mpcb->master_sk;
			tp = tcp_sk(sk);

			/* Need to call it here, because it will announce new
			 * addresses, which can only be done after the third ack
			 * of the 3-way handshake.
			 */
			mptcp_update_metasocket(tp->meta_sk);
		}
		if (queued >= 0)
			return queued;

		/* Do step6 onward by hand. */
		tcp_urg(sk, skb, th);
		__kfree_skb(skb);
		tcp_data_snd_check(sk);
		if (mptcp(tp) && is_master_tp(tp))
			bh_unlock_sock(sk);
		return 0;
	}

	tcp_mstamp_refresh(tp);
	tp->rx_opt.saw_tstamp = 0;
	req = tp->fastopen_rsk;
	if (req) {
		WARN_ON_ONCE(sk->sk_state != TCP_SYN_RECV &&
		    sk->sk_state != TCP_FIN_WAIT1);

		if (!tcp_check_req(sk, skb, req, true))
			goto discard;
	}

	if (!th->ack && !th->rst && !th->syn)
		goto discard;

	if (!tcp_validate_incoming(sk, skb, th, 0))
		return 0;

	/* step 5: check the ACK field */
	acceptable = tcp_ack(sk, skb, FLAG_SLOWPATH |
				      FLAG_UPDATE_TS_RECENT |
				      FLAG_NO_CHALLENGE_ACK) > 0;

	if (!acceptable) {
		if (sk->sk_state == TCP_SYN_RECV)
			return 1;	/* send one RST */
		tcp_send_challenge_ack(sk, skb);
		goto discard;
	}
	switch (sk->sk_state) {
	case TCP_SYN_RECV:
		if (!tp->srtt_us)
			tcp_synack_rtt_meas(sk, req);

		/* Once we leave TCP_SYN_RECV, we no longer need req
		 * so release it.
		 */
		if (req) {
			inet_csk(sk)->icsk_retransmits = 0;
			reqsk_fastopen_remove(sk, req, false);
		} else {
			/* Make sure socket is routed, for correct metrics. */
			icsk->icsk_af_ops->rebuild_header(sk);
			tcp_call_bpf(sk, BPF_SOCK_OPS_PASSIVE_ESTABLISHED_CB);
			tcp_init_congestion_control(sk);

			tcp_mtup_init(sk);
			tp->copied_seq = tp->rcv_nxt;
			tp->ops->init_buffer_space(sk);
		}
		smp_mb();
		tcp_set_state(sk, TCP_ESTABLISHED);
		sk->sk_state_change(sk);

		/* Note, that this wakeup is only for marginal crossed SYN case.
		 * Passively open sockets are not waked up, because
		 * sk->sk_sleep == NULL and sk->sk_socket == NULL.
		 */
		if (sk->sk_socket)
			sk_wake_async(sk, SOCK_WAKE_IO, POLL_OUT);

		tp->snd_una = TCP_SKB_CB(skb)->ack_seq;
		tp->snd_wnd = ntohs(th->window) << tp->rx_opt.snd_wscale;
		tcp_init_wl(tp, TCP_SKB_CB(skb)->seq);

		if (tp->rx_opt.tstamp_ok)
			tp->advmss -= TCPOLEN_TSTAMP_ALIGNED;
		if (mptcp(tp))
			tp->advmss -= MPTCP_SUB_LEN_DSM_ALIGN;

		if (req) {
			/* Re-arm the timer because data may have been sent out.
			 * This is similar to the regular data transmission case
			 * when new data has just been ack'ed.
			 *
			 * (TFO) - we could try to be more aggressive and
			 * retransmitting any data sooner based on when they
			 * are sent out.
			 */
			tcp_rearm_rto(sk);
		} else
			tcp_init_metrics(sk);

		if (!inet_csk(sk)->icsk_ca_ops->cong_control)
			tcp_update_pacing_rate(sk);

		/* Prevent spurious tcp_cwnd_restart() on first data packet */
		tp->lsndtime = tcp_jiffies32;

		tcp_initialize_rcv_mss(sk);
		tcp_fast_path_on(tp);

		/* Send an ACK when establishing a new  MPTCP subflow, i.e.
		 * using an MP_JOIN subtype.
		 */
		if (mptcp(tp)) {
			if (is_master_tp(tp))
				mptcp_update_metasocket(mptcp_meta_sk(sk));
			else
				tcp_send_ack(sk);
		}
		break;

	case TCP_FIN_WAIT1: {
		int tmo;

		/* If we enter the TCP_FIN_WAIT1 state and we are a
		 * Fast Open socket and this is the first acceptable
		 * ACK we have received, this would have acknowledged
		 * our SYNACK so stop the SYNACK timer.
		 */
		if (req) {
			/* We no longer need the request sock. */
			reqsk_fastopen_remove(sk, req, false);
			tcp_rearm_rto(sk);
		}
		if (tp->snd_una != tp->write_seq)
			break;

		tcp_set_state(sk, TCP_FIN_WAIT2);
		sk->sk_shutdown |= SEND_SHUTDOWN;

		sk_dst_confirm(sk);

		if (!sock_flag(sk, SOCK_DEAD)) {
			/* Wake up lingering close() */
			sk->sk_state_change(sk);
			break;
		}

		if (tp->linger2 < 0) {
			tcp_done(sk);
			NET_INC_STATS(sock_net(sk), LINUX_MIB_TCPABORTONDATA);
			return 1;
		}
		if (TCP_SKB_CB(skb)->end_seq != TCP_SKB_CB(skb)->seq &&
		    after(TCP_SKB_CB(skb)->end_seq - th->fin, tp->rcv_nxt)) {
			/* Receive out of order FIN after close() */
			if (tp->syn_fastopen && th->fin)
				tcp_fastopen_active_disable(sk);
			tcp_done(sk);
			NET_INC_STATS(sock_net(sk), LINUX_MIB_TCPABORTONDATA);
			return 1;
		}

		tmo = tcp_fin_time(sk);
		if (tmo > TCP_TIMEWAIT_LEN) {
			inet_csk_reset_keepalive_timer(sk, tmo - TCP_TIMEWAIT_LEN);
		} else if (th->fin || mptcp_is_data_fin(skb) ||
			   sock_owned_by_user(sk)) {
			/* Bad case. We could lose such FIN otherwise.
			 * It is not a big problem, but it looks confusing
			 * and not so rare event. We still can lose it now,
			 * if it spins in bh_lock_sock(), but it is really
			 * marginal case.
			 */
			inet_csk_reset_keepalive_timer(sk, tmo);
		} else {
			tp->ops->time_wait(sk, TCP_FIN_WAIT2, tmo);
			goto discard;
		}
		break;
	}

	case TCP_CLOSING:
		if (tp->snd_una == tp->write_seq) {
			tp->ops->time_wait(sk, TCP_TIME_WAIT, 0);
			goto discard;
		}
		break;

	case TCP_LAST_ACK:
		if (tp->snd_una == tp->write_seq) {
			tcp_update_metrics(sk);
			tcp_done(sk);
			goto discard;
		}
		break;
	case TCP_CLOSE:
		if (tp->mp_killed)
			goto discard;
	}

	/* step 6: check the URG bit */
	tcp_urg(sk, skb, th);

	/* step 7: process the segment text */
	switch (sk->sk_state) {
	case TCP_CLOSE_WAIT:
	case TCP_CLOSING:
	case TCP_LAST_ACK:
		if (!before(TCP_SKB_CB(skb)->seq, tp->rcv_nxt))
			break;
	case TCP_FIN_WAIT1:
	case TCP_FIN_WAIT2:
		/* RFC 793 says to queue data in these states,
		 * RFC 1122 says we MUST send a reset.
		 * BSD 4.4 also does reset.
		 */
		if (sk->sk_shutdown & RCV_SHUTDOWN) {
			if (TCP_SKB_CB(skb)->end_seq != TCP_SKB_CB(skb)->seq &&
			    after(TCP_SKB_CB(skb)->end_seq - th->fin, tp->rcv_nxt) &&
			    !mptcp(tp)) {
				NET_INC_STATS(sock_net(sk), LINUX_MIB_TCPABORTONDATA);
				tcp_reset(sk);
				return 1;
			}
		}
		/* Fall through */
	case TCP_ESTABLISHED:
		tcp_data_queue(sk, skb);
		queued = 1;
		break;
	}

	/* tcp_data could move socket to TIME-WAIT */
	if (sk->sk_state != TCP_CLOSE) {
		tcp_data_snd_check(sk);
		tcp_ack_snd_check(sk);
	}

	if (!queued) {
discard:
		tcp_drop(sk, skb);
	}
	return 0;
}
EXPORT_SYMBOL(tcp_rcv_state_process);

static inline void pr_drop_req(struct request_sock *req, __u16 port, int family)
{
	struct inet_request_sock *ireq = inet_rsk(req);

	if (family == AF_INET)
		net_dbg_ratelimited("drop open request from %pI4/%u\n",
				    &ireq->ir_rmt_addr, port);
#if IS_ENABLED(CONFIG_IPV6)
	else if (family == AF_INET6)
		net_dbg_ratelimited("drop open request from %pI6/%u\n",
				    &ireq->ir_v6_rmt_addr, port);
#endif
}

/* RFC3168 : 6.1.1 SYN packets must not have ECT/ECN bits set
 *
 * If we receive a SYN packet with these bits set, it means a
 * network is playing bad games with TOS bits. In order to
 * avoid possible false congestion notifications, we disable
 * TCP ECN negotiation.
 *
 * Exception: tcp_ca wants ECN. This is required for DCTCP
 * congestion control: Linux DCTCP asserts ECT on all packets,
 * including SYN, which is most optimal solution; however,
 * others, such as FreeBSD do not.
 */
static void tcp_ecn_create_request(struct request_sock *req,
				   const struct sk_buff *skb,
				   const struct sock *listen_sk,
				   const struct dst_entry *dst)
{
	const struct tcphdr *th = tcp_hdr(skb);
	const struct net *net = sock_net(listen_sk);
	bool th_ecn = th->ece && th->cwr;
	bool ect, ecn_ok;
	u32 ecn_ok_dst;

	if (!th_ecn)
		return;

	ect = !INET_ECN_is_not_ect(TCP_SKB_CB(skb)->ip_dsfield);
	ecn_ok_dst = dst_feature(dst, DST_FEATURE_ECN_MASK);
	ecn_ok = net->ipv4.sysctl_tcp_ecn || ecn_ok_dst;

	if ((!ect && ecn_ok) || tcp_ca_needs_ecn(listen_sk) ||
	    (ecn_ok_dst & DST_FEATURE_ECN_CA) ||
	    tcp_bpf_ca_needs_ecn((struct sock *)req))
		inet_rsk(req)->ecn_ok = 1;
}

static void tcp_openreq_init(struct request_sock *req,
			     const struct tcp_options_received *rx_opt,
			     struct sk_buff *skb, const struct sock *sk)
{
	struct inet_request_sock *ireq = inet_rsk(req);

	req->rsk_rcv_wnd = 0;		/* So that tcp_send_synack() knows! */
	req->cookie_ts = 0;
	tcp_rsk(req)->rcv_isn = TCP_SKB_CB(skb)->seq;
	tcp_rsk(req)->rcv_nxt = TCP_SKB_CB(skb)->seq + 1;
	tcp_rsk(req)->snt_synack = tcp_clock_us();
	tcp_rsk(req)->last_oow_ack_time = 0;
	req->mss = rx_opt->mss_clamp;
	req->ts_recent = rx_opt->saw_tstamp ? rx_opt->rcv_tsval : 0;
	ireq->tstamp_ok = rx_opt->tstamp_ok;
	ireq->sack_ok = rx_opt->sack_ok;
	ireq->snd_wscale = rx_opt->snd_wscale;
	ireq->wscale_ok = rx_opt->wscale_ok;
	ireq->acked = 0;
	ireq->ecn_ok = 0;
	ireq->mptcp_rqsk = 0;
	ireq->saw_mpc = 0;
	ireq->ir_rmt_port = tcp_hdr(skb)->source;
	ireq->ir_num = ntohs(tcp_hdr(skb)->dest);
	ireq->ir_mark = inet_request_mark(sk, skb);
}

struct request_sock *inet_reqsk_alloc(const struct request_sock_ops *ops,
				      struct sock *sk_listener,
				      bool attach_listener)
{
	struct request_sock *req = reqsk_alloc(ops, sk_listener,
					       attach_listener);

	if (req) {
		struct inet_request_sock *ireq = inet_rsk(req);

		kmemcheck_annotate_bitfield(ireq, flags);
		ireq->ireq_opt = NULL;
#if IS_ENABLED(CONFIG_IPV6)
		ireq->pktopts = NULL;
#endif
		atomic64_set(&ireq->ir_cookie, 0);
		ireq->ireq_state = TCP_NEW_SYN_RECV;
		write_pnet(&ireq->ireq_net, sock_net(sk_listener));
		ireq->ireq_family = sk_listener->sk_family;
	}

	return req;
}
EXPORT_SYMBOL(inet_reqsk_alloc);

/*
 * Return true if a syncookie should be sent
 */
static bool tcp_syn_flood_action(const struct sock *sk,
				 const struct sk_buff *skb,
				 const char *proto)
{
	struct request_sock_queue *queue = &inet_csk(sk)->icsk_accept_queue;
	const char *msg = "Dropping request";
	bool want_cookie = false;
	struct net *net = sock_net(sk);

#ifdef CONFIG_SYN_COOKIES
	if (net->ipv4.sysctl_tcp_syncookies) {
		msg = "Sending cookies";
		want_cookie = true;
		__NET_INC_STATS(sock_net(sk), LINUX_MIB_TCPREQQFULLDOCOOKIES);
	} else
#endif
		__NET_INC_STATS(sock_net(sk), LINUX_MIB_TCPREQQFULLDROP);

	if (!queue->synflood_warned &&
	    net->ipv4.sysctl_tcp_syncookies != 2 &&
	    xchg(&queue->synflood_warned, 1) == 0)
		pr_info("%s: Possible SYN flooding on port %d. %s.  Check SNMP counters.\n",
			proto, ntohs(tcp_hdr(skb)->dest), msg);

	return want_cookie;
}

static void tcp_reqsk_record_syn(const struct sock *sk,
				 struct request_sock *req,
				 const struct sk_buff *skb)
{
	if (tcp_sk(sk)->save_syn) {
		u32 len = skb_network_header_len(skb) + tcp_hdrlen(skb);
		u32 *copy;

		copy = kmalloc(len + sizeof(u32), GFP_ATOMIC);
		if (copy) {
			copy[0] = len;
			memcpy(&copy[1], skb_network_header(skb), len);
			req->saved_syn = copy;
		}
	}
}

int tcp_conn_request(struct request_sock_ops *rsk_ops,
		     const struct tcp_request_sock_ops *af_ops,
		     struct sock *sk, struct sk_buff *skb)
{
	struct tcp_fastopen_cookie foc = { .len = -1 };
	__u32 isn = TCP_SKB_CB(skb)->tcp_tw_isn;
	struct tcp_options_received tmp_opt;
	struct tcp_sock *tp = tcp_sk(sk);
	struct net *net = sock_net(sk);
	struct sock *fastopen_sk = NULL;
	struct request_sock *req;
	bool want_cookie = false;
	struct dst_entry *dst;
	struct flowi fl;

	/* TW buckets are converted to open requests without
	 * limitations, they conserve resources and peer is
	 * evidently real one.
	 *
	 * MPTCP: new subflows cannot be established in a stateless manner.
	 */
	if (((!is_meta_sk(sk) && net->ipv4.sysctl_tcp_syncookies == 2) ||
	     inet_csk_reqsk_queue_is_full(sk)) && !isn) {
		want_cookie = tcp_syn_flood_action(sk, skb, rsk_ops->slab_name);
		if (!want_cookie)
			goto drop;

		if (is_meta_sk(sk))
			goto drop;
	}

	if (sk_acceptq_is_full(sk)) {
		NET_INC_STATS(sock_net(sk), LINUX_MIB_LISTENOVERFLOWS);
		goto drop;
	}

	req = inet_reqsk_alloc(rsk_ops, sk, !want_cookie);
	if (!req)
		goto drop;

	tcp_rsk(req)->af_specific = af_ops;
	tcp_rsk(req)->ts_off = 0;

	tcp_clear_options(&tmp_opt);
	tmp_opt.mss_clamp = af_ops->mss_clamp;
	tmp_opt.user_mss  = tp->rx_opt.user_mss;
	tcp_parse_options(sock_net(sk), skb, &tmp_opt, NULL, 0,
			  want_cookie ? NULL : &foc, NULL);

	if (want_cookie && !tmp_opt.saw_tstamp)
		tcp_clear_options(&tmp_opt);

	tmp_opt.tstamp_ok = tmp_opt.saw_tstamp;
	tcp_openreq_init(req, &tmp_opt, skb, sk);
	inet_rsk(req)->no_srccheck = inet_sk(sk)->transparent;

	/* Note: tcp_v6_init_req() might override ir_iif for link locals */
	inet_rsk(req)->ir_iif = inet_request_bound_dev_if(sk, skb);

	if (af_ops->init_req(req, sk, skb, want_cookie))
		goto drop_and_free;

	if (security_inet_conn_request(sk, skb, req))
		goto drop_and_free;

	if (tmp_opt.tstamp_ok)
		tcp_rsk(req)->ts_off = af_ops->init_ts_off(net, skb);

	dst = af_ops->route_req(sk, &fl, req);
	if (!dst)
		goto drop_and_free;

	if (!want_cookie && !isn) {
		/* Kill the following clause, if you dislike this way. */
		if (!net->ipv4.sysctl_tcp_syncookies &&
		    (net->ipv4.sysctl_max_syn_backlog - inet_csk_reqsk_queue_len(sk) <
		     (net->ipv4.sysctl_max_syn_backlog >> 2)) &&
		    !tcp_peer_is_proven(req, dst)) {
			/* Without syncookies last quarter of
			 * backlog is filled with destinations,
			 * proven to be alive.
			 * It means that we continue to communicate
			 * to destinations, already remembered
			 * to the moment of synflood.
			 */
			pr_drop_req(req, ntohs(tcp_hdr(skb)->source),
				    rsk_ops->family);
			goto drop_and_release;
		}

		isn = af_ops->init_seq(skb);
	}

	tcp_ecn_create_request(req, skb, sk, dst);

	if (want_cookie) {
		isn = cookie_init_sequence(af_ops, req, sk, skb, &req->mss);
		req->cookie_ts = tmp_opt.tstamp_ok;
		if (!tmp_opt.tstamp_ok)
			inet_rsk(req)->ecn_ok = 0;
	}

	tcp_rsk(req)->snt_isn = isn;
	tcp_rsk(req)->txhash = net_tx_rndhash();
	tcp_openreq_init_rwin(req, sk, dst);
	if (!want_cookie) {
		tcp_reqsk_record_syn(sk, req, skb);
		fastopen_sk = tcp_try_fastopen(sk, skb, req, &foc);
	}
	if (fastopen_sk) {
		struct sock *meta_sk = fastopen_sk;

		if (mptcp(tcp_sk(fastopen_sk)))
			meta_sk = mptcp_meta_sk(fastopen_sk);
		af_ops->send_synack(fastopen_sk, dst, &fl, req,
				    &foc, TCP_SYNACK_FASTOPEN);
		/* Add the child socket directly into the accept queue */
		inet_csk_reqsk_queue_add(sk, req, meta_sk);
		sk->sk_data_ready(sk);
		bh_unlock_sock(fastopen_sk);
		if (meta_sk != fastopen_sk)
			bh_unlock_sock(meta_sk);
		sock_put(fastopen_sk);
	} else {
		tcp_rsk(req)->tfo_listener = false;
		if (!want_cookie)
			inet_csk_reqsk_queue_hash_add(sk, req,
				tcp_timeout_init((struct sock *)req));
		af_ops->send_synack(sk, dst, &fl, req, &foc,
				    !want_cookie ? TCP_SYNACK_NORMAL :
						   TCP_SYNACK_COOKIE);
		if (want_cookie) {
			reqsk_free(req);
			return 0;
		}
	}
	reqsk_put(req);
	return 0;

drop_and_release:
	dst_release(dst);
drop_and_free:
	reqsk_free(req);
drop:
	tcp_listendrop(sk);
	return 0;
}
EXPORT_SYMBOL(tcp_conn_request);<|MERGE_RESOLUTION|>--- conflicted
+++ resolved
@@ -4331,16 +4331,11 @@
  * Better try to coalesce them right now to avoid future collapses.
  * Returns true if caller should free @from instead of queueing it
  */
-<<<<<<< HEAD
-bool tcp_try_coalesce(struct sock *sk, struct sk_buff *to, struct sk_buff *from,
-		      bool *fragstolen)
-=======
 static bool tcp_try_coalesce(struct sock *sk,
 			     enum tcp_queue dest,
 			     struct sk_buff *to,
 			     struct sk_buff *from,
 			     bool *fragstolen)
->>>>>>> 0b07194b
 {
 	int delta;
 
