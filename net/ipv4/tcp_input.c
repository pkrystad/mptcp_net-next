--- conflicted
+++ resolved
@@ -4787,12 +4787,7 @@
 		}
 
 		eaten = tcp_queue_rcv(sk, skb, 0, &fragstolen);
-<<<<<<< HEAD
-		tcp_rcv_nxt_update(tp, TCP_SKB_CB(skb)->end_seq);
 		if (skb->len || mptcp_is_data_fin(skb))
-=======
-		if (skb->len)
->>>>>>> bc510d59
 			tcp_event_data_recv(sk, skb);
 		if (TCP_SKB_CB(skb)->tcp_flags & TCPHDR_FIN)
 			tcp_fin(sk);
