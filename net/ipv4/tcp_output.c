/*
 * INET		An implementation of the TCP/IP protocol suite for the LINUX
 *		operating system.  INET is implemented using the  BSD Socket
 *		interface as the means of communication with the user level.
 *
 *		Implementation of the Transmission Control Protocol(TCP).
 *
 * Authors:	Ross Biro
 *		Fred N. van Kempen, <waltje@uWalt.NL.Mugnet.ORG>
 *		Mark Evans, <evansmp@uhura.aston.ac.uk>
 *		Corey Minyard <wf-rch!minyard@relay.EU.net>
 *		Florian La Roche, <flla@stud.uni-sb.de>
 *		Charles Hedrick, <hedrick@klinzhai.rutgers.edu>
 *		Linus Torvalds, <torvalds@cs.helsinki.fi>
 *		Alan Cox, <gw4pts@gw4pts.ampr.org>
 *		Matthew Dillon, <dillon@apollo.west.oic.com>
 *		Arnt Gulbrandsen, <agulbra@nvg.unit.no>
 *		Jorge Cwik, <jorge@laser.satlink.net>
 */

/*
 * Changes:	Pedro Roque	:	Retransmit queue handled by TCP.
 *				:	Fragmentation on mtu decrease
 *				:	Segment collapse on retransmit
 *				:	AF independence
 *
 *		Linus Torvalds	:	send_delayed_ack
 *		David S. Miller	:	Charge memory using the right skb
 *					during syn/ack processing.
 *		David S. Miller :	Output engine completely rewritten.
 *		Andrea Arcangeli:	SYNACK carry ts_recent in tsecr.
 *		Cacophonix Gaul :	draft-minshall-nagle-01
 *		J Hadi Salim	:	ECN support
 *
 */

#define pr_fmt(fmt) "TCP: " fmt

#include <net/mptcp.h>
#include <net/mptcp_v4.h>
#if IS_ENABLED(CONFIG_IPV6)
#include <net/mptcp_v6.h>
#endif
#include <net/ipv6.h>
#include <net/tcp.h>

#include <linux/compiler.h>
#include <linux/gfp.h>
#include <linux/module.h>
#include <linux/static_key.h>

#include <trace/events/tcp.h>

/* Account for new data that has been sent to the network. */
void tcp_event_new_data_sent(struct sock *sk, struct sk_buff *skb)
{
	struct inet_connection_sock *icsk = inet_csk(sk);
	struct tcp_sock *tp = tcp_sk(sk);
	unsigned int prior_packets = tp->packets_out;

	tp->snd_nxt = TCP_SKB_CB(skb)->end_seq;

	__skb_unlink(skb, &sk->sk_write_queue);
	tcp_rbtree_insert(&sk->tcp_rtx_queue, skb);

	tp->packets_out += tcp_skb_pcount(skb);
	if (!prior_packets || icsk->icsk_pending == ICSK_TIME_LOSS_PROBE)
		tcp_rearm_rto(sk);

	NET_ADD_STATS(sock_net(sk), LINUX_MIB_TCPORIGDATASENT,
		      tcp_skb_pcount(skb));
}

/* SND.NXT, if window was not shrunk or the amount of shrunk was less than one
 * window scaling factor due to loss of precision.
 * If window has been shrunk, what should we make? It is not clear at all.
 * Using SND.UNA we will fail to open window, SND.NXT is out of window. :-(
 * Anything in between SND.UNA...SND.UNA+SND.WND also can be already
 * invalid. OK, let's make this for now:
 */
static inline __u32 tcp_acceptable_seq(const struct sock *sk)
{
	const struct tcp_sock *tp = tcp_sk(sk);

	if (!before(tcp_wnd_end(tp), tp->snd_nxt) ||
	    (tp->rx_opt.wscale_ok &&
	     ((tp->snd_nxt - tcp_wnd_end(tp)) < (1 << tp->rx_opt.rcv_wscale))))
		return tp->snd_nxt;
	else
		return tcp_wnd_end(tp);
}

/* Calculate mss to advertise in SYN segment.
 * RFC1122, RFC1063, draft-ietf-tcpimpl-pmtud-01 state that:
 *
 * 1. It is independent of path mtu.
 * 2. Ideally, it is maximal possible segment size i.e. 65535-40.
 * 3. For IPv4 it is reasonable to calculate it from maximal MTU of
 *    attached devices, because some buggy hosts are confused by
 *    large MSS.
 * 4. We do not make 3, we advertise MSS, calculated from first
 *    hop device mtu, but allow to raise it to ip_rt_min_advmss.
 *    This may be overridden via information stored in routing table.
 * 5. Value 65535 for MSS is valid in IPv6 and means "as large as possible,
 *    probably even Jumbo".
 */
static __u16 tcp_advertise_mss(struct sock *sk)
{
	struct tcp_sock *tp = tcp_sk(sk);
	const struct dst_entry *dst = __sk_dst_get(sk);
	int mss = tp->advmss;

	if (dst) {
		unsigned int metric = dst_metric_advmss(dst);

		if (metric < mss) {
			mss = metric;
			tp->advmss = mss;
		}
	}

	return (__u16)mss;
}

/* RFC2861. Reset CWND after idle period longer RTO to "restart window".
 * This is the first part of cwnd validation mechanism.
 */
void tcp_cwnd_restart(struct sock *sk, s32 delta)
{
	struct tcp_sock *tp = tcp_sk(sk);
	u32 restart_cwnd = tcp_init_cwnd(tp, __sk_dst_get(sk));
	u32 cwnd = tp->snd_cwnd;

	tcp_ca_event(sk, CA_EVENT_CWND_RESTART);

	tp->snd_ssthresh = tcp_current_ssthresh(sk);
	restart_cwnd = min(restart_cwnd, cwnd);

	while ((delta -= inet_csk(sk)->icsk_rto) > 0 && cwnd > restart_cwnd)
		cwnd >>= 1;
	tp->snd_cwnd = max(cwnd, restart_cwnd);
	tp->snd_cwnd_stamp = tcp_jiffies32;
	tp->snd_cwnd_used = 0;
}

/* Congestion state accounting after a packet has been sent. */
static void tcp_event_data_sent(struct tcp_sock *tp,
				struct sock *sk)
{
	struct inet_connection_sock *icsk = inet_csk(sk);
	const u32 now = tcp_jiffies32;

	if (tcp_packets_in_flight(tp) == 0)
		tcp_ca_event(sk, CA_EVENT_TX_START);

	tp->lsndtime = now;

	/* If it is a reply for ato after last received
	 * packet, enter pingpong mode.
	 */
	if ((u32)(now - icsk->icsk_ack.lrcvtime) < icsk->icsk_ack.ato)
		icsk->icsk_ack.pingpong = 1;
}

/* Account for an ACK we sent. */
static inline void tcp_event_ack_sent(struct sock *sk, unsigned int pkts,
				      u32 rcv_nxt)
{
	struct tcp_sock *tp = tcp_sk(sk);

	if (unlikely(tp->compressed_ack)) {
		NET_ADD_STATS(sock_net(sk), LINUX_MIB_TCPACKCOMPRESSED,
			      tp->compressed_ack);
		tp->compressed_ack = 0;
		if (hrtimer_try_to_cancel(&tp->compressed_ack_timer) == 1)
			__sock_put(sk);
	}

	if (unlikely(rcv_nxt != tp->rcv_nxt))
		return;  /* Special ACK sent by DCTCP to reflect ECN */
	tcp_dec_quickack_mode(sk, pkts);
	inet_csk_clear_xmit_timer(sk, ICSK_TIME_DACK);
}


u32 tcp_default_init_rwnd(u32 mss)
{
	/* Initial receive window should be twice of TCP_INIT_CWND to
	 * enable proper sending of new unsent data during fast recovery
	 * (RFC 3517, Section 4, NextSeg() rule (2)). Further place a
	 * limit when mss is larger than 1460.
	 */
	u32 init_rwnd = TCP_INIT_CWND * 2;

	if (mss > 1460)
		init_rwnd = max((1460 * init_rwnd) / mss, 2U);
	return init_rwnd;
}

/* Determine a window scaling and initial window to offer.
 * Based on the assumption that the given amount of space
 * will be offered. Store the results in the tp structure.
 * NOTE: for smooth operation initial space offering should
 * be a multiple of mss if possible. We assume here that mss >= 1.
 * This MUST be enforced by all callers.
 */
void tcp_select_initial_window(const struct sock *sk, int __space, __u32 mss,
			       __u32 *rcv_wnd, __u32 *window_clamp,
			       int wscale_ok, __u8 *rcv_wscale,
			       __u32 init_rcv_wnd)
{
	unsigned int space = (__space < 0 ? 0 : __space);

	/* If no clamp set the clamp to the max possible scaled window */
	if (*window_clamp == 0)
		(*window_clamp) = (U16_MAX << TCP_MAX_WSCALE);
	space = min(*window_clamp, space);

	/* Quantize space offering to a multiple of mss if possible. */
	if (space > mss)
		space = rounddown(space, mss);

	/* NOTE: offering an initial window larger than 32767
	 * will break some buggy TCP stacks. If the admin tells us
	 * it is likely we could be speaking with such a buggy stack
	 * we will truncate our initial window offering to 32K-1
	 * unless the remote has sent us a window scaling option,
	 * which we interpret as a sign the remote TCP is not
	 * misinterpreting the window field as a signed quantity.
	 */
	if (sock_net(sk)->ipv4.sysctl_tcp_workaround_signed_windows)
		(*rcv_wnd) = min(space, MAX_TCP_WINDOW);
	else
		(*rcv_wnd) = space;

	(*rcv_wscale) = 0;
	if (wscale_ok) {
		/* Set window scaling on max possible window */
		space = max_t(u32, space, sock_net(sk)->ipv4.sysctl_tcp_rmem[2]);
		space = max_t(u32, space, sysctl_rmem_max);
		space = min_t(u32, space, *window_clamp);
		while (space > U16_MAX && (*rcv_wscale) < TCP_MAX_WSCALE) {
			space >>= 1;
			(*rcv_wscale)++;
		}
	}

	if (!init_rcv_wnd) /* Use default unless specified otherwise */
		init_rcv_wnd = tcp_default_init_rwnd(mss);
	*rcv_wnd = min(*rcv_wnd, init_rcv_wnd * mss);

	/* Set the clamp no higher than max representable value */
	(*window_clamp) = min_t(__u32, U16_MAX << (*rcv_wscale), *window_clamp);
}
EXPORT_SYMBOL(tcp_select_initial_window);

/* Chose a new window to advertise, update state in tcp_sock for the
 * socket, and return result with RFC1323 scaling applied.  The return
 * value can be stuffed directly into th->window for an outgoing
 * frame.
 */
u16 tcp_select_window(struct sock *sk)
{
	struct tcp_sock *tp = tcp_sk(sk);
	u32 old_win = tp->rcv_wnd;
	/* The window must never shrink at the meta-level. At the subflow we
	 * have to allow this. Otherwise we may announce a window too large
	 * for the current meta-level sk_rcvbuf.
	 */
	u32 cur_win = tcp_receive_window(mptcp(tp) ? tcp_sk(mptcp_meta_sk(sk)) : tp);
	u32 new_win = tp->ops->__select_window(sk);

	/* Never shrink the offered window */
	if (new_win < cur_win) {
		/* Danger Will Robinson!
		 * Don't update rcv_wup/rcv_wnd here or else
		 * we will not be able to advertise a zero
		 * window in time.  --DaveM
		 *
		 * Relax Will Robinson.
		 */
		if (new_win == 0)
			NET_INC_STATS(sock_net(sk),
				      LINUX_MIB_TCPWANTZEROWINDOWADV);
		new_win = ALIGN(cur_win, 1 << tp->rx_opt.rcv_wscale);
	}

	tp->rcv_wnd = new_win;
	tp->rcv_wup = tp->rcv_nxt;

	/* Make sure we do not exceed the maximum possible
	 * scaled window.
	 */
	if (!tp->rx_opt.rcv_wscale &&
	    sock_net(sk)->ipv4.sysctl_tcp_workaround_signed_windows)
		new_win = min(new_win, MAX_TCP_WINDOW);
	else
		new_win = min(new_win, (65535U << tp->rx_opt.rcv_wscale));

	/* RFC1323 scaling applied */
	new_win >>= tp->rx_opt.rcv_wscale;

	/* If we advertise zero window, disable fast path. */
	if (new_win == 0) {
		tp->pred_flags = 0;
		if (old_win)
			NET_INC_STATS(sock_net(sk),
				      LINUX_MIB_TCPTOZEROWINDOWADV);
	} else if (old_win == 0) {
		NET_INC_STATS(sock_net(sk), LINUX_MIB_TCPFROMZEROWINDOWADV);
	}

	return new_win;
}

/* Packet ECN state for a SYN-ACK */
static void tcp_ecn_send_synack(struct sock *sk, struct sk_buff *skb)
{
	const struct tcp_sock *tp = tcp_sk(sk);

	TCP_SKB_CB(skb)->tcp_flags &= ~TCPHDR_CWR;
	if (!(tp->ecn_flags & TCP_ECN_OK))
		TCP_SKB_CB(skb)->tcp_flags &= ~TCPHDR_ECE;
	else if (tcp_ca_needs_ecn(sk) ||
		 tcp_bpf_ca_needs_ecn(sk))
		INET_ECN_xmit(sk);
}

/* Packet ECN state for a SYN.  */
static void tcp_ecn_send_syn(struct sock *sk, struct sk_buff *skb)
{
	struct tcp_sock *tp = tcp_sk(sk);
	bool bpf_needs_ecn = tcp_bpf_ca_needs_ecn(sk);
	bool use_ecn = sock_net(sk)->ipv4.sysctl_tcp_ecn == 1 ||
		tcp_ca_needs_ecn(sk) || bpf_needs_ecn;

	if (!use_ecn) {
		const struct dst_entry *dst = __sk_dst_get(sk);

		if (dst && dst_feature(dst, RTAX_FEATURE_ECN))
			use_ecn = true;
	}

	tp->ecn_flags = 0;

	if (use_ecn) {
		TCP_SKB_CB(skb)->tcp_flags |= TCPHDR_ECE | TCPHDR_CWR;
		tp->ecn_flags = TCP_ECN_OK;
		if (tcp_ca_needs_ecn(sk) || bpf_needs_ecn)
			INET_ECN_xmit(sk);
	}
}

static void tcp_ecn_clear_syn(struct sock *sk, struct sk_buff *skb)
{
	if (sock_net(sk)->ipv4.sysctl_tcp_ecn_fallback)
		/* tp->ecn_flags are cleared at a later point in time when
		 * SYN ACK is ultimatively being received.
		 */
		TCP_SKB_CB(skb)->tcp_flags &= ~(TCPHDR_ECE | TCPHDR_CWR);
}

static void
tcp_ecn_make_synack(const struct request_sock *req, struct tcphdr *th)
{
	if (inet_rsk(req)->ecn_ok)
		th->ece = 1;
}

/* Set up ECN state for a packet on a ESTABLISHED socket that is about to
 * be sent.
 */
static void tcp_ecn_send(struct sock *sk, struct sk_buff *skb,
			 struct tcphdr *th, int tcp_header_len)
{
	struct tcp_sock *tp = tcp_sk(sk);

	if (tp->ecn_flags & TCP_ECN_OK) {
		/* Not-retransmitted data segment: set ECT and inject CWR. */
		if (skb->len != tcp_header_len &&
		    !before(TCP_SKB_CB(skb)->seq, tp->snd_nxt)) {
			INET_ECN_xmit(sk);
			if (tp->ecn_flags & TCP_ECN_QUEUE_CWR) {
				tp->ecn_flags &= ~TCP_ECN_QUEUE_CWR;
				th->cwr = 1;
				skb_shinfo(skb)->gso_type |= SKB_GSO_TCP_ECN;
			}
		} else if (!tcp_ca_needs_ecn(sk)) {
			/* ACK or retransmitted segment: clear ECT|CE */
			INET_ECN_dontxmit(sk);
		}
		if (tp->ecn_flags & TCP_ECN_DEMAND_CWR)
			th->ece = 1;
	}
}

/* Constructs common control bits of non-data skb. If SYN/FIN is present,
 * auto increment end seqno.
 */
void tcp_init_nondata_skb(struct sk_buff *skb, u32 seq, u8 flags)
{
	skb->ip_summed = CHECKSUM_PARTIAL;

	TCP_SKB_CB(skb)->tcp_flags = flags;
	TCP_SKB_CB(skb)->sacked = 0;

	tcp_skb_pcount_set(skb, 1);

	TCP_SKB_CB(skb)->seq = seq;
	if (flags & (TCPHDR_SYN | TCPHDR_FIN))
		seq++;
	TCP_SKB_CB(skb)->end_seq = seq;
}

bool tcp_urg_mode(const struct tcp_sock *tp)
{
	return tp->snd_una != tp->snd_up;
}

#define OPTION_SACK_ADVERTISE	(1 << 0)
#define OPTION_TS		(1 << 1)
#define OPTION_MD5		(1 << 2)
#define OPTION_WSCALE		(1 << 3)
#define OPTION_FAST_OPEN_COOKIE	(1 << 8)
#define OPTION_SMC		(1 << 9)
/* Before adding here - take a look at OPTION_MPTCP in include/net/mptcp.h */

static void smc_options_write(__be32 *ptr, u16 *options)
{
#if IS_ENABLED(CONFIG_SMC)
	if (static_branch_unlikely(&tcp_have_smc)) {
		if (unlikely(OPTION_SMC & *options)) {
			*ptr++ = htonl((TCPOPT_NOP  << 24) |
				       (TCPOPT_NOP  << 16) |
				       (TCPOPT_EXP <<  8) |
				       (TCPOLEN_EXP_SMC_BASE));
			*ptr++ = htonl(TCPOPT_SMC_MAGIC);
		}
	}
#endif
}

/* Write previously computed TCP options to the packet.
 *
 * Beware: Something in the Internet is very sensitive to the ordering of
 * TCP options, we learned this through the hard way, so be careful here.
 * Luckily we can at least blame others for their non-compliance but from
 * inter-operability perspective it seems that we're somewhat stuck with
 * the ordering which we have been using if we want to keep working with
 * those broken things (not that it currently hurts anybody as there isn't
 * particular reason why the ordering would need to be changed).
 *
 * At least SACK_PERM as the first option is known to lead to a disaster
 * (but it may well be that other scenarios fail similarly).
 */
static void tcp_options_write(__be32 *ptr, struct tcp_sock *tp,
			      struct tcp_out_options *opts, struct sk_buff *skb)
{
	u16 options = opts->options;	/* mungable copy */

	if (unlikely(OPTION_MD5 & options)) {
		*ptr++ = htonl((TCPOPT_NOP << 24) | (TCPOPT_NOP << 16) |
			       (TCPOPT_MD5SIG << 8) | TCPOLEN_MD5SIG);
		/* overload cookie hash location */
		opts->hash_location = (__u8 *)ptr;
		ptr += 4;
	}

	if (unlikely(opts->mss)) {
		*ptr++ = htonl((TCPOPT_MSS << 24) |
			       (TCPOLEN_MSS << 16) |
			       opts->mss);
	}

	if (likely(OPTION_TS & options)) {
		if (unlikely(OPTION_SACK_ADVERTISE & options)) {
			*ptr++ = htonl((TCPOPT_SACK_PERM << 24) |
				       (TCPOLEN_SACK_PERM << 16) |
				       (TCPOPT_TIMESTAMP << 8) |
				       TCPOLEN_TIMESTAMP);
			options &= ~OPTION_SACK_ADVERTISE;
		} else {
			*ptr++ = htonl((TCPOPT_NOP << 24) |
				       (TCPOPT_NOP << 16) |
				       (TCPOPT_TIMESTAMP << 8) |
				       TCPOLEN_TIMESTAMP);
		}
		*ptr++ = htonl(opts->tsval);
		*ptr++ = htonl(opts->tsecr);
	}

	if (unlikely(OPTION_SACK_ADVERTISE & options)) {
		*ptr++ = htonl((TCPOPT_NOP << 24) |
			       (TCPOPT_NOP << 16) |
			       (TCPOPT_SACK_PERM << 8) |
			       TCPOLEN_SACK_PERM);
	}

	if (unlikely(OPTION_WSCALE & options)) {
		*ptr++ = htonl((TCPOPT_NOP << 24) |
			       (TCPOPT_WINDOW << 16) |
			       (TCPOLEN_WINDOW << 8) |
			       opts->ws);
	}

	if (unlikely(opts->num_sack_blocks)) {
		struct tcp_sack_block *sp = tp->rx_opt.dsack ?
			tp->duplicate_sack : tp->selective_acks;
		int this_sack;

		*ptr++ = htonl((TCPOPT_NOP  << 24) |
			       (TCPOPT_NOP  << 16) |
			       (TCPOPT_SACK <<  8) |
			       (TCPOLEN_SACK_BASE + (opts->num_sack_blocks *
						     TCPOLEN_SACK_PERBLOCK)));

		for (this_sack = 0; this_sack < opts->num_sack_blocks;
		     ++this_sack) {
			*ptr++ = htonl(sp[this_sack].start_seq);
			*ptr++ = htonl(sp[this_sack].end_seq);
		}

		tp->rx_opt.dsack = 0;
	}

	if (unlikely(OPTION_FAST_OPEN_COOKIE & options)) {
		struct tcp_fastopen_cookie *foc = opts->fastopen_cookie;
		u8 *p = (u8 *)ptr;
		u32 len; /* Fast Open option length */

		if (foc->exp) {
			len = TCPOLEN_EXP_FASTOPEN_BASE + foc->len;
			*ptr = htonl((TCPOPT_EXP << 24) | (len << 16) |
				     TCPOPT_FASTOPEN_MAGIC);
			p += TCPOLEN_EXP_FASTOPEN_BASE;
		} else {
			len = TCPOLEN_FASTOPEN_BASE + foc->len;
			*p++ = TCPOPT_FASTOPEN;
			*p++ = len;
		}

		memcpy(p, foc->val, foc->len);
		if ((len & 3) == 2) {
			p[foc->len] = TCPOPT_NOP;
			p[foc->len + 1] = TCPOPT_NOP;
		}
		ptr += (len + 3) >> 2;
	}

	smc_options_write(ptr, &options);

	if (unlikely(OPTION_MPTCP & opts->options))
		mptcp_options_write(ptr, tp, opts, skb);
}

static void smc_set_option(const struct tcp_sock *tp,
			   struct tcp_out_options *opts,
			   unsigned int *remaining)
{
#if IS_ENABLED(CONFIG_SMC)
	if (static_branch_unlikely(&tcp_have_smc)) {
		if (tp->syn_smc) {
			if (*remaining >= TCPOLEN_EXP_SMC_BASE_ALIGNED) {
				opts->options |= OPTION_SMC;
				*remaining -= TCPOLEN_EXP_SMC_BASE_ALIGNED;
			}
		}
	}
#endif
}

static void smc_set_option_cond(const struct tcp_sock *tp,
				const struct inet_request_sock *ireq,
				struct tcp_out_options *opts,
				unsigned int *remaining)
{
#if IS_ENABLED(CONFIG_SMC)
	if (static_branch_unlikely(&tcp_have_smc)) {
		if (tp->syn_smc && ireq->smc_ok) {
			if (*remaining >= TCPOLEN_EXP_SMC_BASE_ALIGNED) {
				opts->options |= OPTION_SMC;
				*remaining -= TCPOLEN_EXP_SMC_BASE_ALIGNED;
			}
		}
	}
#endif
}

/* Compute TCP options for SYN packets. This is not the final
 * network wire format yet.
 */
static unsigned int tcp_syn_options(struct sock *sk, struct sk_buff *skb,
				struct tcp_out_options *opts,
				struct tcp_md5sig_key **md5)
{
	struct tcp_sock *tp = tcp_sk(sk);
	unsigned int remaining = MAX_TCP_OPTION_SPACE;
	struct tcp_fastopen_request *fastopen = tp->fastopen_req;

	*md5 = NULL;
#ifdef CONFIG_TCP_MD5SIG
	if (unlikely(rcu_access_pointer(tp->md5sig_info))) {
		*md5 = tp->af_specific->md5_lookup(sk, sk);
		if (*md5) {
			opts->options |= OPTION_MD5;
			remaining -= TCPOLEN_MD5SIG_ALIGNED;
		}
	}
#endif

	/* We always get an MSS option.  The option bytes which will be seen in
	 * normal data packets should timestamps be used, must be in the MSS
	 * advertised.  But we subtract them from tp->mss_cache so that
	 * calculations in tcp_sendmsg are simpler etc.  So account for this
	 * fact here if necessary.  If we don't do this correctly, as a
	 * receiver we won't recognize data packets as being full sized when we
	 * should, and thus we won't abide by the delayed ACK rules correctly.
	 * SACKs don't matter, we never delay an ACK when we have any of those
	 * going out.  */
	opts->mss = tcp_advertise_mss(sk);
	remaining -= TCPOLEN_MSS_ALIGNED;

	if (likely(sock_net(sk)->ipv4.sysctl_tcp_timestamps && !*md5)) {
		opts->options |= OPTION_TS;
		opts->tsval = tcp_skb_timestamp(skb) + tp->tsoffset;
		opts->tsecr = tp->rx_opt.ts_recent;
		remaining -= TCPOLEN_TSTAMP_ALIGNED;
	}
	if (likely(sock_net(sk)->ipv4.sysctl_tcp_window_scaling)) {
		opts->ws = tp->rx_opt.rcv_wscale;
		opts->options |= OPTION_WSCALE;
		remaining -= TCPOLEN_WSCALE_ALIGNED;
	}
	if (likely(sock_net(sk)->ipv4.sysctl_tcp_sack)) {
		opts->options |= OPTION_SACK_ADVERTISE;
		if (unlikely(!(OPTION_TS & opts->options)))
			remaining -= TCPOLEN_SACKPERM_ALIGNED;
	}
	if (tp->request_mptcp || mptcp(tp))
		mptcp_syn_options(sk, opts, &remaining);

	if (fastopen && fastopen->cookie.len >= 0) {
		u32 need = fastopen->cookie.len;

		need += fastopen->cookie.exp ? TCPOLEN_EXP_FASTOPEN_BASE :
					       TCPOLEN_FASTOPEN_BASE;
		need = (need + 3) & ~3U;  /* Align to 32 bits */
		if (remaining >= need) {
			opts->options |= OPTION_FAST_OPEN_COOKIE;
			opts->fastopen_cookie = &fastopen->cookie;
			remaining -= need;
			tp->syn_fastopen = 1;
			tp->syn_fastopen_exp = fastopen->cookie.exp ? 1 : 0;
		}
	}

	smc_set_option(tp, opts, &remaining);

	return MAX_TCP_OPTION_SPACE - remaining;
}

/* Set up TCP options for SYN-ACKs. */
static unsigned int tcp_synack_options(const struct sock *sk,
				       struct request_sock *req,
				       unsigned int mss, struct sk_buff *skb,
				       struct tcp_out_options *opts,
				       const struct tcp_md5sig_key *md5,
				       struct tcp_fastopen_cookie *foc)
{
	struct inet_request_sock *ireq = inet_rsk(req);
	unsigned int remaining = MAX_TCP_OPTION_SPACE;

#ifdef CONFIG_TCP_MD5SIG
	if (md5) {
		opts->options |= OPTION_MD5;
		remaining -= TCPOLEN_MD5SIG_ALIGNED;

		/* We can't fit any SACK blocks in a packet with MD5 + TS
		 * options. There was discussion about disabling SACK
		 * rather than TS in order to fit in better with old,
		 * buggy kernels, but that was deemed to be unnecessary.
		 */
		ireq->tstamp_ok &= !ireq->sack_ok;
	}
#endif

	/* We always send an MSS option. */
	opts->mss = mss;
	remaining -= TCPOLEN_MSS_ALIGNED;

	if (likely(ireq->wscale_ok)) {
		opts->ws = ireq->rcv_wscale;
		opts->options |= OPTION_WSCALE;
		remaining -= TCPOLEN_WSCALE_ALIGNED;
	}
	if (likely(ireq->tstamp_ok)) {
		opts->options |= OPTION_TS;
		opts->tsval = tcp_skb_timestamp(skb) + tcp_rsk(req)->ts_off;
		opts->tsecr = req->ts_recent;
		remaining -= TCPOLEN_TSTAMP_ALIGNED;
	}
	if (likely(ireq->sack_ok)) {
		opts->options |= OPTION_SACK_ADVERTISE;
		if (unlikely(!ireq->tstamp_ok))
			remaining -= TCPOLEN_SACKPERM_ALIGNED;
	}
	if (foc != NULL && foc->len >= 0) {
		u32 need = foc->len;

		need += foc->exp ? TCPOLEN_EXP_FASTOPEN_BASE :
				   TCPOLEN_FASTOPEN_BASE;
		need = (need + 3) & ~3U;  /* Align to 32 bits */
		if (remaining >= need) {
			opts->options |= OPTION_FAST_OPEN_COOKIE;
			opts->fastopen_cookie = foc;
			remaining -= need;
		}
	}

	smc_set_option_cond(tcp_sk(sk), ireq, opts, &remaining);

	if (ireq->saw_mpc)
		mptcp_synack_options(req, opts, &remaining);

	return MAX_TCP_OPTION_SPACE - remaining;
}

/* Compute TCP options for ESTABLISHED sockets. This is not the
 * final wire format yet.
 */
static unsigned int tcp_established_options(struct sock *sk, struct sk_buff *skb,
					struct tcp_out_options *opts,
					struct tcp_md5sig_key **md5)
{
	struct tcp_sock *tp = tcp_sk(sk);
	unsigned int size = 0;
	unsigned int eff_sacks;

	opts->options = 0;

	*md5 = NULL;
#ifdef CONFIG_TCP_MD5SIG
	if (unlikely(rcu_access_pointer(tp->md5sig_info))) {
		*md5 = tp->af_specific->md5_lookup(sk, sk);
		if (*md5) {
			opts->options |= OPTION_MD5;
			size += TCPOLEN_MD5SIG_ALIGNED;
		}
	}
#endif

	if (likely(tp->rx_opt.tstamp_ok)) {
		opts->options |= OPTION_TS;
		opts->tsval = skb ? tcp_skb_timestamp(skb) + tp->tsoffset : 0;
		opts->tsecr = tp->rx_opt.ts_recent;
		size += TCPOLEN_TSTAMP_ALIGNED;
	}
	if (mptcp(tp))
		mptcp_established_options(sk, skb, opts, &size);

	eff_sacks = tp->rx_opt.num_sacks + tp->rx_opt.dsack;
	if (unlikely(eff_sacks)) {
		const unsigned remaining = MAX_TCP_OPTION_SPACE - size;
		if (remaining < TCPOLEN_SACK_BASE_ALIGNED)
			opts->num_sack_blocks = 0;
		else
			opts->num_sack_blocks =
			    min_t(unsigned int, eff_sacks,
				  (remaining - TCPOLEN_SACK_BASE_ALIGNED) /
				  TCPOLEN_SACK_PERBLOCK);
		if (opts->num_sack_blocks)
			size += TCPOLEN_SACK_BASE_ALIGNED +
			    opts->num_sack_blocks * TCPOLEN_SACK_PERBLOCK;
	}

	return size;
}


/* TCP SMALL QUEUES (TSQ)
 *
 * TSQ goal is to keep small amount of skbs per tcp flow in tx queues (qdisc+dev)
 * to reduce RTT and bufferbloat.
 * We do this using a special skb destructor (tcp_wfree).
 *
 * Its important tcp_wfree() can be replaced by sock_wfree() in the event skb
 * needs to be reallocated in a driver.
 * The invariant being skb->truesize subtracted from sk->sk_wmem_alloc
 *
 * Since transmit from skb destructor is forbidden, we use a tasklet
 * to process all sockets that eventually need to send more skbs.
 * We use one tasklet per cpu, with its own queue of sockets.
 */
struct tsq_tasklet {
	struct tasklet_struct	tasklet;
	struct list_head	head; /* queue of tcp sockets */
};
static DEFINE_PER_CPU(struct tsq_tasklet, tsq_tasklet);

static void tcp_tsq_write(struct sock *sk)
{
	if ((1 << sk->sk_state) &
	    (TCPF_ESTABLISHED | TCPF_FIN_WAIT1 | TCPF_CLOSING |
	     TCPF_CLOSE_WAIT  | TCPF_LAST_ACK)) {
		struct tcp_sock *tp = tcp_sk(sk);

		if (tp->lost_out > tp->retrans_out &&
		    tp->snd_cwnd > tcp_packets_in_flight(tp)) {
			tcp_mstamp_refresh(tp);
			tcp_xmit_retransmit_queue(sk);
		}

		tcp_sk(sk)->ops->write_xmit(sk, tcp_current_mss(sk),
					    tcp_sk(sk)->nonagle, 0, GFP_ATOMIC);
	}
}

static void tcp_tsq_handler(struct sock *sk)
{
	struct tcp_sock *tp = tcp_sk(sk);
	struct sock *meta_sk = mptcp(tp) ? mptcp_meta_sk(sk) : sk;

	bh_lock_sock(meta_sk);

	if (!sock_owned_by_user(meta_sk)) {
		tcp_tsq_write(sk);

		if (mptcp(tp))
			tcp_tsq_write(meta_sk);
	} else {
		if (!test_and_set_bit(TCP_TSQ_DEFERRED, &meta_sk->sk_tsq_flags))
			sock_hold(meta_sk);

		if ((mptcp(tp)) && (sk->sk_state != TCP_CLOSE))
			mptcp_tsq_flags(sk);
	}

	bh_unlock_sock(meta_sk);
}
/*
 * One tasklet per cpu tries to send more skbs.
 * We run in tasklet context but need to disable irqs when
 * transferring tsq->head because tcp_wfree() might
 * interrupt us (non NAPI drivers)
 */
static void tcp_tasklet_func(unsigned long data)
{
	struct tsq_tasklet *tsq = (struct tsq_tasklet *)data;
	LIST_HEAD(list);
	unsigned long flags;
	struct list_head *q, *n;
	struct tcp_sock *tp;
	struct sock *sk;

	local_irq_save(flags);
	list_splice_init(&tsq->head, &list);
	local_irq_restore(flags);

	list_for_each_safe(q, n, &list) {
		tp = list_entry(q, struct tcp_sock, tsq_node);
		list_del(&tp->tsq_node);

		sk = (struct sock *)tp;
		smp_mb__before_atomic();
		clear_bit(TSQ_QUEUED, &sk->sk_tsq_flags);

		tcp_tsq_handler(sk);
		sk_free(sk);
	}
}

#define TCP_DEFERRED_ALL (TCPF_TSQ_DEFERRED |		\
			  TCPF_WRITE_TIMER_DEFERRED |	\
			  TCPF_DELACK_TIMER_DEFERRED |	\
			  TCPF_MTU_REDUCED_DEFERRED | \
			  TCPF_PATH_MANAGER_DEFERRED |\
			  TCPF_SUB_DEFERRED)
/**
 * tcp_release_cb - tcp release_sock() callback
 * @sk: socket
 *
 * called from release_sock() to perform protocol dependent
 * actions before socket release.
 */
void tcp_release_cb(struct sock *sk)
{
	unsigned long flags, nflags;

	/* perform an atomic operation only if at least one flag is set */
	do {
		flags = sk->sk_tsq_flags;
		if (!(flags & TCP_DEFERRED_ALL))
			return;
		nflags = flags & ~TCP_DEFERRED_ALL;
	} while (cmpxchg(&sk->sk_tsq_flags, flags, nflags) != flags);

	if (flags & TCPF_TSQ_DEFERRED) {
		tcp_tsq_write(sk);
		__sock_put(sk);

		if (mptcp(tcp_sk(sk)))
			tcp_tsq_write(mptcp_meta_sk(sk));
	}
	/* Here begins the tricky part :
	 * We are called from release_sock() with :
	 * 1) BH disabled
	 * 2) sk_lock.slock spinlock held
	 * 3) socket owned by us (sk->sk_lock.owned == 1)
	 *
	 * But following code is meant to be called from BH handlers,
	 * so we should keep BH disabled, but early release socket ownership
	 */
	sock_release_ownership(sk);

	if (flags & TCPF_WRITE_TIMER_DEFERRED) {
		tcp_write_timer_handler(sk);
		__sock_put(sk);
	}
	if (flags & TCPF_DELACK_TIMER_DEFERRED) {
		tcp_delack_timer_handler(sk);
		__sock_put(sk);
	}
	if (flags & TCPF_MTU_REDUCED_DEFERRED) {
		inet_csk(sk)->icsk_af_ops->mtu_reduced(sk);
		__sock_put(sk);
	}
	if (flags & TCPF_PATH_MANAGER_DEFERRED) {
		if (tcp_sk(sk)->mpcb->pm_ops->release_sock)
			tcp_sk(sk)->mpcb->pm_ops->release_sock(sk);
		__sock_put(sk);
	}
	if (flags & TCPF_SUB_DEFERRED)
		mptcp_tsq_sub_deferred(sk);
}
EXPORT_SYMBOL(tcp_release_cb);

void __init tcp_tasklet_init(void)
{
	int i;

	for_each_possible_cpu(i) {
		struct tsq_tasklet *tsq = &per_cpu(tsq_tasklet, i);

		INIT_LIST_HEAD(&tsq->head);
		tasklet_init(&tsq->tasklet,
			     tcp_tasklet_func,
			     (unsigned long)tsq);
	}
}

/*
 * Write buffer destructor automatically called from kfree_skb.
 * We can't xmit new skbs from this context, as we might already
 * hold qdisc lock.
 */
void tcp_wfree(struct sk_buff *skb)
{
	struct sock *sk = skb->sk;
	struct tcp_sock *tp = tcp_sk(sk);
	unsigned long flags, nval, oval;

	/* Keep one reference on sk_wmem_alloc.
	 * Will be released by sk_free() from here or tcp_tasklet_func()
	 */
	WARN_ON(refcount_sub_and_test(skb->truesize - 1, &sk->sk_wmem_alloc));

	/* If this softirq is serviced by ksoftirqd, we are likely under stress.
	 * Wait until our queues (qdisc + devices) are drained.
	 * This gives :
	 * - less callbacks to tcp_write_xmit(), reducing stress (batches)
	 * - chance for incoming ACK (processed by another cpu maybe)
	 *   to migrate this flow (skb->ooo_okay will be eventually set)
	 */
	if (refcount_read(&sk->sk_wmem_alloc) >= SKB_TRUESIZE(1) && this_cpu_ksoftirqd() == current)
		goto out;

	for (oval = READ_ONCE(sk->sk_tsq_flags);; oval = nval) {
		struct tsq_tasklet *tsq;
		bool empty;

		if (!(oval & TSQF_THROTTLED) || (oval & TSQF_QUEUED))
			goto out;

		nval = (oval & ~TSQF_THROTTLED) | TSQF_QUEUED;
		nval = cmpxchg(&sk->sk_tsq_flags, oval, nval);
		if (nval != oval)
			continue;

		/* queue this socket to tasklet queue */
		local_irq_save(flags);
		tsq = this_cpu_ptr(&tsq_tasklet);
		empty = list_empty(&tsq->head);
		list_add(&tp->tsq_node, &tsq->head);
		if (empty)
			tasklet_schedule(&tsq->tasklet);
		local_irq_restore(flags);
		return;
	}
out:
	sk_free(sk);
}

/* Note: Called under soft irq.
 * We can call TCP stack right away, unless socket is owned by user.
 */
enum hrtimer_restart tcp_pace_kick(struct hrtimer *timer)
{
	struct tcp_sock *tp = container_of(timer, struct tcp_sock, pacing_timer);
	struct sock *sk = (struct sock *)tp;

	tcp_tsq_handler(sk);
	sock_put(sk);

	return HRTIMER_NORESTART;
}

static void tcp_internal_pacing(struct sock *sk, const struct sk_buff *skb)
{
	u64 len_ns;
	u32 rate;

	if (!tcp_needs_internal_pacing(sk))
		return;
	rate = sk->sk_pacing_rate;
	if (!rate || rate == ~0U)
		return;

	len_ns = (u64)skb->len * NSEC_PER_SEC;
	do_div(len_ns, rate);
	hrtimer_start(&tcp_sk(sk)->pacing_timer,
		      ktime_add_ns(ktime_get(), len_ns),
		      HRTIMER_MODE_ABS_PINNED_SOFT);
	sock_hold(sk);
}

static void tcp_update_skb_after_send(struct tcp_sock *tp, struct sk_buff *skb)
{
	skb->skb_mstamp = tp->tcp_mstamp;
	list_move_tail(&skb->tcp_tsorted_anchor, &tp->tsorted_sent_queue);
}

/* This routine actually transmits TCP packets queued in by
 * tcp_do_sendmsg().  This is used by both the initial
 * transmission and possible later retransmissions.
 * All SKB's seen here are completely headerless.  It is our
 * job to build the TCP header, and pass the packet down to
 * IP so it can do the same plus pass the packet off to the
 * device.
 *
 * We are working here with either a clone of the original
 * SKB, or a fresh unique copy made by the retransmit engine.
 */
<<<<<<< HEAD
int tcp_transmit_skb(struct sock *sk, struct sk_buff *skb, int clone_it,
		        gfp_t gfp_mask)
=======
static int __tcp_transmit_skb(struct sock *sk, struct sk_buff *skb,
			      int clone_it, gfp_t gfp_mask, u32 rcv_nxt)
>>>>>>> bc510d59
{
	const struct inet_connection_sock *icsk = inet_csk(sk);
	struct inet_sock *inet;
	struct tcp_sock *tp;
	struct tcp_skb_cb *tcb;
	struct tcp_out_options opts;
	unsigned int tcp_options_size, tcp_header_size;
	struct sk_buff *oskb = NULL;
	struct tcp_md5sig_key *md5;
	struct tcphdr *th;
	int err;

	BUG_ON(!skb || !tcp_skb_pcount(skb));
	tp = tcp_sk(sk);

	if (clone_it) {
		TCP_SKB_CB(skb)->tx.in_flight = TCP_SKB_CB(skb)->end_seq
			- tp->snd_una;
		oskb = skb;

		tcp_skb_tsorted_save(oskb) {
			if (unlikely(skb_cloned(oskb)))
				skb = pskb_copy(oskb, gfp_mask);
			else
				skb = skb_clone(oskb, gfp_mask);
		} tcp_skb_tsorted_restore(oskb);

		if (unlikely(!skb))
			return -ENOBUFS;
	}
	skb->skb_mstamp = tp->tcp_mstamp;

	inet = inet_sk(sk);
	tcb = TCP_SKB_CB(skb);
	memset(&opts, 0, sizeof(opts));

	if (unlikely(tcb->tcp_flags & TCPHDR_SYN))
		tcp_options_size = tcp_syn_options(sk, skb, &opts, &md5);
	else
		tcp_options_size = tcp_established_options(sk, skb, &opts,
							   &md5);
	tcp_header_size = tcp_options_size + sizeof(struct tcphdr);

	/* if no packet is in qdisc/device queue, then allow XPS to select
	 * another queue. We can be called from tcp_tsq_handler()
	 * which holds one reference to sk.
	 *
	 * TODO: Ideally, in-flight pure ACK packets should not matter here.
	 * One way to get this would be to set skb->truesize = 2 on them.
	 */
	skb->ooo_okay = sk_wmem_alloc_get(sk) < SKB_TRUESIZE(1);

	/* If we had to use memory reserve to allocate this skb,
	 * this might cause drops if packet is looped back :
	 * Other socket might not have SOCK_MEMALLOC.
	 * Packets not looped back do not care about pfmemalloc.
	 */
	skb->pfmemalloc = 0;

	skb_push(skb, tcp_header_size);
	skb_reset_transport_header(skb);

	skb_orphan(skb);
	skb->sk = sk;
	skb->destructor = skb_is_tcp_pure_ack(skb) ? __sock_wfree : tcp_wfree;
	skb_set_hash_from_sk(skb, sk);
	refcount_add(skb->truesize, &sk->sk_wmem_alloc);

	skb_set_dst_pending_confirm(skb, sk->sk_dst_pending_confirm);

	/* Build TCP header and checksum it. */
	th = (struct tcphdr *)skb->data;
	th->source		= inet->inet_sport;
	th->dest		= inet->inet_dport;
	th->seq			= htonl(tcb->seq);
	th->ack_seq		= htonl(rcv_nxt);
	*(((__be16 *)th) + 6)	= htons(((tcp_header_size >> 2) << 12) |
					tcb->tcp_flags);

	th->check		= 0;
	th->urg_ptr		= 0;

	/* The urg_mode check is necessary during a below snd_una win probe */
	if (unlikely(tcp_urg_mode(tp) && before(tcb->seq, tp->snd_up))) {
		if (before(tp->snd_up, tcb->seq + 0x10000)) {
			th->urg_ptr = htons(tp->snd_up - tcb->seq);
			th->urg = 1;
		} else if (after(tcb->seq + 0xFFFF, tp->snd_nxt)) {
			th->urg_ptr = htons(0xFFFF);
			th->urg = 1;
		}
	}

	tcp_options_write((__be32 *)(th + 1), tp, &opts, skb);
	skb_shinfo(skb)->gso_type = sk->sk_gso_type;
	if (likely(!(tcb->tcp_flags & TCPHDR_SYN))) {
		th->window	= htons(tp->ops->select_window(sk));
		tcp_ecn_send(sk, skb, th, tcp_header_size);
	} else {
		/* RFC1323: The window in SYN & SYN/ACK segments
		 * is never scaled.
		 */
		th->window	= htons(min(tp->rcv_wnd, 65535U));
	}
#ifdef CONFIG_TCP_MD5SIG
	/* Calculate the MD5 hash, as we have all we need now */
	if (md5) {
		sk_nocaps_add(sk, NETIF_F_GSO_MASK);
		tp->af_specific->calc_md5_hash(opts.hash_location,
					       md5, sk, skb);
	}
#endif

	icsk->icsk_af_ops->send_check(sk, skb);

	if (likely(tcb->tcp_flags & TCPHDR_ACK))
		tcp_event_ack_sent(sk, tcp_skb_pcount(skb), rcv_nxt);

	if (skb->len != tcp_header_size) {
		tcp_event_data_sent(tp, sk);
		tp->data_segs_out += tcp_skb_pcount(skb);
		tcp_internal_pacing(sk, skb);
	}

	if (after(tcb->end_seq, tp->snd_nxt) || tcb->seq == tcb->end_seq)
		TCP_ADD_STATS(sock_net(sk), TCP_MIB_OUTSEGS,
			      tcp_skb_pcount(skb));

	tp->segs_out += tcp_skb_pcount(skb);
	/* OK, its time to fill skb_shinfo(skb)->gso_{segs|size} */
	skb_shinfo(skb)->gso_segs = tcp_skb_pcount(skb);
	skb_shinfo(skb)->gso_size = tcp_skb_mss(skb);

	/* Our usage of tstamp should remain private */
	skb->tstamp = 0;

	/* Cleanup our debris for IP stacks */
	memset(skb->cb, 0, max(sizeof(struct inet_skb_parm),
			       sizeof(struct inet6_skb_parm)));

	err = icsk->icsk_af_ops->queue_xmit(sk, skb, &inet->cork.fl);

	if (unlikely(err > 0)) {
		tcp_enter_cwr(sk);
		err = net_xmit_eval(err);
	}
	if (!err && oskb) {
		tcp_update_skb_after_send(tp, oskb);
		tcp_rate_skb_sent(sk, oskb);
	}
	return err;
}

static int tcp_transmit_skb(struct sock *sk, struct sk_buff *skb, int clone_it,
			    gfp_t gfp_mask)
{
	return __tcp_transmit_skb(sk, skb, clone_it, gfp_mask,
				  tcp_sk(sk)->rcv_nxt);
}

/* This routine just queues the buffer for sending.
 *
 * NOTE: probe0 timer is not checked, do not forget tcp_push_pending_frames,
 * otherwise socket can stall.
 */
void tcp_queue_skb(struct sock *sk, struct sk_buff *skb)
{
	struct tcp_sock *tp = tcp_sk(sk);

	/* Advance write_seq and place onto the write_queue. */
	tp->write_seq = TCP_SKB_CB(skb)->end_seq;
	__skb_header_release(skb);
	tcp_add_write_queue_tail(sk, skb);
	sk->sk_wmem_queued += skb->truesize;
	sk_mem_charge(sk, skb->truesize);
}

/* Initialize TSO segments for a packet. */
void tcp_set_skb_tso_segs(struct sk_buff *skb, unsigned int mss_now)
{
	if (skb->len <= mss_now) {
		/* Avoid the costly divide in the normal
		 * non-TSO case.
		 */
		tcp_skb_pcount_set(skb, 1);
		TCP_SKB_CB(skb)->tcp_gso_size = 0;
	} else {
		tcp_skb_pcount_set(skb, DIV_ROUND_UP(skb->len, mss_now));
		TCP_SKB_CB(skb)->tcp_gso_size = mss_now;
	}
}

/* Pcount in the middle of the write queue got changed, we need to do various
 * tweaks to fix counters
 */
void tcp_adjust_pcount(struct sock *sk, const struct sk_buff *skb, int decr)
{
	struct tcp_sock *tp = tcp_sk(sk);

	tp->packets_out -= decr;

	if (TCP_SKB_CB(skb)->sacked & TCPCB_SACKED_ACKED)
		tp->sacked_out -= decr;
	if (TCP_SKB_CB(skb)->sacked & TCPCB_SACKED_RETRANS)
		tp->retrans_out -= decr;
	if (TCP_SKB_CB(skb)->sacked & TCPCB_LOST)
		tp->lost_out -= decr;

	/* Reno case is special. Sigh... */
	if (tcp_is_reno(tp) && decr > 0)
		tp->sacked_out -= min_t(u32, tp->sacked_out, decr);

	if (tp->lost_skb_hint &&
	    before(TCP_SKB_CB(skb)->seq, TCP_SKB_CB(tp->lost_skb_hint)->seq) &&
	    (TCP_SKB_CB(skb)->sacked & TCPCB_SACKED_ACKED))
		tp->lost_cnt_hint -= decr;

	tcp_verify_left_out(tp);
}

static bool tcp_has_tx_tstamp(const struct sk_buff *skb)
{
	return TCP_SKB_CB(skb)->txstamp_ack ||
		(skb_shinfo(skb)->tx_flags & SKBTX_ANY_TSTAMP);
}

static void tcp_fragment_tstamp(struct sk_buff *skb, struct sk_buff *skb2)
{
	struct skb_shared_info *shinfo = skb_shinfo(skb);

	if (unlikely(tcp_has_tx_tstamp(skb)) &&
	    !before(shinfo->tskey, TCP_SKB_CB(skb2)->seq)) {
		struct skb_shared_info *shinfo2 = skb_shinfo(skb2);
		u8 tsflags = shinfo->tx_flags & SKBTX_ANY_TSTAMP;

		shinfo->tx_flags &= ~tsflags;
		shinfo2->tx_flags |= tsflags;
		swap(shinfo->tskey, shinfo2->tskey);
		TCP_SKB_CB(skb2)->txstamp_ack = TCP_SKB_CB(skb)->txstamp_ack;
		TCP_SKB_CB(skb)->txstamp_ack = 0;
	}
}

static void tcp_skb_fragment_eor(struct sk_buff *skb, struct sk_buff *skb2)
{
	TCP_SKB_CB(skb2)->eor = TCP_SKB_CB(skb)->eor;
	TCP_SKB_CB(skb)->eor = 0;
}

/* Insert buff after skb on the write or rtx queue of sk.  */
static void tcp_insert_write_queue_after(struct sk_buff *skb,
					 struct sk_buff *buff,
					 struct sock *sk,
					 enum tcp_queue tcp_queue)
{
	if (tcp_queue == TCP_FRAG_IN_WRITE_QUEUE)
		__skb_queue_after(&sk->sk_write_queue, skb, buff);
	else
		tcp_rbtree_insert(&sk->tcp_rtx_queue, buff);
}

/* Function to create two new TCP segments.  Shrinks the given segment
 * to the specified size and appends a new segment with the rest of the
 * packet to the list.  This won't be called frequently, I hope.
 * Remember, these are still headerless SKBs at this point.
 */
int tcp_fragment(struct sock *sk, enum tcp_queue tcp_queue,
		 struct sk_buff *skb, u32 len,
		 unsigned int mss_now, gfp_t gfp)
{
	struct tcp_sock *tp = tcp_sk(sk);
	struct sk_buff *buff;
	int nsize, old_factor;
	int nlen;
	u8 flags;

	if (WARN_ON(len > skb->len))
		return -EINVAL;

	nsize = skb_headlen(skb) - len;
	if (nsize < 0)
		nsize = 0;

	if (skb_unclone(skb, gfp))
		return -ENOMEM;

	/* Get a new skb... force flag on. */
	buff = sk_stream_alloc_skb(sk, nsize, gfp, true);
	if (!buff)
		return -ENOMEM; /* We'll just try again later. */

	sk->sk_wmem_queued += buff->truesize;
	sk_mem_charge(sk, buff->truesize);
	nlen = skb->len - len - nsize;
	buff->truesize += nlen;
	skb->truesize -= nlen;

	/* Correct the sequence numbers. */
	TCP_SKB_CB(buff)->seq = TCP_SKB_CB(skb)->seq + len;
	TCP_SKB_CB(buff)->end_seq = TCP_SKB_CB(skb)->end_seq;
	TCP_SKB_CB(skb)->end_seq = TCP_SKB_CB(buff)->seq;

	/* PSH and FIN should only be set in the second packet. */
	flags = TCP_SKB_CB(skb)->tcp_flags;
	TCP_SKB_CB(skb)->tcp_flags = flags & ~(TCPHDR_FIN | TCPHDR_PSH);
	TCP_SKB_CB(buff)->tcp_flags = flags;
	TCP_SKB_CB(buff)->sacked = TCP_SKB_CB(skb)->sacked;
	tcp_skb_fragment_eor(skb, buff);

	skb_split(skb, buff, len);

	buff->ip_summed = CHECKSUM_PARTIAL;

	buff->tstamp = skb->tstamp;
	tcp_fragment_tstamp(skb, buff);

	old_factor = tcp_skb_pcount(skb);

	/* Fix up tso_factor for both original and new SKB.  */
	tcp_set_skb_tso_segs(skb, mss_now);
	tcp_set_skb_tso_segs(buff, mss_now);

	/* Update delivered info for the new segment */
	TCP_SKB_CB(buff)->tx = TCP_SKB_CB(skb)->tx;

	/* If this packet has been sent out already, we must
	 * adjust the various packet counters.
	 */
	if (!before(tp->snd_nxt, TCP_SKB_CB(buff)->end_seq)) {
		int diff = old_factor - tcp_skb_pcount(skb) -
			tcp_skb_pcount(buff);

		if (diff)
			tcp_adjust_pcount(sk, skb, diff);
	}

	/* Link BUFF into the send queue. */
	__skb_header_release(buff);
	tcp_insert_write_queue_after(skb, buff, sk, tcp_queue);
	if (tcp_queue == TCP_FRAG_IN_RTX_QUEUE)
		list_add(&buff->tcp_tsorted_anchor, &skb->tcp_tsorted_anchor);

	return 0;
}

/* This is similar to __pskb_pull_tail(). The difference is that pulled
 * data is not copied, but immediately discarded.
 */
int __pskb_trim_head(struct sk_buff *skb, int len)
{
	struct skb_shared_info *shinfo;
	int i, k, eat;

	eat = min_t(int, len, skb_headlen(skb));
	if (eat) {
		__skb_pull(skb, eat);
		len -= eat;
		if (!len)
			return 0;
	}
	eat = len;
	k = 0;
	shinfo = skb_shinfo(skb);
	for (i = 0; i < shinfo->nr_frags; i++) {
		int size = skb_frag_size(&shinfo->frags[i]);

		if (size <= eat) {
			skb_frag_unref(skb, i);
			eat -= size;
		} else {
			shinfo->frags[k] = shinfo->frags[i];
			if (eat) {
				shinfo->frags[k].page_offset += eat;
				skb_frag_size_sub(&shinfo->frags[k], eat);
				eat = 0;
			}
			k++;
		}
	}
	shinfo->nr_frags = k;

	skb->data_len -= len;
	skb->len = skb->data_len;
	return len;
}

/* Remove acked data from a packet in the transmit queue. */
int tcp_trim_head(struct sock *sk, struct sk_buff *skb, u32 len)
{
	u32 delta_truesize;

	if (skb_unclone(skb, GFP_ATOMIC))
		return -ENOMEM;

	delta_truesize = __pskb_trim_head(skb, len);

	TCP_SKB_CB(skb)->seq += len;
	skb->ip_summed = CHECKSUM_PARTIAL;

	if (delta_truesize) {
		skb->truesize	   -= delta_truesize;
		sk->sk_wmem_queued -= delta_truesize;
		sk_mem_uncharge(sk, delta_truesize);
		sock_set_flag(sk, SOCK_QUEUE_SHRUNK);
	}

	/* Any change of skb->len requires recalculation of tso factor. */
	if (tcp_skb_pcount(skb) > 1)
		tcp_set_skb_tso_segs(skb, tcp_skb_mss(skb));

	return 0;
}

/* Calculate MSS not accounting any TCP options.  */
static inline int __tcp_mtu_to_mss(struct sock *sk, int pmtu)
{
	const struct tcp_sock *tp = tcp_sk(sk);
	const struct inet_connection_sock *icsk = inet_csk(sk);
	int mss_now;

	/* Calculate base mss without TCP options:
	   It is MMS_S - sizeof(tcphdr) of rfc1122
	 */
	mss_now = pmtu - icsk->icsk_af_ops->net_header_len - sizeof(struct tcphdr);

	/* IPv6 adds a frag_hdr in case RTAX_FEATURE_ALLFRAG is set */
	if (icsk->icsk_af_ops->net_frag_header_len) {
		const struct dst_entry *dst = __sk_dst_get(sk);

		if (dst && dst_allfrag(dst))
			mss_now -= icsk->icsk_af_ops->net_frag_header_len;
	}

	/* Clamp it (mss_clamp does not include tcp options) */
	if (mss_now > tp->rx_opt.mss_clamp)
		mss_now = tp->rx_opt.mss_clamp;

	/* Now subtract optional transport overhead */
	mss_now -= icsk->icsk_ext_hdr_len;

	/* Then reserve room for full set of TCP options and 8 bytes of data */
	if (mss_now < 48)
		mss_now = 48;
	return mss_now;
}

/* Calculate MSS. Not accounting for SACKs here.  */
int tcp_mtu_to_mss(struct sock *sk, int pmtu)
{
	/* Subtract TCP options size, not including SACKs */
	return __tcp_mtu_to_mss(sk, pmtu) -
	       (tcp_sk(sk)->tcp_header_len - sizeof(struct tcphdr));
}

/* Inverse of above */
int tcp_mss_to_mtu(struct sock *sk, int mss)
{
	const struct tcp_sock *tp = tcp_sk(sk);
	const struct inet_connection_sock *icsk = inet_csk(sk);
	int mtu;

	mtu = mss +
	      tp->tcp_header_len +
	      icsk->icsk_ext_hdr_len +
	      icsk->icsk_af_ops->net_header_len;

	/* IPv6 adds a frag_hdr in case RTAX_FEATURE_ALLFRAG is set */
	if (icsk->icsk_af_ops->net_frag_header_len) {
		const struct dst_entry *dst = __sk_dst_get(sk);

		if (dst && dst_allfrag(dst))
			mtu += icsk->icsk_af_ops->net_frag_header_len;
	}
	return mtu;
}
EXPORT_SYMBOL(tcp_mss_to_mtu);

/* MTU probing init per socket */
void tcp_mtup_init(struct sock *sk)
{
	struct tcp_sock *tp = tcp_sk(sk);
	struct inet_connection_sock *icsk = inet_csk(sk);
	struct net *net = sock_net(sk);

	icsk->icsk_mtup.enabled = net->ipv4.sysctl_tcp_mtu_probing > 1;
	icsk->icsk_mtup.search_high = tp->rx_opt.mss_clamp + sizeof(struct tcphdr) +
			       icsk->icsk_af_ops->net_header_len;
	icsk->icsk_mtup.search_low = tcp_mss_to_mtu(sk, net->ipv4.sysctl_tcp_base_mss);
	icsk->icsk_mtup.probe_size = 0;
	if (icsk->icsk_mtup.enabled)
		icsk->icsk_mtup.probe_timestamp = tcp_jiffies32;
}
EXPORT_SYMBOL(tcp_mtup_init);

/* This function synchronize snd mss to current pmtu/exthdr set.

   tp->rx_opt.user_mss is mss set by user by TCP_MAXSEG. It does NOT counts
   for TCP options, but includes only bare TCP header.

   tp->rx_opt.mss_clamp is mss negotiated at connection setup.
   It is minimum of user_mss and mss received with SYN.
   It also does not include TCP options.

   inet_csk(sk)->icsk_pmtu_cookie is last pmtu, seen by this function.

   tp->mss_cache is current effective sending mss, including
   all tcp options except for SACKs. It is evaluated,
   taking into account current pmtu, but never exceeds
   tp->rx_opt.mss_clamp.

   NOTE1. rfc1122 clearly states that advertised MSS
   DOES NOT include either tcp or ip options.

   NOTE2. inet_csk(sk)->icsk_pmtu_cookie and tp->mss_cache
   are READ ONLY outside this function.		--ANK (980731)
 */
unsigned int tcp_sync_mss(struct sock *sk, u32 pmtu)
{
	struct tcp_sock *tp = tcp_sk(sk);
	struct inet_connection_sock *icsk = inet_csk(sk);
	int mss_now;

	if (icsk->icsk_mtup.search_high > pmtu)
		icsk->icsk_mtup.search_high = pmtu;

	mss_now = tcp_mtu_to_mss(sk, pmtu);
	mss_now = tcp_bound_to_half_wnd(tp, mss_now);

	/* And store cached results */
	icsk->icsk_pmtu_cookie = pmtu;
	if (icsk->icsk_mtup.enabled)
		mss_now = min(mss_now, tcp_mtu_to_mss(sk, icsk->icsk_mtup.search_low));
	tp->mss_cache = mss_now;

	return mss_now;
}
EXPORT_SYMBOL(tcp_sync_mss);

/* Compute the current effective MSS, taking SACKs and IP options,
 * and even PMTU discovery events into account.
 */
unsigned int tcp_current_mss(struct sock *sk)
{
	const struct tcp_sock *tp = tcp_sk(sk);
	const struct dst_entry *dst = __sk_dst_get(sk);
	u32 mss_now;
	unsigned int header_len;
	struct tcp_out_options opts;
	struct tcp_md5sig_key *md5;

	mss_now = tp->mss_cache;

	if (dst) {
		u32 mtu = dst_mtu(dst);
		if (mtu != inet_csk(sk)->icsk_pmtu_cookie)
			mss_now = tcp_sync_mss(sk, mtu);
	}

	header_len = tcp_established_options(sk, NULL, &opts, &md5) +
		     sizeof(struct tcphdr);
	/* The mss_cache is sized based on tp->tcp_header_len, which assumes
	 * some common options. If this is an odd packet (because we have SACK
	 * blocks etc) then our calculated header_len will be different, and
	 * we have to adjust mss_now correspondingly */
	if (header_len != tp->tcp_header_len) {
		int delta = (int) header_len - tp->tcp_header_len;
		mss_now -= delta;
	}

	return mss_now;
}
EXPORT_SYMBOL(tcp_current_mss);

/* RFC2861, slow part. Adjust cwnd, after it was not full during one rto.
 * As additional protections, we do not touch cwnd in retransmission phases,
 * and if application hit its sndbuf limit recently.
 */
static void tcp_cwnd_application_limited(struct sock *sk)
{
	struct tcp_sock *tp = tcp_sk(sk);

	if (inet_csk(sk)->icsk_ca_state == TCP_CA_Open &&
	    sk->sk_socket && !test_bit(SOCK_NOSPACE, &sk->sk_socket->flags)) {
		/* Limited by application or receiver window. */
		u32 init_win = tcp_init_cwnd(tp, __sk_dst_get(sk));
		u32 win_used = max(tp->snd_cwnd_used, init_win);
		if (win_used < tp->snd_cwnd) {
			tp->snd_ssthresh = tcp_current_ssthresh(sk);
			tp->snd_cwnd = (tp->snd_cwnd + win_used) >> 1;
		}
		tp->snd_cwnd_used = 0;
	}
	tp->snd_cwnd_stamp = tcp_jiffies32;
}

void tcp_cwnd_validate(struct sock *sk, bool is_cwnd_limited)
{
	const struct tcp_congestion_ops *ca_ops = inet_csk(sk)->icsk_ca_ops;
	struct tcp_sock *tp = tcp_sk(sk);

	/* Track the maximum number of outstanding packets in each
	 * window, and remember whether we were cwnd-limited then.
	 */
	if (!before(tp->snd_una, tp->max_packets_seq) ||
	    tp->packets_out > tp->max_packets_out) {
		tp->max_packets_out = tp->packets_out;
		tp->max_packets_seq = tp->snd_nxt;
		tp->is_cwnd_limited = is_cwnd_limited;
	}

	if (tcp_is_cwnd_limited(sk)) {
		/* Network is feed fully. */
		tp->snd_cwnd_used = 0;
		tp->snd_cwnd_stamp = tcp_jiffies32;
	} else {
		/* Network starves. */
		if (tp->packets_out > tp->snd_cwnd_used)
			tp->snd_cwnd_used = tp->packets_out;

		if (sock_net(sk)->ipv4.sysctl_tcp_slow_start_after_idle &&
		    (s32)(tcp_jiffies32 - tp->snd_cwnd_stamp) >= inet_csk(sk)->icsk_rto &&
		    !ca_ops->cong_control)
			tcp_cwnd_application_limited(sk);

		/* The following conditions together indicate the starvation
		 * is caused by insufficient sender buffer:
		 * 1) just sent some data (see tcp_write_xmit)
		 * 2) not cwnd limited (this else condition)
		 * 3) no more data to send (tcp_write_queue_empty())
		 * 4) application is hitting buffer limit (SOCK_NOSPACE)
		 */
		if (tcp_write_queue_empty(sk) && sk->sk_socket &&
		    test_bit(SOCK_NOSPACE, &sk->sk_socket->flags) &&
		    (1 << sk->sk_state) & (TCPF_ESTABLISHED | TCPF_CLOSE_WAIT))
			tcp_chrono_start(sk, TCP_CHRONO_SNDBUF_LIMITED);
	}
}

/* Minshall's variant of the Nagle send check. */
static bool tcp_minshall_check(const struct tcp_sock *tp)
{
	return after(tp->snd_sml, tp->snd_una) &&
		!after(tp->snd_sml, tp->snd_nxt);
}

/* Update snd_sml if this skb is under mss
 * Note that a TSO packet might end with a sub-mss segment
 * The test is really :
 * if ((skb->len % mss) != 0)
 *        tp->snd_sml = TCP_SKB_CB(skb)->end_seq;
 * But we can avoid doing the divide again given we already have
 *  skb_pcount = skb->len / mss_now
 */
void tcp_minshall_update(struct tcp_sock *tp, unsigned int mss_now,
			 const struct sk_buff *skb)
{
	if (skb->len < tcp_skb_pcount(skb) * mss_now)
		tp->snd_sml = TCP_SKB_CB(skb)->end_seq;
}

/* Return false, if packet can be sent now without violation Nagle's rules:
 * 1. It is full sized. (provided by caller in %partial bool)
 * 2. Or it contains FIN. (already checked by caller)
 * 3. Or TCP_CORK is not set, and TCP_NODELAY is set.
 * 4. Or TCP_CORK is not set, and all sent packets are ACKed.
 *    With Minshall's modification: all sent small packets are ACKed.
 */
static bool tcp_nagle_check(bool partial, const struct tcp_sock *tp,
			    int nonagle)
{
	return partial &&
		((nonagle & TCP_NAGLE_CORK) ||
		 (!nonagle && tp->packets_out && tcp_minshall_check(tp)));
}

/* Return how many segs we'd like on a TSO packet,
 * to send one TSO packet per ms
 */
static u32 tcp_tso_autosize(const struct sock *sk, unsigned int mss_now,
			    int min_tso_segs)
{
	u32 bytes, segs;

	bytes = min(sk->sk_pacing_rate >> sk->sk_pacing_shift,
		    sk->sk_gso_max_size - 1 - MAX_TCP_HEADER);

	/* Goal is to send at least one packet per ms,
	 * not one big TSO packet every 100 ms.
	 * This preserves ACK clocking and is consistent
	 * with tcp_tso_should_defer() heuristic.
	 */
	segs = max_t(u32, bytes / mss_now, min_tso_segs);

	return segs;
}

/* Return the number of segments we want in the skb we are transmitting.
 * See if congestion control module wants to decide; otherwise, autosize.
 */
static u32 tcp_tso_segs(struct sock *sk, unsigned int mss_now)
{
	const struct tcp_congestion_ops *ca_ops = inet_csk(sk)->icsk_ca_ops;
	u32 min_tso, tso_segs;

	min_tso = ca_ops->min_tso_segs ?
			ca_ops->min_tso_segs(sk) :
			sock_net(sk)->ipv4.sysctl_tcp_min_tso_segs;

	tso_segs = tcp_tso_autosize(sk, mss_now, min_tso);
	return min_t(u32, tso_segs, sk->sk_gso_max_segs);
}

/* Returns the portion of skb which can be sent right away */
unsigned int tcp_mss_split_point(const struct sock *sk,
				 const struct sk_buff *skb,
				 unsigned int mss_now,
				 unsigned int max_segs,
				 int nonagle)
{
	const struct tcp_sock *tp = tcp_sk(sk);
	u32 partial, needed, window, max_len;

	window = tcp_wnd_end(tp) - TCP_SKB_CB(skb)->seq;
	max_len = mss_now * max_segs;

	if (likely(max_len <= window && skb != tcp_write_queue_tail(sk)))
		return max_len;

	needed = min(skb->len, window);

	if (max_len <= needed)
		return max_len;

	partial = needed % mss_now;
	/* If last segment is not a full MSS, check if Nagle rules allow us
	 * to include this last segment in this skb.
	 * Otherwise, we'll split the skb at last MSS boundary
	 */
	if (tcp_nagle_check(partial != 0, tp, nonagle))
		return needed - partial;

	return needed;
}

/* Can at least one segment of SKB be sent right now, according to the
 * congestion window rules?  If so, return how many segments are allowed.
 */
unsigned int tcp_cwnd_test(const struct tcp_sock *tp,
			   const struct sk_buff *skb)
{
	u32 in_flight, cwnd, halfcwnd;

	/* Don't be strict about the congestion window for the final FIN.  */
	if (skb &&
	    (TCP_SKB_CB(skb)->tcp_flags & TCPHDR_FIN) &&
	    tcp_skb_pcount(skb) == 1)
		return 1;

	in_flight = tcp_packets_in_flight(tp);
	cwnd = tp->snd_cwnd;
	if (in_flight >= cwnd)
		return 0;

	/* For better scheduling, ensure we have at least
	 * 2 GSO packets in flight.
	 */
	halfcwnd = max(cwnd >> 1, 1U);
	return min(halfcwnd, cwnd - in_flight);
}

/* Initialize TSO state of a skb.
 * This must be invoked the first time we consider transmitting
 * SKB onto the wire.
 */
int tcp_init_tso_segs(struct sk_buff *skb, unsigned int mss_now)
{
	int tso_segs = tcp_skb_pcount(skb);

	if (!tso_segs || (tso_segs > 1 && tcp_skb_mss(skb) != mss_now)) {
		tcp_set_skb_tso_segs(skb, mss_now);
		tso_segs = tcp_skb_pcount(skb);
	}
	return tso_segs;
}


/* Return true if the Nagle test allows this packet to be
 * sent now.
 */
bool tcp_nagle_test(const struct tcp_sock *tp, const struct sk_buff *skb,
		    unsigned int cur_mss, int nonagle)
{
	/* Nagle rule does not apply to frames, which sit in the middle of the
	 * write_queue (they have no chances to get new data).
	 *
	 * This is implemented in the callers, where they modify the 'nonagle'
	 * argument based upon the location of SKB in the send queue.
	 */
	if (nonagle & TCP_NAGLE_PUSH)
		return true;

	/* Don't use the nagle rule for urgent data (or for the final FIN). */
	if (tcp_urg_mode(tp) || (TCP_SKB_CB(skb)->tcp_flags & TCPHDR_FIN) ||
	    mptcp_is_data_fin(skb))
		return true;

	if (!tcp_nagle_check(skb->len < cur_mss, tp, nonagle))
		return true;

	return false;
}

/* Does at least the first segment of SKB fit into the send window? */
bool tcp_snd_wnd_test(const struct tcp_sock *tp, const struct sk_buff *skb,
		      unsigned int cur_mss)
{
	u32 end_seq = TCP_SKB_CB(skb)->end_seq;

	if (skb->len > cur_mss)
		end_seq = TCP_SKB_CB(skb)->seq + cur_mss;

	return !after(end_seq, tcp_wnd_end(tp));
}

/* Trim TSO SKB to LEN bytes, put the remaining data into a new packet
 * which is put after SKB on the list.  It is very much like
 * tcp_fragment() except that it may make several kinds of assumptions
 * in order to speed up the splitting operation.  In particular, we
 * know that all the data is in scatter-gather pages, and that the
 * packet has never been sent out before (and thus is not cloned).
 */
static int tso_fragment(struct sock *sk, enum tcp_queue tcp_queue,
			struct sk_buff *skb, unsigned int len,
			unsigned int mss_now, gfp_t gfp)
{
	struct sk_buff *buff;
	int nlen = skb->len - len;
	u8 flags;

	/* All of a TSO frame must be composed of paged data.  */
	if (skb->len != skb->data_len)
		return tcp_fragment(sk, tcp_queue, skb, len, mss_now, gfp);

	buff = sk_stream_alloc_skb(sk, 0, gfp, true);
	if (unlikely(!buff))
		return -ENOMEM;

	sk->sk_wmem_queued += buff->truesize;
	sk_mem_charge(sk, buff->truesize);
	buff->truesize += nlen;
	skb->truesize -= nlen;

	/* Correct the sequence numbers. */
	TCP_SKB_CB(buff)->seq = TCP_SKB_CB(skb)->seq + len;
	TCP_SKB_CB(buff)->end_seq = TCP_SKB_CB(skb)->end_seq;
	TCP_SKB_CB(skb)->end_seq = TCP_SKB_CB(buff)->seq;

	/* PSH and FIN should only be set in the second packet. */
	flags = TCP_SKB_CB(skb)->tcp_flags;
	TCP_SKB_CB(skb)->tcp_flags = flags & ~(TCPHDR_FIN | TCPHDR_PSH);
	TCP_SKB_CB(buff)->tcp_flags = flags;

	/* This packet was never sent out yet, so no SACK bits. */
	TCP_SKB_CB(buff)->sacked = 0;

	tcp_skb_fragment_eor(skb, buff);

	buff->ip_summed = CHECKSUM_PARTIAL;
	skb_split(skb, buff, len);
	tcp_fragment_tstamp(skb, buff);

	/* Fix up tso_factor for both original and new SKB.  */
	tcp_set_skb_tso_segs(skb, mss_now);
	tcp_set_skb_tso_segs(buff, mss_now);

	/* Link BUFF into the send queue. */
	__skb_header_release(buff);
	tcp_insert_write_queue_after(skb, buff, sk, tcp_queue);

	return 0;
}

/* Try to defer sending, if possible, in order to minimize the amount
 * of TSO splitting we do.  View it as a kind of TSO Nagle test.
 *
 * This algorithm is from John Heffner.
 */
static bool tcp_tso_should_defer(struct sock *sk, struct sk_buff *skb,
				 bool *is_cwnd_limited, u32 max_segs)
{
	const struct inet_connection_sock *icsk = inet_csk(sk);
	u32 age, send_win, cong_win, limit, in_flight;
	struct tcp_sock *tp = tcp_sk(sk);
	struct sk_buff *head;
	int win_divisor;

	if ((TCP_SKB_CB(skb)->tcp_flags & TCPHDR_FIN) || mptcp_is_data_fin(skb))
		goto send_now;

	if (icsk->icsk_ca_state >= TCP_CA_Recovery)
		goto send_now;

	/* Avoid bursty behavior by allowing defer
	 * only if the last write was recent.
	 */
	if ((s32)(tcp_jiffies32 - tp->lsndtime) > 0)
		goto send_now;

	in_flight = tcp_packets_in_flight(tp);

	BUG_ON(tcp_skb_pcount(skb) <= 1);
	BUG_ON(tp->snd_cwnd <= in_flight);

	send_win = tcp_wnd_end(tp) - TCP_SKB_CB(skb)->seq;

	/* From in_flight test above, we know that cwnd > in_flight.  */
	cong_win = (tp->snd_cwnd - in_flight) * tp->mss_cache;

	limit = min(send_win, cong_win);

	/* If a full-sized TSO skb can be sent, do it. */
	if (limit >= max_segs * tp->mss_cache)
		goto send_now;

	/* Middle in queue won't get any more data, full sendable already? */
	if ((skb != tcp_write_queue_tail(sk)) && (limit >= skb->len))
		goto send_now;

	win_divisor = READ_ONCE(sock_net(sk)->ipv4.sysctl_tcp_tso_win_divisor);
	if (win_divisor) {
		u32 chunk = min(tp->snd_wnd, tp->snd_cwnd * tp->mss_cache);

		/* If at least some fraction of a window is available,
		 * just use it.
		 */
		chunk /= win_divisor;
		if (limit >= chunk)
			goto send_now;
	} else {
		/* Different approach, try not to defer past a single
		 * ACK.  Receiver should ACK every other full sized
		 * frame, so if we have space for more than 3 frames
		 * then send now.
		 */
		if (limit > tcp_max_tso_deferred_mss(tp) * tp->mss_cache)
			goto send_now;
	}

	/* TODO : use tsorted_sent_queue ? */
	head = tcp_rtx_queue_head(sk);
	if (!head)
		goto send_now;
	age = tcp_stamp_us_delta(tp->tcp_mstamp, head->skb_mstamp);
	/* If next ACK is likely to come too late (half srtt), do not defer */
	if (age < (tp->srtt_us >> 4))
		goto send_now;

	/* Ok, it looks like it is advisable to defer. */

	if (cong_win < send_win && cong_win <= skb->len)
		*is_cwnd_limited = true;

	return true;

send_now:
	return false;
}

static inline void tcp_mtu_check_reprobe(struct sock *sk)
{
	struct inet_connection_sock *icsk = inet_csk(sk);
	struct tcp_sock *tp = tcp_sk(sk);
	struct net *net = sock_net(sk);
	u32 interval;
	s32 delta;

	interval = net->ipv4.sysctl_tcp_probe_interval;
	delta = tcp_jiffies32 - icsk->icsk_mtup.probe_timestamp;
	if (unlikely(delta >= interval * HZ)) {
		int mss = tcp_current_mss(sk);

		/* Update current search range */
		icsk->icsk_mtup.probe_size = 0;
		icsk->icsk_mtup.search_high = tp->rx_opt.mss_clamp +
			sizeof(struct tcphdr) +
			icsk->icsk_af_ops->net_header_len;
		icsk->icsk_mtup.search_low = tcp_mss_to_mtu(sk, mss);

		/* Update probe time stamp */
		icsk->icsk_mtup.probe_timestamp = tcp_jiffies32;
	}
}

static bool tcp_can_coalesce_send_queue_head(struct sock *sk, int len)
{
	struct sk_buff *skb, *next;

	skb = tcp_send_head(sk);
	tcp_for_write_queue_from_safe(skb, next, sk) {
		if (len <= skb->len)
			break;

		if (unlikely(TCP_SKB_CB(skb)->eor))
			return false;

		len -= skb->len;
	}

	return true;
}

/* Create a new MTU probe if we are ready.
 * MTU probe is regularly attempting to increase the path MTU by
 * deliberately sending larger packets.  This discovers routing
 * changes resulting in larger path MTUs.
 *
 * Returns 0 if we should wait to probe (no cwnd available),
 *         1 if a probe was sent,
 *         -1 otherwise
 */
static int tcp_mtu_probe(struct sock *sk)
{
	struct inet_connection_sock *icsk = inet_csk(sk);
	struct tcp_sock *tp = tcp_sk(sk);
	struct sk_buff *skb, *nskb, *next;
	struct net *net = sock_net(sk);
	int probe_size;
	int size_needed;
	int copy, len;
	int mss_now;
	int interval;

	/* Not currently probing/verifying,
	 * not in recovery,
	 * have enough cwnd, and
	 * not SACKing (the variable headers throw things off)
	 */
	if (likely(!icsk->icsk_mtup.enabled ||
		   icsk->icsk_mtup.probe_size ||
		   inet_csk(sk)->icsk_ca_state != TCP_CA_Open ||
		   tp->snd_cwnd < 11 ||
		   tp->rx_opt.num_sacks || tp->rx_opt.dsack))
		return -1;

	/* Use binary search for probe_size between tcp_mss_base,
	 * and current mss_clamp. if (search_high - search_low)
	 * smaller than a threshold, backoff from probing.
	 */
	mss_now = tcp_current_mss(sk);
	probe_size = tcp_mtu_to_mss(sk, (icsk->icsk_mtup.search_high +
				    icsk->icsk_mtup.search_low) >> 1);
	size_needed = probe_size + (tp->reordering + 1) * tp->mss_cache;
	interval = icsk->icsk_mtup.search_high - icsk->icsk_mtup.search_low;
	/* When misfortune happens, we are reprobing actively,
	 * and then reprobe timer has expired. We stick with current
	 * probing process by not resetting search range to its orignal.
	 */
	if (probe_size > tcp_mtu_to_mss(sk, icsk->icsk_mtup.search_high) ||
		interval < net->ipv4.sysctl_tcp_probe_threshold) {
		/* Check whether enough time has elaplased for
		 * another round of probing.
		 */
		tcp_mtu_check_reprobe(sk);
		return -1;
	}

	/* Have enough data in the send queue to probe? */
	if (tp->write_seq - tp->snd_nxt < size_needed)
		return -1;

	if (tp->snd_wnd < size_needed)
		return -1;
	if (after(tp->snd_nxt + size_needed, tcp_wnd_end(tp)))
		return 0;

	/* Do we need to wait to drain cwnd? With none in flight, don't stall */
	if (tcp_packets_in_flight(tp) + 2 > tp->snd_cwnd) {
		if (!tcp_packets_in_flight(tp))
			return -1;
		else
			return 0;
	}

	if (!tcp_can_coalesce_send_queue_head(sk, probe_size))
		return -1;

	/* We're allowed to probe.  Build it now. */
	nskb = sk_stream_alloc_skb(sk, probe_size, GFP_ATOMIC, false);
	if (!nskb)
		return -1;
	sk->sk_wmem_queued += nskb->truesize;
	sk_mem_charge(sk, nskb->truesize);

	skb = tcp_send_head(sk);

	TCP_SKB_CB(nskb)->seq = TCP_SKB_CB(skb)->seq;
	TCP_SKB_CB(nskb)->end_seq = TCP_SKB_CB(skb)->seq + probe_size;
	TCP_SKB_CB(nskb)->tcp_flags = TCPHDR_ACK;
	TCP_SKB_CB(nskb)->sacked = 0;
	nskb->csum = 0;
	nskb->ip_summed = CHECKSUM_PARTIAL;

	tcp_insert_write_queue_before(nskb, skb, sk);
	tcp_highest_sack_replace(sk, skb, nskb);

	len = 0;
	tcp_for_write_queue_from_safe(skb, next, sk) {
		copy = min_t(int, skb->len, probe_size - len);
		skb_copy_bits(skb, 0, skb_put(nskb, copy), copy);

		if (skb->len <= copy) {
			/* We've eaten all the data from this skb.
			 * Throw it away. */
			TCP_SKB_CB(nskb)->tcp_flags |= TCP_SKB_CB(skb)->tcp_flags;
			/* If this is the last SKB we copy and eor is set
			 * we need to propagate it to the new skb.
			 */
			TCP_SKB_CB(nskb)->eor = TCP_SKB_CB(skb)->eor;
			tcp_unlink_write_queue(skb, sk);
			sk_wmem_free_skb(sk, skb);
		} else {
			TCP_SKB_CB(nskb)->tcp_flags |= TCP_SKB_CB(skb)->tcp_flags &
						   ~(TCPHDR_FIN|TCPHDR_PSH);
			if (!skb_shinfo(skb)->nr_frags) {
				skb_pull(skb, copy);
			} else {
				__pskb_trim_head(skb, copy);
				tcp_set_skb_tso_segs(skb, mss_now);
			}
			TCP_SKB_CB(skb)->seq += copy;
		}

		len += copy;

		if (len >= probe_size)
			break;
	}
	tcp_init_tso_segs(nskb, nskb->len);

	/* We're ready to send.  If this fails, the probe will
	 * be resegmented into mss-sized pieces by tcp_write_xmit().
	 */
	if (!tcp_transmit_skb(sk, nskb, 1, GFP_ATOMIC)) {
		/* Decrement cwnd here because we are sending
		 * effectively two packets. */
		tp->snd_cwnd--;
		tcp_event_new_data_sent(sk, nskb);

		icsk->icsk_mtup.probe_size = tcp_mss_to_mtu(sk, nskb->len);
		tp->mtu_probe.probe_seq_start = TCP_SKB_CB(nskb)->seq;
		tp->mtu_probe.probe_seq_end = TCP_SKB_CB(nskb)->end_seq;

		return 1;
	}

	return -1;
}

static bool tcp_pacing_check(const struct sock *sk)
{
	return tcp_needs_internal_pacing(sk) &&
	       hrtimer_is_queued(&tcp_sk(sk)->pacing_timer);
}

/* TCP Small Queues :
 * Control number of packets in qdisc/devices to two packets / or ~1 ms.
 * (These limits are doubled for retransmits)
 * This allows for :
 *  - better RTT estimation and ACK scheduling
 *  - faster recovery
 *  - high rates
 * Alas, some drivers / subsystems require a fair amount
 * of queued bytes to ensure line rate.
 * One example is wifi aggregation (802.11 AMPDU)
 */
static bool tcp_small_queue_check(struct sock *sk, const struct sk_buff *skb,
				  unsigned int factor)
{
	unsigned int limit;

	limit = max(2 * skb->truesize, sk->sk_pacing_rate >> sk->sk_pacing_shift);
	limit = min_t(u32, limit,
		      sock_net(sk)->ipv4.sysctl_tcp_limit_output_bytes);
	limit <<= factor;

	if (refcount_read(&sk->sk_wmem_alloc) > limit) {
		/* Always send skb if rtx queue is empty.
		 * No need to wait for TX completion to call us back,
		 * after softirq/tasklet schedule.
		 * This helps when TX completions are delayed too much.
		 */
		if (tcp_rtx_queue_empty(sk))
			return false;

		set_bit(TSQ_THROTTLED, &sk->sk_tsq_flags);
		/* It is possible TX completion already happened
		 * before we set TSQ_THROTTLED, so we must
		 * test again the condition.
		 */
		smp_mb__after_atomic();
		if (refcount_read(&sk->sk_wmem_alloc) > limit)
			return true;
	}
	return false;
}

static void tcp_chrono_set(struct tcp_sock *tp, const enum tcp_chrono new)
{
	const u32 now = tcp_jiffies32;
	enum tcp_chrono old = tp->chrono_type;

	if (old > TCP_CHRONO_UNSPEC)
		tp->chrono_stat[old - 1] += now - tp->chrono_start;
	tp->chrono_start = now;
	tp->chrono_type = new;
}

void tcp_chrono_start(struct sock *sk, const enum tcp_chrono type)
{
	struct tcp_sock *tp = tcp_sk(sk);

	/* If there are multiple conditions worthy of tracking in a
	 * chronograph then the highest priority enum takes precedence
	 * over the other conditions. So that if something "more interesting"
	 * starts happening, stop the previous chrono and start a new one.
	 */
	if (type > tp->chrono_type)
		tcp_chrono_set(tp, type);
}

void tcp_chrono_stop(struct sock *sk, const enum tcp_chrono type)
{
	struct tcp_sock *tp = tcp_sk(sk);


	/* There are multiple conditions worthy of tracking in a
	 * chronograph, so that the highest priority enum takes
	 * precedence over the other conditions (see tcp_chrono_start).
	 * If a condition stops, we only stop chrono tracking if
	 * it's the "most interesting" or current chrono we are
	 * tracking and starts busy chrono if we have pending data.
	 */
	if (tcp_rtx_and_write_queues_empty(sk))
		tcp_chrono_set(tp, TCP_CHRONO_UNSPEC);
	else if (type == tp->chrono_type)
		tcp_chrono_set(tp, TCP_CHRONO_BUSY);
}

/* This routine writes packets to the network.  It advances the
 * send_head.  This happens as incoming acks open up the remote
 * window for us.
 *
 * LARGESEND note: !tcp_urg_mode is overkill, only frames between
 * snd_up-64k-mss .. snd_up cannot be large. However, taking into
 * account rare use of URG, this is not a big flaw.
 *
 * Send at most one packet when push_one > 0. Temporarily ignore
 * cwnd limit to force at most one packet out when push_one == 2.

 * Returns true, if no segments are in flight and we have queued segments,
 * but cannot send anything now because of SWS or another problem.
 */
bool tcp_write_xmit(struct sock *sk, unsigned int mss_now, int nonagle,
			   int push_one, gfp_t gfp)
{
	struct tcp_sock *tp = tcp_sk(sk);
	struct sk_buff *skb;
	unsigned int tso_segs, sent_pkts;
	int cwnd_quota;
	int result;
	bool is_cwnd_limited = false, is_rwnd_limited = false;
	u32 max_segs;

	sent_pkts = 0;

	tcp_mstamp_refresh(tp);

	/* pmtu not yet supported with MPTCP. Should be possible, by early
	 * exiting the loop inside tcp_mtu_probe, making sure that only one
	 * single DSS-mapping gets probed.
	 */
	if (!push_one && !mptcp(tp)) {
		/* Do MTU probing. */
		result = tcp_mtu_probe(sk);
		if (!result) {
			return false;
		} else if (result > 0) {
			sent_pkts = 1;
		}
	}

	max_segs = tcp_tso_segs(sk, mss_now);
	while ((skb = tcp_send_head(sk))) {
		unsigned int limit;

		if (tcp_pacing_check(sk))
			break;

		tso_segs = tcp_init_tso_segs(skb, mss_now);
		BUG_ON(!tso_segs);

		if (unlikely(tp->repair) && tp->repair_queue == TCP_SEND_QUEUE) {
			/* "skb_mstamp" is used as a start point for the retransmit timer */
			tcp_update_skb_after_send(tp, skb);
			goto repair; /* Skip network transmission */
		}

		cwnd_quota = tcp_cwnd_test(tp, skb);
		if (!cwnd_quota) {
			if (push_one == 2)
				/* Force out a loss probe pkt. */
				cwnd_quota = 1;
			else
				break;
		}

		if (unlikely(!tcp_snd_wnd_test(tp, skb, mss_now))) {
			is_rwnd_limited = true;
			break;
		}

		if (tso_segs == 1) {
			if (unlikely(!tcp_nagle_test(tp, skb, mss_now,
						     (tcp_skb_is_last(sk, skb) ?
						      nonagle : TCP_NAGLE_PUSH))))
				break;
		} else {
			if (!push_one &&
			    tcp_tso_should_defer(sk, skb, &is_cwnd_limited,
						 max_segs))
				break;
		}

		limit = mss_now;
		if (tso_segs > 1 && !tcp_urg_mode(tp))
			limit = tcp_mss_split_point(sk, skb, mss_now,
						    min_t(unsigned int,
							  cwnd_quota,
							  max_segs),
						    nonagle);

		if (skb->len > limit &&
		    unlikely(tso_fragment(sk, TCP_FRAG_IN_WRITE_QUEUE,
					  skb, limit, mss_now, gfp)))
			break;

		if (tcp_small_queue_check(sk, skb, 0))
			break;

		if (unlikely(tcp_transmit_skb(sk, skb, 1, gfp)))
			break;

repair:
		/* Advance the send_head.  This one is sent out.
		 * This call will increment packets_out.
		 */
		tcp_event_new_data_sent(sk, skb);

		tcp_minshall_update(tp, mss_now, skb);
		sent_pkts += tcp_skb_pcount(skb);

		if (push_one)
			break;
	}

	if (is_rwnd_limited)
		tcp_chrono_start(sk, TCP_CHRONO_RWND_LIMITED);
	else
		tcp_chrono_stop(sk, TCP_CHRONO_RWND_LIMITED);

	if (likely(sent_pkts)) {
		if (tcp_in_cwnd_reduction(sk))
			tp->prr_out += sent_pkts;

		/* Send one loss probe per tail loss episode. */
		if (push_one != 2)
			tcp_schedule_loss_probe(sk, false);
		is_cwnd_limited |= (tcp_packets_in_flight(tp) >= tp->snd_cwnd);
		if (tp->ops->cwnd_validate)
			tp->ops->cwnd_validate(sk, is_cwnd_limited);
		return false;
	}
	return !tp->packets_out && !tcp_write_queue_empty(sk);
}

bool tcp_schedule_loss_probe(struct sock *sk, bool advancing_rto)
{
	struct inet_connection_sock *icsk = inet_csk(sk);
	struct tcp_sock *tp = tcp_sk(sk);
	u32 timeout, rto_delta_us;
	int early_retrans;

	/* Don't do any loss probe on a Fast Open connection before 3WHS
	 * finishes.
	 */
	if (tp->fastopen_rsk)
		return false;

	early_retrans = sock_net(sk)->ipv4.sysctl_tcp_early_retrans;
	/* Schedule a loss probe in 2*RTT for SACK capable connections
	 * not in loss recovery, that are either limited by cwnd or application.
	 */
	if ((early_retrans != 3 && early_retrans != 4) ||
	    !tp->packets_out || !tcp_is_sack(tp) ||
	    (icsk->icsk_ca_state != TCP_CA_Open &&
	     icsk->icsk_ca_state != TCP_CA_CWR))
		return false;

	/* Probe timeout is 2*rtt. Add minimum RTO to account
	 * for delayed ack when there's one outstanding packet. If no RTT
	 * sample is available then probe after TCP_TIMEOUT_INIT.
	 */
	if (tp->srtt_us) {
		timeout = usecs_to_jiffies(tp->srtt_us >> 2);
		if (tp->packets_out == 1)
			timeout += TCP_RTO_MIN;
		else
			timeout += TCP_TIMEOUT_MIN;
	} else {
		timeout = TCP_TIMEOUT_INIT;
	}

	/* If the RTO formula yields an earlier time, then use that time. */
	rto_delta_us = advancing_rto ?
			jiffies_to_usecs(inet_csk(sk)->icsk_rto) :
			tcp_rto_delta_us(sk);  /* How far in future is RTO? */
	if (rto_delta_us > 0)
		timeout = min_t(u32, timeout, usecs_to_jiffies(rto_delta_us));

	inet_csk_reset_xmit_timer(sk, ICSK_TIME_LOSS_PROBE, timeout,
				  TCP_RTO_MAX);
	return true;
}

/* Thanks to skb fast clones, we can detect if a prior transmit of
 * a packet is still in a qdisc or driver queue.
 * In this case, there is very little point doing a retransmit !
 */
static bool skb_still_in_host_queue(const struct sock *sk,
				    const struct sk_buff *skb)
{
	if (unlikely(skb_fclone_busy(sk, skb))) {
		NET_INC_STATS(sock_net(sk),
			      LINUX_MIB_TCPSPURIOUS_RTX_HOSTQUEUES);
		return true;
	}
	return false;
}

/* When probe timeout (PTO) fires, try send a new segment if possible, else
 * retransmit the last segment.
 */
void tcp_send_loss_probe(struct sock *sk)
{
	struct tcp_sock *tp = tcp_sk(sk);
	struct sk_buff *skb;
	int pcount;
	int mss = tcp_current_mss(sk);

	skb = tcp_send_head(sk);
	if (skb && tcp_snd_wnd_test(tp, skb, mss)) {
		pcount = tp->packets_out;
		tp->ops->write_xmit(sk, mss, TCP_NAGLE_OFF, 2, GFP_ATOMIC);
		if (tp->packets_out > pcount)
			goto probe_sent;
		goto rearm_timer;
	}
	skb = skb_rb_last(&sk->tcp_rtx_queue);

	/* At most one outstanding TLP retransmission. */
	if (tp->tlp_high_seq)
		goto rearm_timer;

	/* Retransmit last segment. */
	if (WARN_ON(!skb))
		goto rearm_timer;

	if (skb_still_in_host_queue(sk, skb))
		goto rearm_timer;

	pcount = tcp_skb_pcount(skb);
	if (WARN_ON(!pcount))
		goto rearm_timer;

	if ((pcount > 1) && (skb->len > (pcount - 1) * mss)) {
		if (unlikely(tcp_fragment(sk, TCP_FRAG_IN_RTX_QUEUE, skb,
					  (pcount - 1) * mss, mss,
					  GFP_ATOMIC)))
			goto rearm_timer;
		skb = skb_rb_next(skb);
	}

	if (WARN_ON(!skb || !tcp_skb_pcount(skb)))
		goto rearm_timer;

	if (__tcp_retransmit_skb(sk, skb, 1))
		goto rearm_timer;

	/* Record snd_nxt for loss detection. */
	tp->tlp_high_seq = tp->snd_nxt;

probe_sent:
	NET_INC_STATS(sock_net(sk), LINUX_MIB_TCPLOSSPROBES);
	/* Reset s.t. tcp_rearm_rto will restart timer from now */
	inet_csk(sk)->icsk_pending = 0;
rearm_timer:
	tcp_rearm_rto(sk);
}

/* Push out any pending frames which were held back due to
 * TCP_CORK or attempt at coalescing tiny packets.
 * The socket must be locked by the caller.
 */
void __tcp_push_pending_frames(struct sock *sk, unsigned int cur_mss,
			       int nonagle)
{
	/* If we are closed, the bytes will have to remain here.
	 * In time closedown will finish, we empty the write queue and
	 * all will be happy.
	 */
	if (unlikely(sk->sk_state == TCP_CLOSE))
		return;

	if (tcp_sk(sk)->ops->write_xmit(sk, cur_mss, nonagle, 0,
					sk_gfp_mask(sk, GFP_ATOMIC)))
		tcp_check_probe_timer(sk);
}

/* Send _single_ skb sitting at the send head. This function requires
 * true push pending frames to setup probe timer etc.
 */
void tcp_push_one(struct sock *sk, unsigned int mss_now)
{
	struct sk_buff *skb = tcp_send_head(sk);

	BUG_ON(!skb || skb->len < mss_now);

	tcp_sk(sk)->ops->write_xmit(sk, mss_now, TCP_NAGLE_PUSH, 1,
				    sk->sk_allocation);
}

/* This function returns the amount that we can raise the
 * usable window based on the following constraints
 *
 * 1. The window can never be shrunk once it is offered (RFC 793)
 * 2. We limit memory per socket
 *
 * RFC 1122:
 * "the suggested [SWS] avoidance algorithm for the receiver is to keep
 *  RECV.NEXT + RCV.WIN fixed until:
 *  RCV.BUFF - RCV.USER - RCV.WINDOW >= min(1/2 RCV.BUFF, MSS)"
 *
 * i.e. don't raise the right edge of the window until you can raise
 * it at least MSS bytes.
 *
 * Unfortunately, the recommended algorithm breaks header prediction,
 * since header prediction assumes th->window stays fixed.
 *
 * Strictly speaking, keeping th->window fixed violates the receiver
 * side SWS prevention criteria. The problem is that under this rule
 * a stream of single byte packets will cause the right side of the
 * window to always advance by a single byte.
 *
 * Of course, if the sender implements sender side SWS prevention
 * then this will not be a problem.
 *
 * BSD seems to make the following compromise:
 *
 *	If the free space is less than the 1/4 of the maximum
 *	space available and the free space is less than 1/2 mss,
 *	then set the window to 0.
 *	[ Actually, bsd uses MSS and 1/4 of maximal _window_ ]
 *	Otherwise, just prevent the window from shrinking
 *	and from being larger than the largest representable value.
 *
 * This prevents incremental opening of the window in the regime
 * where TCP is limited by the speed of the reader side taking
 * data out of the TCP receive queue. It does nothing about
 * those cases where the window is constrained on the sender side
 * because the pipeline is full.
 *
 * BSD also seems to "accidentally" limit itself to windows that are a
 * multiple of MSS, at least until the free space gets quite small.
 * This would appear to be a side effect of the mbuf implementation.
 * Combining these two algorithms results in the observed behavior
 * of having a fixed window size at almost all times.
 *
 * Below we obtain similar behavior by forcing the offered window to
 * a multiple of the mss when it is feasible to do so.
 *
 * Note, we don't "adjust" for TIMESTAMP or SACK option bytes.
 * Regular options like TIMESTAMP are taken into account.
 */
u32 __tcp_select_window(struct sock *sk)
{
	struct inet_connection_sock *icsk = inet_csk(sk);
	struct tcp_sock *tp = tcp_sk(sk);
	/* MSS for the peer's data.  Previous versions used mss_clamp
	 * here.  I don't know if the value based on our guesses
	 * of peer's MSS is better for the performance.  It's more correct
	 * but may be worse for the performance because of rcv_mss
	 * fluctuations.  --SAW  1998/11/1
	 */
	int mss = icsk->icsk_ack.rcv_mss;
	int free_space = tcp_space(sk);
	int allowed_space = tcp_full_space(sk);
	int full_space = min_t(int, tp->window_clamp, allowed_space);
	int window;

	if (unlikely(mss > full_space)) {
		mss = full_space;
		if (mss <= 0)
			return 0;
	}
	if (free_space < (full_space >> 1)) {
		icsk->icsk_ack.quick = 0;

		if (tcp_under_memory_pressure(sk))
			tp->rcv_ssthresh = min(tp->rcv_ssthresh,
					       4U * tp->advmss);

		/* free_space might become our new window, make sure we don't
		 * increase it due to wscale.
		 */
		free_space = round_down(free_space, 1 << tp->rx_opt.rcv_wscale);

		/* if free space is less than mss estimate, or is below 1/16th
		 * of the maximum allowed, try to move to zero-window, else
		 * tcp_clamp_window() will grow rcv buf up to tcp_rmem[2], and
		 * new incoming data is dropped due to memory limits.
		 * With large window, mss test triggers way too late in order
		 * to announce zero window in time before rmem limit kicks in.
		 */
		if (free_space < (allowed_space >> 4) || free_space < mss)
			return 0;
	}

	if (free_space > tp->rcv_ssthresh)
		free_space = tp->rcv_ssthresh;

	/* Don't do rounding if we are using window scaling, since the
	 * scaled window will not line up with the MSS boundary anyway.
	 */
	if (tp->rx_opt.rcv_wscale) {
		window = free_space;

		/* Advertise enough space so that it won't get scaled away.
		 * Import case: prevent zero window announcement if
		 * 1<<rcv_wscale > mss.
		 */
		window = ALIGN(window, (1 << tp->rx_opt.rcv_wscale));
	} else {
		window = tp->rcv_wnd;
		/* Get the largest window that is a nice multiple of mss.
		 * Window clamp already applied above.
		 * If our current window offering is within 1 mss of the
		 * free space we just keep it. This prevents the divide
		 * and multiply from happening most of the time.
		 * We also don't do any window rounding when the free space
		 * is too small.
		 */
		if (window <= free_space - mss || window > free_space)
			window = rounddown(free_space, mss);
		else if (mss == full_space &&
			 free_space > window + (full_space >> 1))
			window = free_space;
	}

	return window;
}

void tcp_skb_collapse_tstamp(struct sk_buff *skb,
			     const struct sk_buff *next_skb)
{
	if (unlikely(tcp_has_tx_tstamp(next_skb))) {
		const struct skb_shared_info *next_shinfo =
			skb_shinfo(next_skb);
		struct skb_shared_info *shinfo = skb_shinfo(skb);

		shinfo->tx_flags |= next_shinfo->tx_flags & SKBTX_ANY_TSTAMP;
		shinfo->tskey = next_shinfo->tskey;
		TCP_SKB_CB(skb)->txstamp_ack |=
			TCP_SKB_CB(next_skb)->txstamp_ack;
	}
}

/* Collapses two adjacent SKB's during retransmission. */
static bool tcp_collapse_retrans(struct sock *sk, struct sk_buff *skb)
{
	struct tcp_sock *tp = tcp_sk(sk);
	struct sk_buff *next_skb = skb_rb_next(skb);
	int skb_size, next_skb_size;

	skb_size = skb->len;
	next_skb_size = next_skb->len;

	BUG_ON(tcp_skb_pcount(skb) != 1 || tcp_skb_pcount(next_skb) != 1);

	if (next_skb_size) {
		if (next_skb_size <= skb_availroom(skb))
			skb_copy_bits(next_skb, 0, skb_put(skb, next_skb_size),
				      next_skb_size);
		else if (!skb_shift(skb, next_skb, next_skb_size))
			return false;
	}
	tcp_highest_sack_replace(sk, next_skb, skb);

	/* Update sequence range on original skb. */
	TCP_SKB_CB(skb)->end_seq = TCP_SKB_CB(next_skb)->end_seq;

	/* Merge over control information. This moves PSH/FIN etc. over */
	TCP_SKB_CB(skb)->tcp_flags |= TCP_SKB_CB(next_skb)->tcp_flags;

	/* All done, get rid of second SKB and account for it so
	 * packet counting does not break.
	 */
	TCP_SKB_CB(skb)->sacked |= TCP_SKB_CB(next_skb)->sacked & TCPCB_EVER_RETRANS;
	TCP_SKB_CB(skb)->eor = TCP_SKB_CB(next_skb)->eor;

	/* changed transmit queue under us so clear hints */
	tcp_clear_retrans_hints_partial(tp);
	if (next_skb == tp->retransmit_skb_hint)
		tp->retransmit_skb_hint = skb;

	tcp_adjust_pcount(sk, next_skb, tcp_skb_pcount(next_skb));

	tcp_skb_collapse_tstamp(skb, next_skb);

	tcp_rtx_queue_unlink_and_free(next_skb, sk);
	return true;
}

/* Check if coalescing SKBs is legal. */
static bool tcp_can_collapse(const struct sock *sk, const struct sk_buff *skb)
{
	if (tcp_skb_pcount(skb) > 1)
		return false;
	if (skb_cloned(skb))
		return false;
	/* Some heuristics for collapsing over SACK'd could be invented */
	if (TCP_SKB_CB(skb)->sacked & TCPCB_SACKED_ACKED)
		return false;

	return true;
}

/* Collapse packets in the retransmit queue to make to create
 * less packets on the wire. This is only done on retransmission.
 */
static void tcp_retrans_try_collapse(struct sock *sk, struct sk_buff *to,
				     int space)
{
	struct tcp_sock *tp = tcp_sk(sk);
	struct sk_buff *skb = to, *tmp;
	bool first = true;

	if (!sock_net(sk)->ipv4.sysctl_tcp_retrans_collapse)
		return;
	if (TCP_SKB_CB(skb)->tcp_flags & TCPHDR_SYN)
		return;

	/* Currently not supported for MPTCP - but it should be possible */
	if (mptcp(tp))
		return;

	skb_rbtree_walk_from_safe(skb, tmp) {
		if (!tcp_can_collapse(sk, skb))
			break;

		if (!tcp_skb_can_collapse_to(to))
			break;

		space -= skb->len;

		if (first) {
			first = false;
			continue;
		}

		if (space < 0)
			break;

		if (after(TCP_SKB_CB(skb)->end_seq, tcp_wnd_end(tp)))
			break;

		if (!tcp_collapse_retrans(sk, to))
			break;
	}
}

/* This retransmits one SKB.  Policy decisions and retransmit queue
 * state updates are done by the caller.  Returns non-zero if an
 * error occurred which prevented the send.
 */
int __tcp_retransmit_skb(struct sock *sk, struct sk_buff *skb, int segs)
{
	struct inet_connection_sock *icsk = inet_csk(sk);
	struct tcp_sock *tp = tcp_sk(sk);
	unsigned int cur_mss;
	int diff, len, err;


	/* Inconclusive MTU probe */
	if (icsk->icsk_mtup.probe_size)
		icsk->icsk_mtup.probe_size = 0;

	/* Do not sent more than we queued. 1/4 is reserved for possible
	 * copying overhead: fragmentation, tunneling, mangling etc.
	 */
	if (refcount_read(&sk->sk_wmem_alloc) >
	    min_t(u32, sk->sk_wmem_queued + (sk->sk_wmem_queued >> 2),
		  sk->sk_sndbuf))
		return -EAGAIN;

	if (skb_still_in_host_queue(sk, skb))
		return -EBUSY;

	if (before(TCP_SKB_CB(skb)->seq, tp->snd_una)) {
		if (unlikely(before(TCP_SKB_CB(skb)->end_seq, tp->snd_una))) {
			WARN_ON_ONCE(1);
			return -EINVAL;
		}
		if (tcp_trim_head(sk, skb, tp->snd_una - TCP_SKB_CB(skb)->seq))
			return -ENOMEM;
	}

	if (inet_csk(sk)->icsk_af_ops->rebuild_header(sk))
		return -EHOSTUNREACH; /* Routing failure or similar. */

	cur_mss = tcp_current_mss(sk);

	/* If receiver has shrunk his window, and skb is out of
	 * new window, do not retransmit it. The exception is the
	 * case, when window is shrunk to zero. In this case
	 * our retransmit serves as a zero window probe.
	 */
	if (!before(TCP_SKB_CB(skb)->seq, tcp_wnd_end(tp)) &&
	    TCP_SKB_CB(skb)->seq != tp->snd_una)
		return -EAGAIN;

	len = cur_mss * segs;
	if (skb->len > len) {
		if (tcp_fragment(sk, TCP_FRAG_IN_RTX_QUEUE, skb, len,
				 cur_mss, GFP_ATOMIC))
			return -ENOMEM; /* We'll try again later. */
	} else {
		if (skb_unclone(skb, GFP_ATOMIC))
			return -ENOMEM;

		diff = tcp_skb_pcount(skb);
		tcp_set_skb_tso_segs(skb, cur_mss);
		diff -= tcp_skb_pcount(skb);
		if (diff)
			tcp_adjust_pcount(sk, skb, diff);
		if (skb->len < cur_mss)
			tcp_retrans_try_collapse(sk, skb, cur_mss);
	}

	/* RFC3168, section 6.1.1.1. ECN fallback */
	if ((TCP_SKB_CB(skb)->tcp_flags & TCPHDR_SYN_ECN) == TCPHDR_SYN_ECN)
		tcp_ecn_clear_syn(sk, skb);

	/* Update global and local TCP statistics. */
	segs = tcp_skb_pcount(skb);
	TCP_ADD_STATS(sock_net(sk), TCP_MIB_RETRANSSEGS, segs);
	if (TCP_SKB_CB(skb)->tcp_flags & TCPHDR_SYN)
		__NET_INC_STATS(sock_net(sk), LINUX_MIB_TCPSYNRETRANS);
	tp->total_retrans += segs;

	/* make sure skb->data is aligned on arches that require it
	 * and check if ack-trimming & collapsing extended the headroom
	 * beyond what csum_start can cover.
	 */
	if (unlikely((NET_IP_ALIGN && ((unsigned long)skb->data & 3)) ||
		     skb_headroom(skb) >= 0xFFFF)) {
		struct sk_buff *nskb;

		tcp_skb_tsorted_save(skb) {
			nskb = __pskb_copy(skb, MAX_TCP_HEADER, GFP_ATOMIC);
			err = nskb ? tcp_transmit_skb(sk, nskb, 0, GFP_ATOMIC) :
				     -ENOBUFS;
		} tcp_skb_tsorted_restore(skb);

		if (!err) {
			tcp_update_skb_after_send(tp, skb);
			tcp_rate_skb_sent(sk, skb);
		}
	} else {
		err = tcp_transmit_skb(sk, skb, 1, GFP_ATOMIC);
	}

	if (BPF_SOCK_OPS_TEST_FLAG(tp, BPF_SOCK_OPS_RETRANS_CB_FLAG))
		tcp_call_bpf_3arg(sk, BPF_SOCK_OPS_RETRANS_CB,
				  TCP_SKB_CB(skb)->seq, segs, err);

	if (likely(!err)) {
		TCP_SKB_CB(skb)->sacked |= TCPCB_EVER_RETRANS;
		trace_tcp_retransmit_skb(sk, skb);
	} else if (err != -EBUSY) {
		NET_INC_STATS(sock_net(sk), LINUX_MIB_TCPRETRANSFAIL);
	}
	return err;
}

int tcp_retransmit_skb(struct sock *sk, struct sk_buff *skb, int segs)
{
	struct tcp_sock *tp = tcp_sk(sk);
	int err = __tcp_retransmit_skb(sk, skb, segs);

	if (err == 0) {
#if FASTRETRANS_DEBUG > 0
		if (TCP_SKB_CB(skb)->sacked & TCPCB_SACKED_RETRANS) {
			net_dbg_ratelimited("retrans_out leaked\n");
		}
#endif
		TCP_SKB_CB(skb)->sacked |= TCPCB_RETRANS;
		tp->retrans_out += tcp_skb_pcount(skb);

		/* Save stamp of the first retransmit. */
		if (!tp->retrans_stamp)
			tp->retrans_stamp = tcp_skb_timestamp(skb);

	}

	if (tp->undo_retrans < 0)
		tp->undo_retrans = 0;
	tp->undo_retrans += tcp_skb_pcount(skb);
	return err;
}

/* This gets called after a retransmit timeout, and the initially
 * retransmitted data is acknowledged.  It tries to continue
 * resending the rest of the retransmit queue, until either
 * we've sent it all or the congestion window limit is reached.
 */
void tcp_xmit_retransmit_queue(struct sock *sk)
{
	const struct inet_connection_sock *icsk = inet_csk(sk);
	struct sk_buff *skb, *rtx_head, *hole = NULL;
	struct tcp_sock *tp = tcp_sk(sk);
	u32 max_segs;
	int mib_idx;

	if (!tp->packets_out)
		return;

	rtx_head = tcp_rtx_queue_head(sk);
	skb = tp->retransmit_skb_hint ?: rtx_head;
	max_segs = tcp_tso_segs(sk, tcp_current_mss(sk));
	skb_rbtree_walk_from(skb) {
		__u8 sacked;
		int segs;

		if (tcp_pacing_check(sk))
			break;

		/* we could do better than to assign each time */
		if (!hole)
			tp->retransmit_skb_hint = skb;

		segs = tp->snd_cwnd - tcp_packets_in_flight(tp);
		if (segs <= 0)
			return;
		sacked = TCP_SKB_CB(skb)->sacked;
		/* In case tcp_shift_skb_data() have aggregated large skbs,
		 * we need to make sure not sending too bigs TSO packets
		 */
		segs = min_t(int, segs, max_segs);

		if (tp->retrans_out >= tp->lost_out) {
			break;
		} else if (!(sacked & TCPCB_LOST)) {
			if (!hole && !(sacked & (TCPCB_SACKED_RETRANS|TCPCB_SACKED_ACKED)))
				hole = skb;
			continue;

		} else {
			if (icsk->icsk_ca_state != TCP_CA_Loss)
				mib_idx = LINUX_MIB_TCPFASTRETRANS;
			else
				mib_idx = LINUX_MIB_TCPSLOWSTARTRETRANS;
		}

		if (sacked & (TCPCB_SACKED_ACKED|TCPCB_SACKED_RETRANS))
			continue;

		if (tcp_small_queue_check(sk, skb, 1))
			return;

		if (tcp_retransmit_skb(sk, skb, segs))
			return;

		NET_ADD_STATS(sock_net(sk), mib_idx, tcp_skb_pcount(skb));

		if (tcp_in_cwnd_reduction(sk))
			tp->prr_out += tcp_skb_pcount(skb);

		if (skb == rtx_head &&
		    icsk->icsk_pending != ICSK_TIME_REO_TIMEOUT)
			inet_csk_reset_xmit_timer(sk, ICSK_TIME_RETRANS,
						  inet_csk(sk)->icsk_rto,
						  TCP_RTO_MAX);
	}
}

/* We allow to exceed memory limits for FIN packets to expedite
 * connection tear down and (memory) recovery.
 * Otherwise tcp_send_fin() could be tempted to either delay FIN
 * or even be forced to close flow without any FIN.
 * In general, we want to allow one skb per socket to avoid hangs
 * with edge trigger epoll()
 */
void sk_forced_mem_schedule(struct sock *sk, int size)
{
	int amt;

	if (size <= sk->sk_forward_alloc)
		return;
	amt = sk_mem_pages(size);
	sk->sk_forward_alloc += amt * SK_MEM_QUANTUM;
	sk_memory_allocated_add(sk, amt);

	if (mem_cgroup_sockets_enabled && sk->sk_memcg)
		mem_cgroup_charge_skmem(sk->sk_memcg, amt);
}

/* Send a FIN. The caller locks the socket for us.
 * We should try to send a FIN packet really hard, but eventually give up.
 */
void tcp_send_fin(struct sock *sk)
{
	struct sk_buff *skb, *tskb = tcp_write_queue_tail(sk);
	struct tcp_sock *tp = tcp_sk(sk);

	/* Optimization, tack on the FIN if we have one skb in write queue and
	 * this skb was not yet sent, or we are under memory pressure.
	 * Note: in the latter case, FIN packet will be sent after a timeout,
	 * as TCP stack thinks it has already been transmitted.
	 */
	if (!tskb && tcp_under_memory_pressure(sk))
		tskb = skb_rb_last(&sk->tcp_rtx_queue);

	if (tskb) {
coalesce:
		TCP_SKB_CB(tskb)->tcp_flags |= TCPHDR_FIN;
		TCP_SKB_CB(tskb)->end_seq++;
		tp->write_seq++;
		if (tcp_write_queue_empty(sk)) {
			/* This means tskb was already sent.
			 * Pretend we included the FIN on previous transmit.
			 * We need to set tp->snd_nxt to the value it would have
			 * if FIN had been sent. This is because retransmit path
			 * does not change tp->snd_nxt.
			 */
			tp->snd_nxt++;
			return;
		}
	} else {
		skb = alloc_skb_fclone(MAX_TCP_HEADER, sk->sk_allocation);
		if (unlikely(!skb)) {
			if (tskb)
				goto coalesce;
			return;
		}
		INIT_LIST_HEAD(&skb->tcp_tsorted_anchor);
		skb_reserve(skb, MAX_TCP_HEADER);
		sk_forced_mem_schedule(sk, skb->truesize);
		/* FIN eats a sequence byte, write_seq advanced by tcp_queue_skb(). */
		tcp_init_nondata_skb(skb, tp->write_seq,
				     TCPHDR_ACK | TCPHDR_FIN);
		tcp_queue_skb(sk, skb);
	}
	__tcp_push_pending_frames(sk, tcp_current_mss(sk), TCP_NAGLE_OFF);
}

/* We get here when a process closes a file descriptor (either due to
 * an explicit close() or as a byproduct of exit()'ing) and there
 * was unread data in the receive queue.  This behavior is recommended
 * by RFC 2525, section 2.17.  -DaveM
 */
void tcp_send_active_reset(struct sock *sk, gfp_t priority)
{
	struct sk_buff *skb;

	TCP_INC_STATS(sock_net(sk), TCP_MIB_OUTRSTS);

	/* NOTE: No TCP options attached and we never retransmit this. */
	skb = alloc_skb(MAX_TCP_HEADER, priority);
	if (!skb) {
		NET_INC_STATS(sock_net(sk), LINUX_MIB_TCPABORTFAILED);
		return;
	}

	/* Reserve space for headers and prepare control bits. */
	skb_reserve(skb, MAX_TCP_HEADER);
	tcp_init_nondata_skb(skb, tcp_acceptable_seq(sk),
			     TCPHDR_ACK | TCPHDR_RST);
	tcp_mstamp_refresh(tcp_sk(sk));
	/* Send it off. */
	if (tcp_transmit_skb(sk, skb, 0, priority))
		NET_INC_STATS(sock_net(sk), LINUX_MIB_TCPABORTFAILED);

	/* skb of trace_tcp_send_reset() keeps the skb that caused RST,
	 * skb here is different to the troublesome skb, so use NULL
	 */
	trace_tcp_send_reset(sk, NULL);
}

/* Send a crossed SYN-ACK during socket establishment.
 * WARNING: This routine must only be called when we have already sent
 * a SYN packet that crossed the incoming SYN that caused this routine
 * to get called. If this assumption fails then the initial rcv_wnd
 * and rcv_wscale values will not be correct.
 */
int tcp_send_synack(struct sock *sk)
{
	struct sk_buff *skb;

	skb = tcp_rtx_queue_head(sk);
	if (!skb || !(TCP_SKB_CB(skb)->tcp_flags & TCPHDR_SYN)) {
		pr_err("%s: wrong queue state\n", __func__);
		return -EFAULT;
	}
	if (!(TCP_SKB_CB(skb)->tcp_flags & TCPHDR_ACK)) {
		if (skb_cloned(skb)) {
			struct sk_buff *nskb;

			tcp_skb_tsorted_save(skb) {
				nskb = skb_copy(skb, GFP_ATOMIC);
			} tcp_skb_tsorted_restore(skb);
			if (!nskb)
				return -ENOMEM;
			INIT_LIST_HEAD(&nskb->tcp_tsorted_anchor);
			tcp_rtx_queue_unlink_and_free(skb, sk);
			__skb_header_release(nskb);
			tcp_rbtree_insert(&sk->tcp_rtx_queue, nskb);
			sk->sk_wmem_queued += nskb->truesize;
			sk_mem_charge(sk, nskb->truesize);
			skb = nskb;
		}

		TCP_SKB_CB(skb)->tcp_flags |= TCPHDR_ACK;
		tcp_ecn_send_synack(sk, skb);
	}
	return tcp_transmit_skb(sk, skb, 1, GFP_ATOMIC);
}

/**
 * tcp_make_synack - Prepare a SYN-ACK.
 * sk: listener socket
 * dst: dst entry attached to the SYNACK
 * req: request_sock pointer
 *
 * Allocate one skb and build a SYNACK packet.
 * @dst is consumed : Caller should not use it again.
 */
struct sk_buff *tcp_make_synack(const struct sock *sk, struct dst_entry *dst,
				struct request_sock *req,
				struct tcp_fastopen_cookie *foc,
				enum tcp_synack_type synack_type)
{
	struct inet_request_sock *ireq = inet_rsk(req);
	const struct tcp_sock *tp = tcp_sk(sk);
	struct tcp_md5sig_key *md5 = NULL;
	struct tcp_out_options opts;
	struct sk_buff *skb;
	int tcp_header_size;
	struct tcphdr *th;
	int mss;

	skb = alloc_skb(MAX_TCP_HEADER, GFP_ATOMIC);
	if (unlikely(!skb)) {
		dst_release(dst);
		return NULL;
	}
	/* Reserve space for headers. */
	skb_reserve(skb, MAX_TCP_HEADER);

	switch (synack_type) {
	case TCP_SYNACK_NORMAL:
		skb_set_owner_w(skb, req_to_sk(req));
		break;
	case TCP_SYNACK_COOKIE:
		/* Under synflood, we do not attach skb to a socket,
		 * to avoid false sharing.
		 */
		break;
	case TCP_SYNACK_FASTOPEN:
		/* sk is a const pointer, because we want to express multiple
		 * cpu might call us concurrently.
		 * sk->sk_wmem_alloc in an atomic, we can promote to rw.
		 */
		skb_set_owner_w(skb, (struct sock *)sk);
		break;
	}
	skb_dst_set(skb, dst);

	mss = tcp_mss_clamp(tp, dst_metric_advmss(dst));

	memset(&opts, 0, sizeof(opts));
#ifdef CONFIG_SYN_COOKIES
	if (unlikely(req->cookie_ts))
		skb->skb_mstamp = cookie_init_timestamp(req);
	else
#endif
		skb->skb_mstamp = tcp_clock_us();

#ifdef CONFIG_TCP_MD5SIG
	rcu_read_lock();
	md5 = tcp_rsk(req)->af_specific->req_md5_lookup(sk, req_to_sk(req));
#endif
	skb_set_hash(skb, tcp_rsk(req)->txhash, PKT_HASH_TYPE_L4);
	tcp_header_size = tcp_synack_options(sk, req, mss, skb, &opts, md5,
					     foc) + sizeof(*th);

	skb_push(skb, tcp_header_size);
	skb_reset_transport_header(skb);

	th = (struct tcphdr *)skb->data;
	memset(th, 0, sizeof(struct tcphdr));
	th->syn = 1;
	th->ack = 1;
	tcp_ecn_make_synack(req, th);
	th->source = htons(ireq->ir_num);
	th->dest = ireq->ir_rmt_port;
	skb->mark = ireq->ir_mark;
	skb->ip_summed = CHECKSUM_PARTIAL;
	th->seq = htonl(tcp_rsk(req)->snt_isn);
	/* XXX data is queued and acked as is. No buffer/window check */
	th->ack_seq = htonl(tcp_rsk(req)->rcv_nxt);

	/* RFC1323: The window in SYN & SYN/ACK segments is never scaled. */
	th->window = htons(min(req->rsk_rcv_wnd, 65535U));
	tcp_options_write((__be32 *)(th + 1), NULL, &opts, skb);
	th->doff = (tcp_header_size >> 2);
	__TCP_INC_STATS(sock_net(sk), TCP_MIB_OUTSEGS);

#ifdef CONFIG_TCP_MD5SIG
	/* Okay, we have all we need - do the md5 hash if needed */
	if (md5)
		tcp_rsk(req)->af_specific->calc_md5_hash(opts.hash_location,
					       md5, req_to_sk(req), skb);
	rcu_read_unlock();
#endif

	/* Do not fool tcpdump (if any), clean our debris */
	skb->tstamp = 0;
	return skb;
}
EXPORT_SYMBOL(tcp_make_synack);

static void tcp_ca_dst_init(struct sock *sk, const struct dst_entry *dst)
{
	struct inet_connection_sock *icsk = inet_csk(sk);
	const struct tcp_congestion_ops *ca;
	u32 ca_key = dst_metric(dst, RTAX_CC_ALGO);

	if (ca_key == TCP_CA_UNSPEC)
		return;

	rcu_read_lock();
	ca = tcp_ca_find_key(ca_key);
	if (likely(ca && try_module_get(ca->owner))) {
		module_put(icsk->icsk_ca_ops->owner);
		icsk->icsk_ca_dst_locked = tcp_ca_dst_locked(dst);
		icsk->icsk_ca_ops = ca;
	}
	rcu_read_unlock();
}

/* Do all connect socket setups that can be done AF independent. */
static void tcp_connect_init(struct sock *sk)
{
	const struct dst_entry *dst = __sk_dst_get(sk);
	struct tcp_sock *tp = tcp_sk(sk);
	__u8 rcv_wscale;
	u32 rcv_wnd;

	/* We'll fix this up when we get a response from the other end.
	 * See tcp_input.c:tcp_rcv_state_process case TCP_SYN_SENT.
	 */
	tp->tcp_header_len = sizeof(struct tcphdr);
	if (sock_net(sk)->ipv4.sysctl_tcp_timestamps)
		tp->tcp_header_len += TCPOLEN_TSTAMP_ALIGNED;

#ifdef CONFIG_TCP_MD5SIG
	if (tp->af_specific->md5_lookup(sk, sk))
		tp->tcp_header_len += TCPOLEN_MD5SIG_ALIGNED;
#endif

	/* If user gave his TCP_MAXSEG, record it to clamp */
	if (tp->rx_opt.user_mss)
		tp->rx_opt.mss_clamp = tp->rx_opt.user_mss;
	tp->max_window = 0;
	tcp_mtup_init(sk);
	tcp_sync_mss(sk, dst_mtu(dst));

	tcp_ca_dst_init(sk, dst);

	if (!tp->window_clamp)
		tp->window_clamp = dst_metric(dst, RTAX_WINDOW);
	tp->advmss = tcp_mss_clamp(tp, dst_metric_advmss(dst));

	tcp_initialize_rcv_mss(sk);

	/* limit the window selection if the user enforce a smaller rx buffer */
	if (sk->sk_userlocks & SOCK_RCVBUF_LOCK &&
	    (tp->window_clamp > tcp_full_space(sk) || tp->window_clamp == 0))
		tp->window_clamp = tcp_full_space(sk);

	rcv_wnd = tcp_rwnd_init_bpf(sk);
	if (rcv_wnd == 0)
		rcv_wnd = dst_metric(dst, RTAX_INITRWND);

	tp->ops->select_initial_window(sk, tcp_full_space(sk),
				       tp->advmss - (tp->rx_opt.ts_recent_stamp ? tp->tcp_header_len - sizeof(struct tcphdr) : 0),
				       &tp->rcv_wnd,
				       &tp->window_clamp,
				       sock_net(sk)->ipv4.sysctl_tcp_window_scaling,
				       &rcv_wscale,
				       rcv_wnd);

	tp->rx_opt.rcv_wscale = rcv_wscale;
	tp->rcv_ssthresh = tp->rcv_wnd;

	sk->sk_err = 0;
	sock_reset_flag(sk, SOCK_DONE);
	tp->snd_wnd = 0;
	tcp_init_wl(tp, 0);
	tcp_write_queue_purge(sk);
	tp->snd_una = tp->write_seq;
	tp->snd_sml = tp->write_seq;
	tp->snd_up = tp->write_seq;
	tp->snd_nxt = tp->write_seq;

	if (likely(!tp->repair))
		tp->rcv_nxt = 0;
	else
		tp->rcv_tstamp = tcp_jiffies32;
	tp->rcv_wup = tp->rcv_nxt;
	tp->copied_seq = tp->rcv_nxt;

	inet_csk(sk)->icsk_rto = tcp_timeout_init(sk);
	inet_csk(sk)->icsk_retransmits = 0;
	tcp_clear_retrans(tp);

#ifdef CONFIG_MPTCP
	if (sock_flag(sk, SOCK_MPTCP) && mptcp_doit(sk)) {
		if (is_master_tp(tp)) {
			tp->request_mptcp = 1;
			mptcp_connect_init(sk);
		} else if (tp->mptcp) {
			struct inet_sock *inet	= inet_sk(sk);

			tp->mptcp->snt_isn	= tp->write_seq;
			tp->mptcp->init_rcv_wnd	= tp->rcv_wnd;

			/* Set nonce for new subflows */
			if (sk->sk_family == AF_INET)
				tp->mptcp->mptcp_loc_nonce = mptcp_v4_get_nonce(
							inet->inet_saddr,
							inet->inet_daddr,
							inet->inet_sport,
							inet->inet_dport);
#if IS_ENABLED(CONFIG_IPV6)
			else
				tp->mptcp->mptcp_loc_nonce = mptcp_v6_get_nonce(
						inet6_sk(sk)->saddr.s6_addr32,
						sk->sk_v6_daddr.s6_addr32,
						inet->inet_sport,
						inet->inet_dport);
#endif
		}
	}
#endif
}

static void tcp_connect_queue_skb(struct sock *sk, struct sk_buff *skb)
{
	struct tcp_sock *tp = tcp_sk(sk);
	struct tcp_skb_cb *tcb = TCP_SKB_CB(skb);

	tcb->end_seq += skb->len;
	__skb_header_release(skb);
	sk->sk_wmem_queued += skb->truesize;
	sk_mem_charge(sk, skb->truesize);
	tp->write_seq = tcb->end_seq;
	tp->packets_out += tcp_skb_pcount(skb);
}

/* Build and send a SYN with data and (cached) Fast Open cookie. However,
 * queue a data-only packet after the regular SYN, such that regular SYNs
 * are retransmitted on timeouts. Also if the remote SYN-ACK acknowledges
 * only the SYN sequence, the data are retransmitted in the first ACK.
 * If cookie is not cached or other error occurs, falls back to send a
 * regular SYN with Fast Open cookie request option.
 */
static int tcp_send_syn_data(struct sock *sk, struct sk_buff *syn)
{
	struct tcp_sock *tp = tcp_sk(sk);
	struct tcp_fastopen_request *fo = tp->fastopen_req;
	int space, err = 0;
	struct sk_buff *syn_data;

	tp->rx_opt.mss_clamp = tp->advmss;  /* If MSS is not cached */
	if (!tcp_fastopen_cookie_check(sk, &tp->rx_opt.mss_clamp, &fo->cookie))
		goto fallback;

	/* MSS for SYN-data is based on cached MSS and bounded by PMTU and
	 * user-MSS. Reserve maximum option space for middleboxes that add
	 * private TCP options. The cost is reduced data space in SYN :(
	 */
	tp->rx_opt.mss_clamp = tcp_mss_clamp(tp, tp->rx_opt.mss_clamp);

	space = __tcp_mtu_to_mss(sk, inet_csk(sk)->icsk_pmtu_cookie) -
		MAX_TCP_OPTION_SPACE;

	space = min_t(size_t, space, fo->size);

	/* limit to order-0 allocations */
	space = min_t(size_t, space, SKB_MAX_HEAD(MAX_TCP_HEADER));

	syn_data = sk_stream_alloc_skb(sk, space, sk->sk_allocation, false);
	if (!syn_data)
		goto fallback;
	syn_data->ip_summed = CHECKSUM_PARTIAL;
	memcpy(syn_data->cb, syn->cb, sizeof(syn->cb));
	if (space) {
		int copied = copy_from_iter(skb_put(syn_data, space), space,
					    &fo->data->msg_iter);
		if (unlikely(!copied)) {
			tcp_skb_tsorted_anchor_cleanup(syn_data);
			kfree_skb(syn_data);
			goto fallback;
		}
		if (copied != space) {
			skb_trim(syn_data, copied);
			space = copied;
		}
	}
	/* No more data pending in inet_wait_for_connect() */
	if (space == fo->size)
		fo->data = NULL;
	fo->copied = space;

	tcp_connect_queue_skb(sk, syn_data);
	if (syn_data->len)
		tcp_chrono_start(sk, TCP_CHRONO_BUSY);

	err = tcp_transmit_skb(sk, syn_data, 1, sk->sk_allocation);

	syn->skb_mstamp = syn_data->skb_mstamp;

	/* Now full SYN+DATA was cloned and sent (or not),
	 * remove the SYN from the original skb (syn_data)
	 * we keep in write queue in case of a retransmit, as we
	 * also have the SYN packet (with no data) in the same queue.
	 */
	TCP_SKB_CB(syn_data)->seq++;
	TCP_SKB_CB(syn_data)->tcp_flags = TCPHDR_ACK | TCPHDR_PSH;
	if (!err) {
		tp->syn_data = (fo->copied > 0);
		tcp_rbtree_insert(&sk->tcp_rtx_queue, syn_data);
		NET_INC_STATS(sock_net(sk), LINUX_MIB_TCPORIGDATASENT);
		goto done;
	}

	/* data was not sent, put it in write_queue */
	__skb_queue_tail(&sk->sk_write_queue, syn_data);
	tp->packets_out -= tcp_skb_pcount(syn_data);

fallback:
	/* Send a regular SYN with Fast Open cookie request option */
	if (fo->cookie.len > 0)
		fo->cookie.len = 0;
	err = tcp_transmit_skb(sk, syn, 1, sk->sk_allocation);
	if (err)
		tp->syn_fastopen = 0;
done:
	fo->cookie.len = -1;  /* Exclude Fast Open option for SYN retries */
	return err;
}

/* Build a SYN and send it off. */
int tcp_connect(struct sock *sk)
{
	struct tcp_sock *tp = tcp_sk(sk);
	struct sk_buff *buff;
	int err;

	tcp_call_bpf(sk, BPF_SOCK_OPS_TCP_CONNECT_CB, 0, NULL);

	if (inet_csk(sk)->icsk_af_ops->rebuild_header(sk))
		return -EHOSTUNREACH; /* Routing failure or similar. */

	tcp_connect_init(sk);

	if (unlikely(tp->repair)) {
		tcp_finish_connect(sk, NULL);
		return 0;
	}

	buff = sk_stream_alloc_skb(sk, 0, sk->sk_allocation, true);
	if (unlikely(!buff))
		return -ENOBUFS;

	tcp_init_nondata_skb(buff, tp->write_seq++, TCPHDR_SYN);
	tcp_mstamp_refresh(tp);
	tp->retrans_stamp = tcp_time_stamp(tp);
	tcp_connect_queue_skb(sk, buff);
	tcp_ecn_send_syn(sk, buff);
	tcp_rbtree_insert(&sk->tcp_rtx_queue, buff);

	/* Send off SYN; include data in Fast Open. */
	err = tp->fastopen_req ? tcp_send_syn_data(sk, buff) :
	      tcp_transmit_skb(sk, buff, 1, sk->sk_allocation);
	if (err == -ECONNREFUSED)
		return err;

	/* We change tp->snd_nxt after the tcp_transmit_skb() call
	 * in order to make this packet get counted in tcpOutSegs.
	 */
	tp->snd_nxt = tp->write_seq;
	tp->pushed_seq = tp->write_seq;
	buff = tcp_send_head(sk);
	if (unlikely(buff)) {
		tp->snd_nxt	= TCP_SKB_CB(buff)->seq;
		tp->pushed_seq	= TCP_SKB_CB(buff)->seq;
	}
	TCP_INC_STATS(sock_net(sk), TCP_MIB_ACTIVEOPENS);

	/* Timer for repeating the SYN until an answer. */
	inet_csk_reset_xmit_timer(sk, ICSK_TIME_RETRANS,
				  inet_csk(sk)->icsk_rto, TCP_RTO_MAX);
	return 0;
}
EXPORT_SYMBOL(tcp_connect);

/* Send out a delayed ack, the caller does the policy checking
 * to see if we should even be here.  See tcp_input.c:tcp_ack_snd_check()
 * for details.
 */
void tcp_send_delayed_ack(struct sock *sk)
{
	struct inet_connection_sock *icsk = inet_csk(sk);
	int ato = icsk->icsk_ack.ato;
	unsigned long timeout;

	if (ato > TCP_DELACK_MIN) {
		const struct tcp_sock *tp = tcp_sk(sk);
		int max_ato = HZ / 2;

		if (icsk->icsk_ack.pingpong ||
		    (icsk->icsk_ack.pending & ICSK_ACK_PUSHED))
			max_ato = TCP_DELACK_MAX;

		/* Slow path, intersegment interval is "high". */

		/* If some rtt estimate is known, use it to bound delayed ack.
		 * Do not use inet_csk(sk)->icsk_rto here, use results of rtt measurements
		 * directly.
		 */
		if (tp->srtt_us) {
			int rtt = max_t(int, usecs_to_jiffies(tp->srtt_us >> 3),
					TCP_DELACK_MIN);

			if (rtt < max_ato)
				max_ato = rtt;
		}

		ato = min(ato, max_ato);
	}

	/* Stay within the limit we were given */
	timeout = jiffies + ato;

	/* Use new timeout only if there wasn't a older one earlier. */
	if (icsk->icsk_ack.pending & ICSK_ACK_TIMER) {
		/* If delack timer was blocked or is about to expire,
		 * send ACK now.
		 */
		if (icsk->icsk_ack.blocked ||
		    time_before_eq(icsk->icsk_ack.timeout, jiffies + (ato >> 2))) {
			tcp_send_ack(sk);
			return;
		}

		if (!time_before(timeout, icsk->icsk_ack.timeout))
			timeout = icsk->icsk_ack.timeout;
	}
	icsk->icsk_ack.pending |= ICSK_ACK_SCHED | ICSK_ACK_TIMER;
	icsk->icsk_ack.timeout = timeout;
	sk_reset_timer(sk, &icsk->icsk_delack_timer, timeout);
}

/* This routine sends an ack and also updates the window. */
void __tcp_send_ack(struct sock *sk, u32 rcv_nxt)
{
	struct sk_buff *buff;

	/* If we have been reset, we may not send again. */
	if (sk->sk_state == TCP_CLOSE)
		return;

	/* We are not putting this on the write queue, so
	 * tcp_transmit_skb() will set the ownership to this
	 * sock.
	 */
	buff = alloc_skb(MAX_TCP_HEADER,
			 sk_gfp_mask(sk, GFP_ATOMIC | __GFP_NOWARN));
	if (unlikely(!buff)) {
		inet_csk_schedule_ack(sk);
		inet_csk(sk)->icsk_ack.ato = TCP_ATO_MIN;
		inet_csk_reset_xmit_timer(sk, ICSK_TIME_DACK,
					  TCP_DELACK_MAX, TCP_RTO_MAX);
		return;
	}

	/* Reserve space for headers and prepare control bits. */
	skb_reserve(buff, MAX_TCP_HEADER);
	tcp_init_nondata_skb(buff, tcp_acceptable_seq(sk), TCPHDR_ACK);

	/* We do not want pure acks influencing TCP Small Queues or fq/pacing
	 * too much.
	 * SKB_TRUESIZE(max(1 .. 66, MAX_TCP_HEADER)) is unfortunately ~784
	 */
	skb_set_tcp_pure_ack(buff);

	/* Send it off, this clears delayed acks for us. */
	__tcp_transmit_skb(sk, buff, 0, (__force gfp_t)0, rcv_nxt);
}
EXPORT_SYMBOL_GPL(__tcp_send_ack);

void tcp_send_ack(struct sock *sk)
{
	__tcp_send_ack(sk, tcp_sk(sk)->rcv_nxt);
}

/* This routine sends a packet with an out of date sequence
 * number. It assumes the other end will try to ack it.
 *
 * Question: what should we make while urgent mode?
 * 4.4BSD forces sending single byte of data. We cannot send
 * out of window data, because we have SND.NXT==SND.MAX...
 *
 * Current solution: to send TWO zero-length segments in urgent mode:
 * one is with SEG.SEQ=SND.UNA to deliver urgent pointer, another is
 * out-of-date with SND.UNA-1 to probe window.
 */
int tcp_xmit_probe_skb(struct sock *sk, int urgent, int mib)
{
	struct tcp_sock *tp = tcp_sk(sk);
	struct sk_buff *skb;

	/* We don't queue it, tcp_transmit_skb() sets ownership. */
	skb = alloc_skb(MAX_TCP_HEADER,
			sk_gfp_mask(sk, GFP_ATOMIC | __GFP_NOWARN));
	if (!skb)
		return -1;

	/* Reserve space for headers and set control bits. */
	skb_reserve(skb, MAX_TCP_HEADER);
	/* Use a previous sequence.  This should cause the other
	 * end to send an ack.  Don't queue or clone SKB, just
	 * send it.
	 */
	tcp_init_nondata_skb(skb, tp->snd_una - !urgent, TCPHDR_ACK);
	NET_INC_STATS(sock_net(sk), mib);
	return tcp_transmit_skb(sk, skb, 0, (__force gfp_t)0);
}

/* Called from setsockopt( ... TCP_REPAIR ) */
void tcp_send_window_probe(struct sock *sk)
{
	if (sk->sk_state == TCP_ESTABLISHED) {
		tcp_sk(sk)->snd_wl1 = tcp_sk(sk)->rcv_nxt - 1;
		tcp_mstamp_refresh(tcp_sk(sk));
		tcp_xmit_probe_skb(sk, 0, LINUX_MIB_TCPWINPROBE);
	}
}

/* Initiate keepalive or window probe from timer. */
int tcp_write_wakeup(struct sock *sk, int mib)
{
	struct tcp_sock *tp = tcp_sk(sk);
	struct sk_buff *skb;

	if (sk->sk_state == TCP_CLOSE)
		return -1;

	skb = tcp_send_head(sk);
	if (skb && before(TCP_SKB_CB(skb)->seq, tcp_wnd_end(tp))) {
		int err;
		unsigned int mss = tcp_current_mss(sk);
		unsigned int seg_size = tcp_wnd_end(tp) - TCP_SKB_CB(skb)->seq;

		if (before(tp->pushed_seq, TCP_SKB_CB(skb)->end_seq))
			tp->pushed_seq = TCP_SKB_CB(skb)->end_seq;

		/* We are probing the opening of a window
		 * but the window size is != 0
		 * must have been a result SWS avoidance ( sender )
		 */
		if (seg_size < TCP_SKB_CB(skb)->end_seq - TCP_SKB_CB(skb)->seq ||
		    skb->len > mss) {
			seg_size = min(seg_size, mss);
			TCP_SKB_CB(skb)->tcp_flags |= TCPHDR_PSH;
			if (tcp_fragment(sk, TCP_FRAG_IN_WRITE_QUEUE,
					 skb, seg_size, mss, GFP_ATOMIC))
				return -1;
		} else if (!tcp_skb_pcount(skb))
			tcp_set_skb_tso_segs(skb, mss);

		TCP_SKB_CB(skb)->tcp_flags |= TCPHDR_PSH;
		err = tcp_transmit_skb(sk, skb, 1, GFP_ATOMIC);
		if (!err)
			tcp_event_new_data_sent(sk, skb);
		return err;
	} else {
		if (between(tp->snd_up, tp->snd_una + 1, tp->snd_una + 0xFFFF))
			tcp_xmit_probe_skb(sk, 1, mib);
		return tcp_xmit_probe_skb(sk, 0, mib);
	}
}

/* A window probe timeout has occurred.  If window is not closed send
 * a partial packet else a zero probe.
 */
void tcp_send_probe0(struct sock *sk)
{
	struct inet_connection_sock *icsk = inet_csk(sk);
	struct tcp_sock *tp = tcp_sk(sk);
	struct net *net = sock_net(sk);
	unsigned long probe_max;
	int err;

	err = tp->ops->write_wakeup(sk, LINUX_MIB_TCPWINPROBE);

	if (tp->packets_out || tcp_write_queue_empty(sk)) {
		/* Cancel probe timer, if it is not required. */
		icsk->icsk_probes_out = 0;
		icsk->icsk_backoff = 0;
		return;
	}

	if (err <= 0) {
		if (icsk->icsk_backoff < net->ipv4.sysctl_tcp_retries2)
			icsk->icsk_backoff++;
		icsk->icsk_probes_out++;
		probe_max = TCP_RTO_MAX;
	} else {
		/* If packet was not sent due to local congestion,
		 * do not backoff and do not remember icsk_probes_out.
		 * Let local senders to fight for local resources.
		 *
		 * Use accumulated backoff yet.
		 */
		if (!icsk->icsk_probes_out)
			icsk->icsk_probes_out = 1;
		probe_max = TCP_RESOURCE_PROBE_INTERVAL;
	}
	inet_csk_reset_xmit_timer(sk, ICSK_TIME_PROBE0,
				  tcp_probe0_when(sk, probe_max),
				  TCP_RTO_MAX);
}

int tcp_rtx_synack(const struct sock *sk, struct request_sock *req)
{
	const struct tcp_request_sock_ops *af_ops = tcp_rsk(req)->af_specific;
	struct flowi fl;
	int res;

	tcp_rsk(req)->txhash = net_tx_rndhash();
	res = af_ops->send_synack(sk, NULL, &fl, req, NULL, TCP_SYNACK_NORMAL);
	if (!res) {
		__TCP_INC_STATS(sock_net(sk), TCP_MIB_RETRANSSEGS);
		__NET_INC_STATS(sock_net(sk), LINUX_MIB_TCPSYNRETRANS);
		if (unlikely(tcp_passive_fastopen(sk)))
			tcp_sk(sk)->total_retrans++;
		trace_tcp_retransmit_synack(sk, req);
	}
	return res;
}
EXPORT_SYMBOL(tcp_rtx_synack);<|MERGE_RESOLUTION|>--- conflicted
+++ resolved
@@ -1050,13 +1050,8 @@
  * We are working here with either a clone of the original
  * SKB, or a fresh unique copy made by the retransmit engine.
  */
-<<<<<<< HEAD
-int tcp_transmit_skb(struct sock *sk, struct sk_buff *skb, int clone_it,
-		        gfp_t gfp_mask)
-=======
 static int __tcp_transmit_skb(struct sock *sk, struct sk_buff *skb,
 			      int clone_it, gfp_t gfp_mask, u32 rcv_nxt)
->>>>>>> bc510d59
 {
 	const struct inet_connection_sock *icsk = inet_csk(sk);
 	struct inet_sock *inet;
@@ -1210,8 +1205,8 @@
 	return err;
 }
 
-static int tcp_transmit_skb(struct sock *sk, struct sk_buff *skb, int clone_it,
-			    gfp_t gfp_mask)
+int tcp_transmit_skb(struct sock *sk, struct sk_buff *skb, int clone_it,
+		     gfp_t gfp_mask)
 {
 	return __tcp_transmit_skb(sk, skb, clone_it, gfp_mask,
 				  tcp_sk(sk)->rcv_nxt);
