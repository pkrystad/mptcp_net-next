--- conflicted
+++ resolved
@@ -1401,14 +1401,10 @@
 /* Remove acked data from a packet in the transmit queue. */
 int tcp_trim_head(struct sock *sk, struct sk_buff *skb, u32 len)
 {
-<<<<<<< HEAD
 	if (tcp_sk(sk)->mpc && !is_meta_sk(sk) && mptcp_is_data_seq(skb))
 		return mptcp_trim_head(sk, skb, len);
 
-	if (skb_cloned(skb) && pskb_expand_head(skb, 0, 0, GFP_ATOMIC))
-=======
 	if (skb_unclone(skb, GFP_ATOMIC))
->>>>>>> c1be5a5b
 		return -ENOMEM;
 
 	__pskb_trim_head(skb, len);
@@ -1918,16 +1914,11 @@
 			goto send_now;
 	}
 
-<<<<<<< HEAD
-	/* Ok, it looks like it is advisable to defer.  */
-	meta_tp->tso_deferred = 1 | (jiffies << 1);
-=======
 	/* Ok, it looks like it is advisable to defer.
 	 * Do not rearm the timer if already set to not break TCP ACK clocking.
 	 */
-	if (!tp->tso_deferred)
-		tp->tso_deferred = 1 | (jiffies << 1);
->>>>>>> c1be5a5b
+	if (!meta_tp->tso_deferred)
+		meta_tp->tso_deferred = 1 | (jiffies << 1);
 
 	return true;
 
