/*
 * INET		An implementation of the TCP/IP protocol suite for the LINUX
 *		operating system.  INET is implemented using the  BSD Socket
 *		interface as the means of communication with the user level.
 *
 *		Implementation of the Transmission Control Protocol(TCP).
 *
 * Authors:	Ross Biro
 *		Fred N. van Kempen, <waltje@uWalt.NL.Mugnet.ORG>
 *		Mark Evans, <evansmp@uhura.aston.ac.uk>
 *		Corey Minyard <wf-rch!minyard@relay.EU.net>
 *		Florian La Roche, <flla@stud.uni-sb.de>
 *		Charles Hedrick, <hedrick@klinzhai.rutgers.edu>
 *		Linus Torvalds, <torvalds@cs.helsinki.fi>
 *		Alan Cox, <gw4pts@gw4pts.ampr.org>
 *		Matthew Dillon, <dillon@apollo.west.oic.com>
 *		Arnt Gulbrandsen, <agulbra@nvg.unit.no>
 *		Jorge Cwik, <jorge@laser.satlink.net>
 */

/*
 * Changes:	Pedro Roque	:	Retransmit queue handled by TCP.
 *				:	Fragmentation on mtu decrease
 *				:	Segment collapse on retransmit
 *				:	AF independence
 *
 *		Linus Torvalds	:	send_delayed_ack
 *		David S. Miller	:	Charge memory using the right skb
 *					during syn/ack processing.
 *		David S. Miller :	Output engine completely rewritten.
 *		Andrea Arcangeli:	SYNACK carry ts_recent in tsecr.
 *		Cacophonix Gaul :	draft-minshall-nagle-01
 *		J Hadi Salim	:	ECN support
 *
 */

#define pr_fmt(fmt) "TCP: " fmt

#include <net/mptcp.h>
#include <net/mptcp_v4.h>
#if IS_ENABLED(CONFIG_IPV6)
#include <net/mptcp_v6.h>
#endif
#include <net/ipv6.h>
#include <net/tcp.h>

#include <linux/compiler.h>
#include <linux/gfp.h>
#include <linux/module.h>
#include <linux/static_key.h>

#include <trace/events/tcp.h>

<<<<<<< HEAD
=======
/* Refresh clocks of a TCP socket,
 * ensuring monotically increasing values.
 */
void tcp_mstamp_refresh(struct tcp_sock *tp)
{
	u64 val = tcp_clock_ns();

	/* departure time for next data packet */
	if (val > tp->tcp_wstamp_ns)
		tp->tcp_wstamp_ns = val;

	val = div_u64(val, NSEC_PER_USEC);
	if (val > tp->tcp_mstamp)
		tp->tcp_mstamp = val;
}

static bool tcp_write_xmit(struct sock *sk, unsigned int mss_now, int nonagle,
			   int push_one, gfp_t gfp);

>>>>>>> 0a715156
/* Account for new data that has been sent to the network. */
void tcp_event_new_data_sent(struct sock *sk, struct sk_buff *skb)
{
	struct inet_connection_sock *icsk = inet_csk(sk);
	struct tcp_sock *tp = tcp_sk(sk);
	unsigned int prior_packets = tp->packets_out;

	tp->snd_nxt = TCP_SKB_CB(skb)->end_seq;

	__skb_unlink(skb, &sk->sk_write_queue);
	tcp_rbtree_insert(&sk->tcp_rtx_queue, skb);

	tp->packets_out += tcp_skb_pcount(skb);
	if (!prior_packets || icsk->icsk_pending == ICSK_TIME_LOSS_PROBE)
		tcp_rearm_rto(sk);

	NET_ADD_STATS(sock_net(sk), LINUX_MIB_TCPORIGDATASENT,
		      tcp_skb_pcount(skb));
}

/* SND.NXT, if window was not shrunk or the amount of shrunk was less than one
 * window scaling factor due to loss of precision.
 * If window has been shrunk, what should we make? It is not clear at all.
 * Using SND.UNA we will fail to open window, SND.NXT is out of window. :-(
 * Anything in between SND.UNA...SND.UNA+SND.WND also can be already
 * invalid. OK, let's make this for now:
 */
static inline __u32 tcp_acceptable_seq(const struct sock *sk)
{
	const struct tcp_sock *tp = tcp_sk(sk);

	if (!before(tcp_wnd_end(tp), tp->snd_nxt) ||
	    (tp->rx_opt.wscale_ok &&
	     ((tp->snd_nxt - tcp_wnd_end(tp)) < (1 << tp->rx_opt.rcv_wscale))))
		return tp->snd_nxt;
	else
		return tcp_wnd_end(tp);
}

/* Calculate mss to advertise in SYN segment.
 * RFC1122, RFC1063, draft-ietf-tcpimpl-pmtud-01 state that:
 *
 * 1. It is independent of path mtu.
 * 2. Ideally, it is maximal possible segment size i.e. 65535-40.
 * 3. For IPv4 it is reasonable to calculate it from maximal MTU of
 *    attached devices, because some buggy hosts are confused by
 *    large MSS.
 * 4. We do not make 3, we advertise MSS, calculated from first
 *    hop device mtu, but allow to raise it to ip_rt_min_advmss.
 *    This may be overridden via information stored in routing table.
 * 5. Value 65535 for MSS is valid in IPv6 and means "as large as possible,
 *    probably even Jumbo".
 */
static __u16 tcp_advertise_mss(struct sock *sk)
{
	struct tcp_sock *tp = tcp_sk(sk);
	const struct dst_entry *dst = __sk_dst_get(sk);
	int mss = tp->advmss;

	if (dst) {
		unsigned int metric = dst_metric_advmss(dst);

		if (metric < mss) {
			mss = metric;
			tp->advmss = mss;
		}
	}

	return (__u16)mss;
}

/* RFC2861. Reset CWND after idle period longer RTO to "restart window".
 * This is the first part of cwnd validation mechanism.
 */
void tcp_cwnd_restart(struct sock *sk, s32 delta)
{
	struct tcp_sock *tp = tcp_sk(sk);
	u32 restart_cwnd = tcp_init_cwnd(tp, __sk_dst_get(sk));
	u32 cwnd = tp->snd_cwnd;

	tcp_ca_event(sk, CA_EVENT_CWND_RESTART);

	tp->snd_ssthresh = tcp_current_ssthresh(sk);
	restart_cwnd = min(restart_cwnd, cwnd);

	while ((delta -= inet_csk(sk)->icsk_rto) > 0 && cwnd > restart_cwnd)
		cwnd >>= 1;
	tp->snd_cwnd = max(cwnd, restart_cwnd);
	tp->snd_cwnd_stamp = tcp_jiffies32;
	tp->snd_cwnd_used = 0;
}

/* Congestion state accounting after a packet has been sent. */
static void tcp_event_data_sent(struct tcp_sock *tp,
				struct sock *sk)
{
	struct inet_connection_sock *icsk = inet_csk(sk);
	const u32 now = tcp_jiffies32;

	if (tcp_packets_in_flight(tp) == 0)
		tcp_ca_event(sk, CA_EVENT_TX_START);

	tp->lsndtime = now;

	/* If it is a reply for ato after last received
	 * packet, enter pingpong mode.
	 */
	if ((u32)(now - icsk->icsk_ack.lrcvtime) < icsk->icsk_ack.ato)
		icsk->icsk_ack.pingpong = 1;
}

/* Account for an ACK we sent. */
static inline void tcp_event_ack_sent(struct sock *sk, unsigned int pkts,
				      u32 rcv_nxt)
{
	struct tcp_sock *tp = tcp_sk(sk);

	if (unlikely(tp->compressed_ack)) {
		NET_ADD_STATS(sock_net(sk), LINUX_MIB_TCPACKCOMPRESSED,
			      tp->compressed_ack);
		tp->compressed_ack = 0;
		if (hrtimer_try_to_cancel(&tp->compressed_ack_timer) == 1)
			__sock_put(sk);
	}

	if (unlikely(rcv_nxt != tp->rcv_nxt))
		return;  /* Special ACK sent by DCTCP to reflect ECN */
	tcp_dec_quickack_mode(sk, pkts);
	inet_csk_clear_xmit_timer(sk, ICSK_TIME_DACK);
}


u32 tcp_default_init_rwnd(u32 mss)
{
	/* Initial receive window should be twice of TCP_INIT_CWND to
	 * enable proper sending of new unsent data during fast recovery
	 * (RFC 3517, Section 4, NextSeg() rule (2)). Further place a
	 * limit when mss is larger than 1460.
	 */
	u32 init_rwnd = TCP_INIT_CWND * 2;

	if (mss > 1460)
		init_rwnd = max((1460 * init_rwnd) / mss, 2U);
	return init_rwnd;
}

/* Determine a window scaling and initial window to offer.
 * Based on the assumption that the given amount of space
 * will be offered. Store the results in the tp structure.
 * NOTE: for smooth operation initial space offering should
 * be a multiple of mss if possible. We assume here that mss >= 1.
 * This MUST be enforced by all callers.
 */
void tcp_select_initial_window(const struct sock *sk, int __space, __u32 mss,
			       __u32 *rcv_wnd, __u32 *window_clamp,
			       int wscale_ok, __u8 *rcv_wscale,
			       __u32 init_rcv_wnd)
{
	unsigned int space = (__space < 0 ? 0 : __space);

	/* If no clamp set the clamp to the max possible scaled window */
	if (*window_clamp == 0)
		(*window_clamp) = (U16_MAX << TCP_MAX_WSCALE);
	space = min(*window_clamp, space);

	/* Quantize space offering to a multiple of mss if possible. */
	if (space > mss)
		space = rounddown(space, mss);

	/* NOTE: offering an initial window larger than 32767
	 * will break some buggy TCP stacks. If the admin tells us
	 * it is likely we could be speaking with such a buggy stack
	 * we will truncate our initial window offering to 32K-1
	 * unless the remote has sent us a window scaling option,
	 * which we interpret as a sign the remote TCP is not
	 * misinterpreting the window field as a signed quantity.
	 */
	if (sock_net(sk)->ipv4.sysctl_tcp_workaround_signed_windows)
		(*rcv_wnd) = min(space, MAX_TCP_WINDOW);
	else
		(*rcv_wnd) = space;

	(*rcv_wscale) = 0;
	if (wscale_ok) {
		/* Set window scaling on max possible window */
		space = max_t(u32, space, sock_net(sk)->ipv4.sysctl_tcp_rmem[2]);
		space = max_t(u32, space, sysctl_rmem_max);
		space = min_t(u32, space, *window_clamp);
		while (space > U16_MAX && (*rcv_wscale) < TCP_MAX_WSCALE) {
			space >>= 1;
			(*rcv_wscale)++;
		}
	}

	if (!init_rcv_wnd) /* Use default unless specified otherwise */
		init_rcv_wnd = tcp_default_init_rwnd(mss);
	*rcv_wnd = min(*rcv_wnd, init_rcv_wnd * mss);

	/* Set the clamp no higher than max representable value */
	(*window_clamp) = min_t(__u32, U16_MAX << (*rcv_wscale), *window_clamp);
}
EXPORT_SYMBOL(tcp_select_initial_window);

/* Chose a new window to advertise, update state in tcp_sock for the
 * socket, and return result with RFC1323 scaling applied.  The return
 * value can be stuffed directly into th->window for an outgoing
 * frame.
 */
u16 tcp_select_window(struct sock *sk)
{
	struct tcp_sock *tp = tcp_sk(sk);
	u32 old_win = tp->rcv_wnd;
	/* The window must never shrink at the meta-level. At the subflow we
	 * have to allow this. Otherwise we may announce a window too large
	 * for the current meta-level sk_rcvbuf.
	 */
	u32 cur_win = tcp_receive_window(mptcp(tp) ? tcp_sk(mptcp_meta_sk(sk)) : tp);
	u32 new_win = tp->ops->__select_window(sk);

	/* Never shrink the offered window */
	if (new_win < cur_win) {
		/* Danger Will Robinson!
		 * Don't update rcv_wup/rcv_wnd here or else
		 * we will not be able to advertise a zero
		 * window in time.  --DaveM
		 *
		 * Relax Will Robinson.
		 */
		if (new_win == 0)
			NET_INC_STATS(sock_net(sk),
				      LINUX_MIB_TCPWANTZEROWINDOWADV);
		new_win = ALIGN(cur_win, 1 << tp->rx_opt.rcv_wscale);
	}

	tp->rcv_wnd = new_win;
	tp->rcv_wup = tp->rcv_nxt;

	/* Make sure we do not exceed the maximum possible
	 * scaled window.
	 */
	if (!tp->rx_opt.rcv_wscale &&
	    sock_net(sk)->ipv4.sysctl_tcp_workaround_signed_windows)
		new_win = min(new_win, MAX_TCP_WINDOW);
	else
		new_win = min(new_win, (65535U << tp->rx_opt.rcv_wscale));

	/* RFC1323 scaling applied */
	new_win >>= tp->rx_opt.rcv_wscale;

	/* If we advertise zero window, disable fast path. */
	if (new_win == 0) {
		tp->pred_flags = 0;
		if (old_win)
			NET_INC_STATS(sock_net(sk),
				      LINUX_MIB_TCPTOZEROWINDOWADV);
	} else if (old_win == 0) {
		NET_INC_STATS(sock_net(sk), LINUX_MIB_TCPFROMZEROWINDOWADV);
	}

	return new_win;
}

/* Packet ECN state for a SYN-ACK */
static void tcp_ecn_send_synack(struct sock *sk, struct sk_buff *skb)
{
	const struct tcp_sock *tp = tcp_sk(sk);

	TCP_SKB_CB(skb)->tcp_flags &= ~TCPHDR_CWR;
	if (!(tp->ecn_flags & TCP_ECN_OK))
		TCP_SKB_CB(skb)->tcp_flags &= ~TCPHDR_ECE;
	else if (tcp_ca_needs_ecn(sk) ||
		 tcp_bpf_ca_needs_ecn(sk))
		INET_ECN_xmit(sk);
}

/* Packet ECN state for a SYN.  */
static void tcp_ecn_send_syn(struct sock *sk, struct sk_buff *skb)
{
	struct tcp_sock *tp = tcp_sk(sk);
	bool bpf_needs_ecn = tcp_bpf_ca_needs_ecn(sk);
	bool use_ecn = sock_net(sk)->ipv4.sysctl_tcp_ecn == 1 ||
		tcp_ca_needs_ecn(sk) || bpf_needs_ecn;

	if (!use_ecn) {
		const struct dst_entry *dst = __sk_dst_get(sk);

		if (dst && dst_feature(dst, RTAX_FEATURE_ECN))
			use_ecn = true;
	}

	tp->ecn_flags = 0;

	if (use_ecn) {
		TCP_SKB_CB(skb)->tcp_flags |= TCPHDR_ECE | TCPHDR_CWR;
		tp->ecn_flags = TCP_ECN_OK;
		if (tcp_ca_needs_ecn(sk) || bpf_needs_ecn)
			INET_ECN_xmit(sk);
	}
}

static void tcp_ecn_clear_syn(struct sock *sk, struct sk_buff *skb)
{
	if (sock_net(sk)->ipv4.sysctl_tcp_ecn_fallback)
		/* tp->ecn_flags are cleared at a later point in time when
		 * SYN ACK is ultimatively being received.
		 */
		TCP_SKB_CB(skb)->tcp_flags &= ~(TCPHDR_ECE | TCPHDR_CWR);
}

static void
tcp_ecn_make_synack(const struct request_sock *req, struct tcphdr *th)
{
	if (inet_rsk(req)->ecn_ok)
		th->ece = 1;
}

/* Set up ECN state for a packet on a ESTABLISHED socket that is about to
 * be sent.
 */
static void tcp_ecn_send(struct sock *sk, struct sk_buff *skb,
			 struct tcphdr *th, int tcp_header_len)
{
	struct tcp_sock *tp = tcp_sk(sk);

	if (tp->ecn_flags & TCP_ECN_OK) {
		/* Not-retransmitted data segment: set ECT and inject CWR. */
		if (skb->len != tcp_header_len &&
		    !before(TCP_SKB_CB(skb)->seq, tp->snd_nxt)) {
			INET_ECN_xmit(sk);
			if (tp->ecn_flags & TCP_ECN_QUEUE_CWR) {
				tp->ecn_flags &= ~TCP_ECN_QUEUE_CWR;
				th->cwr = 1;
				skb_shinfo(skb)->gso_type |= SKB_GSO_TCP_ECN;
			}
		} else if (!tcp_ca_needs_ecn(sk)) {
			/* ACK or retransmitted segment: clear ECT|CE */
			INET_ECN_dontxmit(sk);
		}
		if (tp->ecn_flags & TCP_ECN_DEMAND_CWR)
			th->ece = 1;
	}
}

/* Constructs common control bits of non-data skb. If SYN/FIN is present,
 * auto increment end seqno.
 */
void tcp_init_nondata_skb(struct sk_buff *skb, u32 seq, u8 flags)
{
	skb->ip_summed = CHECKSUM_PARTIAL;

	TCP_SKB_CB(skb)->tcp_flags = flags;
	TCP_SKB_CB(skb)->sacked = 0;

	tcp_skb_pcount_set(skb, 1);

	TCP_SKB_CB(skb)->seq = seq;
	if (flags & (TCPHDR_SYN | TCPHDR_FIN))
		seq++;
	TCP_SKB_CB(skb)->end_seq = seq;
}

bool tcp_urg_mode(const struct tcp_sock *tp)
{
	return tp->snd_una != tp->snd_up;
}

#define OPTION_SACK_ADVERTISE	(1 << 0)
#define OPTION_TS		(1 << 1)
#define OPTION_MD5		(1 << 2)
#define OPTION_WSCALE		(1 << 3)
#define OPTION_FAST_OPEN_COOKIE	(1 << 8)
#define OPTION_SMC		(1 << 9)
/* Before adding here - take a look at OPTION_MPTCP in include/net/mptcp.h */

static void smc_options_write(__be32 *ptr, u16 *options)
{
#if IS_ENABLED(CONFIG_SMC)
	if (static_branch_unlikely(&tcp_have_smc)) {
		if (unlikely(OPTION_SMC & *options)) {
			*ptr++ = htonl((TCPOPT_NOP  << 24) |
				       (TCPOPT_NOP  << 16) |
				       (TCPOPT_EXP <<  8) |
				       (TCPOLEN_EXP_SMC_BASE));
			*ptr++ = htonl(TCPOPT_SMC_MAGIC);
		}
	}
#endif
}

/* Write previously computed TCP options to the packet.
 *
 * Beware: Something in the Internet is very sensitive to the ordering of
 * TCP options, we learned this through the hard way, so be careful here.
 * Luckily we can at least blame others for their non-compliance but from
 * inter-operability perspective it seems that we're somewhat stuck with
 * the ordering which we have been using if we want to keep working with
 * those broken things (not that it currently hurts anybody as there isn't
 * particular reason why the ordering would need to be changed).
 *
 * At least SACK_PERM as the first option is known to lead to a disaster
 * (but it may well be that other scenarios fail similarly).
 */
static void tcp_options_write(__be32 *ptr, struct tcp_sock *tp,
			      struct tcp_out_options *opts, struct sk_buff *skb)
{
	u16 options = opts->options;	/* mungable copy */

	if (unlikely(OPTION_MD5 & options)) {
		*ptr++ = htonl((TCPOPT_NOP << 24) | (TCPOPT_NOP << 16) |
			       (TCPOPT_MD5SIG << 8) | TCPOLEN_MD5SIG);
		/* overload cookie hash location */
		opts->hash_location = (__u8 *)ptr;
		ptr += 4;
	}

	if (unlikely(opts->mss)) {
		*ptr++ = htonl((TCPOPT_MSS << 24) |
			       (TCPOLEN_MSS << 16) |
			       opts->mss);
	}

	if (likely(OPTION_TS & options)) {
		if (unlikely(OPTION_SACK_ADVERTISE & options)) {
			*ptr++ = htonl((TCPOPT_SACK_PERM << 24) |
				       (TCPOLEN_SACK_PERM << 16) |
				       (TCPOPT_TIMESTAMP << 8) |
				       TCPOLEN_TIMESTAMP);
			options &= ~OPTION_SACK_ADVERTISE;
		} else {
			*ptr++ = htonl((TCPOPT_NOP << 24) |
				       (TCPOPT_NOP << 16) |
				       (TCPOPT_TIMESTAMP << 8) |
				       TCPOLEN_TIMESTAMP);
		}
		*ptr++ = htonl(opts->tsval);
		*ptr++ = htonl(opts->tsecr);
	}

	if (unlikely(OPTION_SACK_ADVERTISE & options)) {
		*ptr++ = htonl((TCPOPT_NOP << 24) |
			       (TCPOPT_NOP << 16) |
			       (TCPOPT_SACK_PERM << 8) |
			       TCPOLEN_SACK_PERM);
	}

	if (unlikely(OPTION_WSCALE & options)) {
		*ptr++ = htonl((TCPOPT_NOP << 24) |
			       (TCPOPT_WINDOW << 16) |
			       (TCPOLEN_WINDOW << 8) |
			       opts->ws);
	}

	if (unlikely(opts->num_sack_blocks)) {
		struct tcp_sack_block *sp = tp->rx_opt.dsack ?
			tp->duplicate_sack : tp->selective_acks;
		int this_sack;

		*ptr++ = htonl((TCPOPT_NOP  << 24) |
			       (TCPOPT_NOP  << 16) |
			       (TCPOPT_SACK <<  8) |
			       (TCPOLEN_SACK_BASE + (opts->num_sack_blocks *
						     TCPOLEN_SACK_PERBLOCK)));

		for (this_sack = 0; this_sack < opts->num_sack_blocks;
		     ++this_sack) {
			*ptr++ = htonl(sp[this_sack].start_seq);
			*ptr++ = htonl(sp[this_sack].end_seq);
		}

		tp->rx_opt.dsack = 0;
	}

	if (unlikely(OPTION_FAST_OPEN_COOKIE & options)) {
		struct tcp_fastopen_cookie *foc = opts->fastopen_cookie;
		u8 *p = (u8 *)ptr;
		u32 len; /* Fast Open option length */

		if (foc->exp) {
			len = TCPOLEN_EXP_FASTOPEN_BASE + foc->len;
			*ptr = htonl((TCPOPT_EXP << 24) | (len << 16) |
				     TCPOPT_FASTOPEN_MAGIC);
			p += TCPOLEN_EXP_FASTOPEN_BASE;
		} else {
			len = TCPOLEN_FASTOPEN_BASE + foc->len;
			*p++ = TCPOPT_FASTOPEN;
			*p++ = len;
		}

		memcpy(p, foc->val, foc->len);
		if ((len & 3) == 2) {
			p[foc->len] = TCPOPT_NOP;
			p[foc->len + 1] = TCPOPT_NOP;
		}
		ptr += (len + 3) >> 2;
	}

	smc_options_write(ptr, &options);

	if (unlikely(OPTION_MPTCP & opts->options))
		mptcp_options_write(ptr, tp, opts, skb);
}

static void smc_set_option(const struct tcp_sock *tp,
			   struct tcp_out_options *opts,
			   unsigned int *remaining)
{
#if IS_ENABLED(CONFIG_SMC)
	if (static_branch_unlikely(&tcp_have_smc)) {
		if (tp->syn_smc) {
			if (*remaining >= TCPOLEN_EXP_SMC_BASE_ALIGNED) {
				opts->options |= OPTION_SMC;
				*remaining -= TCPOLEN_EXP_SMC_BASE_ALIGNED;
			}
		}
	}
#endif
}

static void smc_set_option_cond(const struct tcp_sock *tp,
				const struct inet_request_sock *ireq,
				struct tcp_out_options *opts,
				unsigned int *remaining)
{
#if IS_ENABLED(CONFIG_SMC)
	if (static_branch_unlikely(&tcp_have_smc)) {
		if (tp->syn_smc && ireq->smc_ok) {
			if (*remaining >= TCPOLEN_EXP_SMC_BASE_ALIGNED) {
				opts->options |= OPTION_SMC;
				*remaining -= TCPOLEN_EXP_SMC_BASE_ALIGNED;
			}
		}
	}
#endif
}

/* Compute TCP options for SYN packets. This is not the final
 * network wire format yet.
 */
static unsigned int tcp_syn_options(struct sock *sk, struct sk_buff *skb,
				struct tcp_out_options *opts,
				struct tcp_md5sig_key **md5)
{
	struct tcp_sock *tp = tcp_sk(sk);
	unsigned int remaining = MAX_TCP_OPTION_SPACE;
	struct tcp_fastopen_request *fastopen = tp->fastopen_req;

	*md5 = NULL;
#ifdef CONFIG_TCP_MD5SIG
	if (unlikely(rcu_access_pointer(tp->md5sig_info))) {
		*md5 = tp->af_specific->md5_lookup(sk, sk);
		if (*md5) {
			opts->options |= OPTION_MD5;
			remaining -= TCPOLEN_MD5SIG_ALIGNED;
		}
	}
#endif

	/* We always get an MSS option.  The option bytes which will be seen in
	 * normal data packets should timestamps be used, must be in the MSS
	 * advertised.  But we subtract them from tp->mss_cache so that
	 * calculations in tcp_sendmsg are simpler etc.  So account for this
	 * fact here if necessary.  If we don't do this correctly, as a
	 * receiver we won't recognize data packets as being full sized when we
	 * should, and thus we won't abide by the delayed ACK rules correctly.
	 * SACKs don't matter, we never delay an ACK when we have any of those
	 * going out.  */
	opts->mss = tcp_advertise_mss(sk);
	remaining -= TCPOLEN_MSS_ALIGNED;

	if (likely(sock_net(sk)->ipv4.sysctl_tcp_timestamps && !*md5)) {
		opts->options |= OPTION_TS;
		opts->tsval = tcp_skb_timestamp(skb) + tp->tsoffset;
		opts->tsecr = tp->rx_opt.ts_recent;
		remaining -= TCPOLEN_TSTAMP_ALIGNED;
	}
	if (likely(sock_net(sk)->ipv4.sysctl_tcp_window_scaling)) {
		opts->ws = tp->rx_opt.rcv_wscale;
		opts->options |= OPTION_WSCALE;
		remaining -= TCPOLEN_WSCALE_ALIGNED;
	}
	if (likely(sock_net(sk)->ipv4.sysctl_tcp_sack)) {
		opts->options |= OPTION_SACK_ADVERTISE;
		if (unlikely(!(OPTION_TS & opts->options)))
			remaining -= TCPOLEN_SACKPERM_ALIGNED;
	}
	if (tp->request_mptcp || mptcp(tp))
		mptcp_syn_options(sk, opts, &remaining);

	if (fastopen && fastopen->cookie.len >= 0) {
		u32 need = fastopen->cookie.len;

		need += fastopen->cookie.exp ? TCPOLEN_EXP_FASTOPEN_BASE :
					       TCPOLEN_FASTOPEN_BASE;
		need = (need + 3) & ~3U;  /* Align to 32 bits */
		if (remaining >= need) {
			opts->options |= OPTION_FAST_OPEN_COOKIE;
			opts->fastopen_cookie = &fastopen->cookie;
			remaining -= need;
			tp->syn_fastopen = 1;
			tp->syn_fastopen_exp = fastopen->cookie.exp ? 1 : 0;
		}
	}

	smc_set_option(tp, opts, &remaining);

	return MAX_TCP_OPTION_SPACE - remaining;
}

/* Set up TCP options for SYN-ACKs. */
static unsigned int tcp_synack_options(const struct sock *sk,
				       struct request_sock *req,
				       unsigned int mss, struct sk_buff *skb,
				       struct tcp_out_options *opts,
				       const struct tcp_md5sig_key *md5,
				       struct tcp_fastopen_cookie *foc)
{
	struct inet_request_sock *ireq = inet_rsk(req);
	unsigned int remaining = MAX_TCP_OPTION_SPACE;

#ifdef CONFIG_TCP_MD5SIG
	if (md5) {
		opts->options |= OPTION_MD5;
		remaining -= TCPOLEN_MD5SIG_ALIGNED;

		/* We can't fit any SACK blocks in a packet with MD5 + TS
		 * options. There was discussion about disabling SACK
		 * rather than TS in order to fit in better with old,
		 * buggy kernels, but that was deemed to be unnecessary.
		 */
		ireq->tstamp_ok &= !ireq->sack_ok;
	}
#endif

	/* We always send an MSS option. */
	opts->mss = mss;
	remaining -= TCPOLEN_MSS_ALIGNED;

	if (likely(ireq->wscale_ok)) {
		opts->ws = ireq->rcv_wscale;
		opts->options |= OPTION_WSCALE;
		remaining -= TCPOLEN_WSCALE_ALIGNED;
	}
	if (likely(ireq->tstamp_ok)) {
		opts->options |= OPTION_TS;
		opts->tsval = tcp_skb_timestamp(skb) + tcp_rsk(req)->ts_off;
		opts->tsecr = req->ts_recent;
		remaining -= TCPOLEN_TSTAMP_ALIGNED;
	}
	if (likely(ireq->sack_ok)) {
		opts->options |= OPTION_SACK_ADVERTISE;
		if (unlikely(!ireq->tstamp_ok))
			remaining -= TCPOLEN_SACKPERM_ALIGNED;
	}
	if (foc != NULL && foc->len >= 0) {
		u32 need = foc->len;

		need += foc->exp ? TCPOLEN_EXP_FASTOPEN_BASE :
				   TCPOLEN_FASTOPEN_BASE;
		need = (need + 3) & ~3U;  /* Align to 32 bits */
		if (remaining >= need) {
			opts->options |= OPTION_FAST_OPEN_COOKIE;
			opts->fastopen_cookie = foc;
			remaining -= need;
		}
	}

	smc_set_option_cond(tcp_sk(sk), ireq, opts, &remaining);

	if (ireq->saw_mpc)
		mptcp_synack_options(req, opts, &remaining);

	return MAX_TCP_OPTION_SPACE - remaining;
}

/* Compute TCP options for ESTABLISHED sockets. This is not the
 * final wire format yet.
 */
static unsigned int tcp_established_options(struct sock *sk, struct sk_buff *skb,
					struct tcp_out_options *opts,
					struct tcp_md5sig_key **md5)
{
	struct tcp_sock *tp = tcp_sk(sk);
	unsigned int size = 0;
	unsigned int eff_sacks;

	opts->options = 0;

	*md5 = NULL;
#ifdef CONFIG_TCP_MD5SIG
	if (unlikely(rcu_access_pointer(tp->md5sig_info))) {
		*md5 = tp->af_specific->md5_lookup(sk, sk);
		if (*md5) {
			opts->options |= OPTION_MD5;
			size += TCPOLEN_MD5SIG_ALIGNED;
		}
	}
#endif

	if (likely(tp->rx_opt.tstamp_ok)) {
		opts->options |= OPTION_TS;
		opts->tsval = skb ? tcp_skb_timestamp(skb) + tp->tsoffset : 0;
		opts->tsecr = tp->rx_opt.ts_recent;
		size += TCPOLEN_TSTAMP_ALIGNED;
	}
	if (mptcp(tp))
		mptcp_established_options(sk, skb, opts, &size);

	eff_sacks = tp->rx_opt.num_sacks + tp->rx_opt.dsack;
	if (unlikely(eff_sacks)) {
		const unsigned remaining = MAX_TCP_OPTION_SPACE - size;
		if (remaining < TCPOLEN_SACK_BASE_ALIGNED)
			opts->num_sack_blocks = 0;
		else
			opts->num_sack_blocks =
			    min_t(unsigned int, eff_sacks,
				  (remaining - TCPOLEN_SACK_BASE_ALIGNED) /
				  TCPOLEN_SACK_PERBLOCK);
		if (opts->num_sack_blocks)
			size += TCPOLEN_SACK_BASE_ALIGNED +
			    opts->num_sack_blocks * TCPOLEN_SACK_PERBLOCK;
	}

	return size;
}


/* TCP SMALL QUEUES (TSQ)
 *
 * TSQ goal is to keep small amount of skbs per tcp flow in tx queues (qdisc+dev)
 * to reduce RTT and bufferbloat.
 * We do this using a special skb destructor (tcp_wfree).
 *
 * Its important tcp_wfree() can be replaced by sock_wfree() in the event skb
 * needs to be reallocated in a driver.
 * The invariant being skb->truesize subtracted from sk->sk_wmem_alloc
 *
 * Since transmit from skb destructor is forbidden, we use a tasklet
 * to process all sockets that eventually need to send more skbs.
 * We use one tasklet per cpu, with its own queue of sockets.
 */
struct tsq_tasklet {
	struct tasklet_struct	tasklet;
	struct list_head	head; /* queue of tcp sockets */
};
static DEFINE_PER_CPU(struct tsq_tasklet, tsq_tasklet);

static void tcp_tsq_write(struct sock *sk)
{
	if ((1 << sk->sk_state) &
	    (TCPF_ESTABLISHED | TCPF_FIN_WAIT1 | TCPF_CLOSING |
	     TCPF_CLOSE_WAIT  | TCPF_LAST_ACK)) {
		struct tcp_sock *tp = tcp_sk(sk);

		if (tp->lost_out > tp->retrans_out &&
		    tp->snd_cwnd > tcp_packets_in_flight(tp)) {
			tcp_mstamp_refresh(tp);
			tcp_xmit_retransmit_queue(sk);
		}

		tcp_sk(sk)->ops->write_xmit(sk, tcp_current_mss(sk),
					    tcp_sk(sk)->nonagle, 0, GFP_ATOMIC);
	}
}

static void tcp_tsq_handler(struct sock *sk)
{
	struct tcp_sock *tp = tcp_sk(sk);
	struct sock *meta_sk = mptcp(tp) ? mptcp_meta_sk(sk) : sk;

	bh_lock_sock(meta_sk);

	if (!sock_owned_by_user(meta_sk)) {
		tcp_tsq_write(sk);

		if (mptcp(tp))
			tcp_tsq_write(meta_sk);
	} else {
		if (!test_and_set_bit(TCP_TSQ_DEFERRED, &meta_sk->sk_tsq_flags))
			sock_hold(meta_sk);

		if ((mptcp(tp)) && (sk->sk_state != TCP_CLOSE))
			mptcp_tsq_flags(sk);
	}

	bh_unlock_sock(meta_sk);
}
/*
 * One tasklet per cpu tries to send more skbs.
 * We run in tasklet context but need to disable irqs when
 * transferring tsq->head because tcp_wfree() might
 * interrupt us (non NAPI drivers)
 */
static void tcp_tasklet_func(unsigned long data)
{
	struct tsq_tasklet *tsq = (struct tsq_tasklet *)data;
	LIST_HEAD(list);
	unsigned long flags;
	struct list_head *q, *n;
	struct tcp_sock *tp;
	struct sock *sk;

	local_irq_save(flags);
	list_splice_init(&tsq->head, &list);
	local_irq_restore(flags);

	list_for_each_safe(q, n, &list) {
		tp = list_entry(q, struct tcp_sock, tsq_node);
		list_del(&tp->tsq_node);

		sk = (struct sock *)tp;
		smp_mb__before_atomic();
		clear_bit(TSQ_QUEUED, &sk->sk_tsq_flags);

		tcp_tsq_handler(sk);
		sk_free(sk);
	}
}

#define TCP_DEFERRED_ALL (TCPF_TSQ_DEFERRED |		\
			  TCPF_WRITE_TIMER_DEFERRED |	\
			  TCPF_DELACK_TIMER_DEFERRED |	\
			  TCPF_MTU_REDUCED_DEFERRED | \
			  TCPF_PATH_MANAGER_DEFERRED |\
			  TCPF_SUB_DEFERRED)
/**
 * tcp_release_cb - tcp release_sock() callback
 * @sk: socket
 *
 * called from release_sock() to perform protocol dependent
 * actions before socket release.
 */
void tcp_release_cb(struct sock *sk)
{
	unsigned long flags, nflags;

	/* perform an atomic operation only if at least one flag is set */
	do {
		flags = sk->sk_tsq_flags;
		if (!(flags & TCP_DEFERRED_ALL))
			return;
		nflags = flags & ~TCP_DEFERRED_ALL;
	} while (cmpxchg(&sk->sk_tsq_flags, flags, nflags) != flags);

	if (flags & TCPF_TSQ_DEFERRED) {
		tcp_tsq_write(sk);
		__sock_put(sk);

		if (mptcp(tcp_sk(sk)))
			tcp_tsq_write(mptcp_meta_sk(sk));
	}
	/* Here begins the tricky part :
	 * We are called from release_sock() with :
	 * 1) BH disabled
	 * 2) sk_lock.slock spinlock held
	 * 3) socket owned by us (sk->sk_lock.owned == 1)
	 *
	 * But following code is meant to be called from BH handlers,
	 * so we should keep BH disabled, but early release socket ownership
	 */
	sock_release_ownership(sk);

	if (flags & TCPF_WRITE_TIMER_DEFERRED) {
		tcp_write_timer_handler(sk);
		__sock_put(sk);
	}
	if (flags & TCPF_DELACK_TIMER_DEFERRED) {
		tcp_delack_timer_handler(sk);
		__sock_put(sk);
	}
	if (flags & TCPF_MTU_REDUCED_DEFERRED) {
		inet_csk(sk)->icsk_af_ops->mtu_reduced(sk);
		__sock_put(sk);
	}
	if (flags & TCPF_PATH_MANAGER_DEFERRED) {
		if (tcp_sk(sk)->mpcb->pm_ops->release_sock)
			tcp_sk(sk)->mpcb->pm_ops->release_sock(sk);
		__sock_put(sk);
	}
	if (flags & TCPF_SUB_DEFERRED)
		mptcp_tsq_sub_deferred(sk);
}
EXPORT_SYMBOL(tcp_release_cb);

void __init tcp_tasklet_init(void)
{
	int i;

	for_each_possible_cpu(i) {
		struct tsq_tasklet *tsq = &per_cpu(tsq_tasklet, i);

		INIT_LIST_HEAD(&tsq->head);
		tasklet_init(&tsq->tasklet,
			     tcp_tasklet_func,
			     (unsigned long)tsq);
	}
}

/*
 * Write buffer destructor automatically called from kfree_skb.
 * We can't xmit new skbs from this context, as we might already
 * hold qdisc lock.
 */
void tcp_wfree(struct sk_buff *skb)
{
	struct sock *sk = skb->sk;
	struct tcp_sock *tp = tcp_sk(sk);
	unsigned long flags, nval, oval;

	/* Keep one reference on sk_wmem_alloc.
	 * Will be released by sk_free() from here or tcp_tasklet_func()
	 */
	WARN_ON(refcount_sub_and_test(skb->truesize - 1, &sk->sk_wmem_alloc));

	/* If this softirq is serviced by ksoftirqd, we are likely under stress.
	 * Wait until our queues (qdisc + devices) are drained.
	 * This gives :
	 * - less callbacks to tcp_write_xmit(), reducing stress (batches)
	 * - chance for incoming ACK (processed by another cpu maybe)
	 *   to migrate this flow (skb->ooo_okay will be eventually set)
	 */
	if (refcount_read(&sk->sk_wmem_alloc) >= SKB_TRUESIZE(1) && this_cpu_ksoftirqd() == current)
		goto out;

	for (oval = READ_ONCE(sk->sk_tsq_flags);; oval = nval) {
		struct tsq_tasklet *tsq;
		bool empty;

		if (!(oval & TSQF_THROTTLED) || (oval & TSQF_QUEUED))
			goto out;

		nval = (oval & ~TSQF_THROTTLED) | TSQF_QUEUED;
		nval = cmpxchg(&sk->sk_tsq_flags, oval, nval);
		if (nval != oval)
			continue;

		/* queue this socket to tasklet queue */
		local_irq_save(flags);
		tsq = this_cpu_ptr(&tsq_tasklet);
		empty = list_empty(&tsq->head);
		list_add(&tp->tsq_node, &tsq->head);
		if (empty)
			tasklet_schedule(&tsq->tasklet);
		local_irq_restore(flags);
		return;
	}
out:
	sk_free(sk);
}

/* Note: Called under soft irq.
 * We can call TCP stack right away, unless socket is owned by user.
 */
enum hrtimer_restart tcp_pace_kick(struct hrtimer *timer)
{
	struct tcp_sock *tp = container_of(timer, struct tcp_sock, pacing_timer);
	struct sock *sk = (struct sock *)tp;

	tcp_tsq_handler(sk);
	sock_put(sk);

	return HRTIMER_NORESTART;
}

static void tcp_internal_pacing(struct sock *sk)
{
	if (!tcp_needs_internal_pacing(sk))
		return;
	hrtimer_start(&tcp_sk(sk)->pacing_timer,
		      ns_to_ktime(tcp_sk(sk)->tcp_wstamp_ns),
		      HRTIMER_MODE_ABS_PINNED_SOFT);
	sock_hold(sk);
}

static void tcp_update_skb_after_send(struct sock *sk, struct sk_buff *skb)
{
	struct tcp_sock *tp = tcp_sk(sk);

	skb->skb_mstamp_ns = tp->tcp_wstamp_ns;
	if (sk->sk_pacing_status != SK_PACING_NONE) {
		u32 rate = sk->sk_pacing_rate;

		/* Original sch_fq does not pace first 10 MSS
		 * Note that tp->data_segs_out overflows after 2^32 packets,
		 * this is a minor annoyance.
		 */
		if (rate != ~0U && rate && tp->data_segs_out >= 10) {
			tp->tcp_wstamp_ns += div_u64((u64)skb->len * NSEC_PER_SEC, rate);

			tcp_internal_pacing(sk);
		}
	}
	list_move_tail(&skb->tcp_tsorted_anchor, &tp->tsorted_sent_queue);
}

/* This routine actually transmits TCP packets queued in by
 * tcp_do_sendmsg().  This is used by both the initial
 * transmission and possible later retransmissions.
 * All SKB's seen here are completely headerless.  It is our
 * job to build the TCP header, and pass the packet down to
 * IP so it can do the same plus pass the packet off to the
 * device.
 *
 * We are working here with either a clone of the original
 * SKB, or a fresh unique copy made by the retransmit engine.
 */
static int __tcp_transmit_skb(struct sock *sk, struct sk_buff *skb,
			      int clone_it, gfp_t gfp_mask, u32 rcv_nxt)
{
	const struct inet_connection_sock *icsk = inet_csk(sk);
	struct inet_sock *inet;
	struct tcp_sock *tp;
	struct tcp_skb_cb *tcb;
	struct tcp_out_options opts;
	unsigned int tcp_options_size, tcp_header_size;
	struct sk_buff *oskb = NULL;
	struct tcp_md5sig_key *md5;
	struct tcphdr *th;
	int err;

	BUG_ON(!skb || !tcp_skb_pcount(skb));
	tp = tcp_sk(sk);

	if (clone_it) {
		TCP_SKB_CB(skb)->tx.in_flight = TCP_SKB_CB(skb)->end_seq
			- tp->snd_una;
		oskb = skb;

		tcp_skb_tsorted_save(oskb) {
			if (unlikely(skb_cloned(oskb)))
				skb = pskb_copy(oskb, gfp_mask);
			else
				skb = skb_clone(oskb, gfp_mask);
		} tcp_skb_tsorted_restore(oskb);

		if (unlikely(!skb))
			return -ENOBUFS;
	}
	skb->skb_mstamp_ns = tp->tcp_wstamp_ns;

	inet = inet_sk(sk);
	tcb = TCP_SKB_CB(skb);
	memset(&opts, 0, sizeof(opts));

	if (unlikely(tcb->tcp_flags & TCPHDR_SYN))
		tcp_options_size = tcp_syn_options(sk, skb, &opts, &md5);
	else
		tcp_options_size = tcp_established_options(sk, skb, &opts,
							   &md5);
	tcp_header_size = tcp_options_size + sizeof(struct tcphdr);

	/* if no packet is in qdisc/device queue, then allow XPS to select
	 * another queue. We can be called from tcp_tsq_handler()
	 * which holds one reference to sk.
	 *
	 * TODO: Ideally, in-flight pure ACK packets should not matter here.
	 * One way to get this would be to set skb->truesize = 2 on them.
	 */
	skb->ooo_okay = sk_wmem_alloc_get(sk) < SKB_TRUESIZE(1);

	/* If we had to use memory reserve to allocate this skb,
	 * this might cause drops if packet is looped back :
	 * Other socket might not have SOCK_MEMALLOC.
	 * Packets not looped back do not care about pfmemalloc.
	 */
	skb->pfmemalloc = 0;

	skb_push(skb, tcp_header_size);
	skb_reset_transport_header(skb);

	skb_orphan(skb);
	skb->sk = sk;
	skb->destructor = skb_is_tcp_pure_ack(skb) ? __sock_wfree : tcp_wfree;
	skb_set_hash_from_sk(skb, sk);
	refcount_add(skb->truesize, &sk->sk_wmem_alloc);

	skb_set_dst_pending_confirm(skb, sk->sk_dst_pending_confirm);

	/* Build TCP header and checksum it. */
	th = (struct tcphdr *)skb->data;
	th->source		= inet->inet_sport;
	th->dest		= inet->inet_dport;
	th->seq			= htonl(tcb->seq);
	th->ack_seq		= htonl(rcv_nxt);
	*(((__be16 *)th) + 6)	= htons(((tcp_header_size >> 2) << 12) |
					tcb->tcp_flags);

	th->check		= 0;
	th->urg_ptr		= 0;

	/* The urg_mode check is necessary during a below snd_una win probe */
	if (unlikely(tcp_urg_mode(tp) && before(tcb->seq, tp->snd_up))) {
		if (before(tp->snd_up, tcb->seq + 0x10000)) {
			th->urg_ptr = htons(tp->snd_up - tcb->seq);
			th->urg = 1;
		} else if (after(tcb->seq + 0xFFFF, tp->snd_nxt)) {
			th->urg_ptr = htons(0xFFFF);
			th->urg = 1;
		}
	}

	tcp_options_write((__be32 *)(th + 1), tp, &opts, skb);
	skb_shinfo(skb)->gso_type = sk->sk_gso_type;
	if (likely(!(tcb->tcp_flags & TCPHDR_SYN))) {
		th->window	= htons(tp->ops->select_window(sk));
		tcp_ecn_send(sk, skb, th, tcp_header_size);
	} else {
		/* RFC1323: The window in SYN & SYN/ACK segments
		 * is never scaled.
		 */
		th->window	= htons(min(tp->rcv_wnd, 65535U));
	}
#ifdef CONFIG_TCP_MD5SIG
	/* Calculate the MD5 hash, as we have all we need now */
	if (md5) {
		sk_nocaps_add(sk, NETIF_F_GSO_MASK);
		tp->af_specific->calc_md5_hash(opts.hash_location,
					       md5, sk, skb);
	}
#endif

	icsk->icsk_af_ops->send_check(sk, skb);

	if (likely(tcb->tcp_flags & TCPHDR_ACK))
		tcp_event_ack_sent(sk, tcp_skb_pcount(skb), rcv_nxt);

	if (skb->len != tcp_header_size) {
		tcp_event_data_sent(tp, sk);
		tp->data_segs_out += tcp_skb_pcount(skb);
		tp->bytes_sent += skb->len - tcp_header_size;
	}

	if (after(tcb->end_seq, tp->snd_nxt) || tcb->seq == tcb->end_seq)
		TCP_ADD_STATS(sock_net(sk), TCP_MIB_OUTSEGS,
			      tcp_skb_pcount(skb));

	tp->segs_out += tcp_skb_pcount(skb);
	/* OK, its time to fill skb_shinfo(skb)->gso_{segs|size} */
	skb_shinfo(skb)->gso_segs = tcp_skb_pcount(skb);
	skb_shinfo(skb)->gso_size = tcp_skb_mss(skb);

	/* Leave earliest departure time in skb->tstamp (skb->skb_mstamp_ns) */

	/* Cleanup our debris for IP stacks */
	memset(skb->cb, 0, max(sizeof(struct inet_skb_parm),
			       sizeof(struct inet6_skb_parm)));

	err = icsk->icsk_af_ops->queue_xmit(sk, skb, &inet->cork.fl);

	if (unlikely(err > 0)) {
		tcp_enter_cwr(sk);
		err = net_xmit_eval(err);
	}
	if (!err && oskb) {
		tcp_update_skb_after_send(sk, oskb);
		tcp_rate_skb_sent(sk, oskb);
	}
	return err;
}

int tcp_transmit_skb(struct sock *sk, struct sk_buff *skb, int clone_it,
		     gfp_t gfp_mask)
{
	return __tcp_transmit_skb(sk, skb, clone_it, gfp_mask,
				  tcp_sk(sk)->rcv_nxt);
}

/* This routine just queues the buffer for sending.
 *
 * NOTE: probe0 timer is not checked, do not forget tcp_push_pending_frames,
 * otherwise socket can stall.
 */
void tcp_queue_skb(struct sock *sk, struct sk_buff *skb)
{
	struct tcp_sock *tp = tcp_sk(sk);

	/* Advance write_seq and place onto the write_queue. */
	tp->write_seq = TCP_SKB_CB(skb)->end_seq;
	__skb_header_release(skb);
	tcp_add_write_queue_tail(sk, skb);
	sk->sk_wmem_queued += skb->truesize;
	sk_mem_charge(sk, skb->truesize);
}

/* Initialize TSO segments for a packet. */
void tcp_set_skb_tso_segs(struct sk_buff *skb, unsigned int mss_now)
{
	if (skb->len <= mss_now) {
		/* Avoid the costly divide in the normal
		 * non-TSO case.
		 */
		tcp_skb_pcount_set(skb, 1);
		TCP_SKB_CB(skb)->tcp_gso_size = 0;
	} else {
		tcp_skb_pcount_set(skb, DIV_ROUND_UP(skb->len, mss_now));
		TCP_SKB_CB(skb)->tcp_gso_size = mss_now;
	}
}

/* Pcount in the middle of the write queue got changed, we need to do various
 * tweaks to fix counters
 */
void tcp_adjust_pcount(struct sock *sk, const struct sk_buff *skb, int decr)
{
	struct tcp_sock *tp = tcp_sk(sk);

	tp->packets_out -= decr;

	if (TCP_SKB_CB(skb)->sacked & TCPCB_SACKED_ACKED)
		tp->sacked_out -= decr;
	if (TCP_SKB_CB(skb)->sacked & TCPCB_SACKED_RETRANS)
		tp->retrans_out -= decr;
	if (TCP_SKB_CB(skb)->sacked & TCPCB_LOST)
		tp->lost_out -= decr;

	/* Reno case is special. Sigh... */
	if (tcp_is_reno(tp) && decr > 0)
		tp->sacked_out -= min_t(u32, tp->sacked_out, decr);

	if (tp->lost_skb_hint &&
	    before(TCP_SKB_CB(skb)->seq, TCP_SKB_CB(tp->lost_skb_hint)->seq) &&
	    (TCP_SKB_CB(skb)->sacked & TCPCB_SACKED_ACKED))
		tp->lost_cnt_hint -= decr;

	tcp_verify_left_out(tp);
}

static bool tcp_has_tx_tstamp(const struct sk_buff *skb)
{
	return TCP_SKB_CB(skb)->txstamp_ack ||
		(skb_shinfo(skb)->tx_flags & SKBTX_ANY_TSTAMP);
}

static void tcp_fragment_tstamp(struct sk_buff *skb, struct sk_buff *skb2)
{
	struct skb_shared_info *shinfo = skb_shinfo(skb);

	if (unlikely(tcp_has_tx_tstamp(skb)) &&
	    !before(shinfo->tskey, TCP_SKB_CB(skb2)->seq)) {
		struct skb_shared_info *shinfo2 = skb_shinfo(skb2);
		u8 tsflags = shinfo->tx_flags & SKBTX_ANY_TSTAMP;

		shinfo->tx_flags &= ~tsflags;
		shinfo2->tx_flags |= tsflags;
		swap(shinfo->tskey, shinfo2->tskey);
		TCP_SKB_CB(skb2)->txstamp_ack = TCP_SKB_CB(skb)->txstamp_ack;
		TCP_SKB_CB(skb)->txstamp_ack = 0;
	}
}

static void tcp_skb_fragment_eor(struct sk_buff *skb, struct sk_buff *skb2)
{
	TCP_SKB_CB(skb2)->eor = TCP_SKB_CB(skb)->eor;
	TCP_SKB_CB(skb)->eor = 0;
}

/* Insert buff after skb on the write or rtx queue of sk.  */
static void tcp_insert_write_queue_after(struct sk_buff *skb,
					 struct sk_buff *buff,
					 struct sock *sk,
					 enum tcp_queue tcp_queue)
{
	if (tcp_queue == TCP_FRAG_IN_WRITE_QUEUE)
		__skb_queue_after(&sk->sk_write_queue, skb, buff);
	else
		tcp_rbtree_insert(&sk->tcp_rtx_queue, buff);
}

/* Function to create two new TCP segments.  Shrinks the given segment
 * to the specified size and appends a new segment with the rest of the
 * packet to the list.  This won't be called frequently, I hope.
 * Remember, these are still headerless SKBs at this point.
 */
int tcp_fragment(struct sock *sk, enum tcp_queue tcp_queue,
		 struct sk_buff *skb, u32 len,
		 unsigned int mss_now, gfp_t gfp)
{
	struct tcp_sock *tp = tcp_sk(sk);
	struct sk_buff *buff;
	int nsize, old_factor;
	int nlen;
	u8 flags;

	if (WARN_ON(len > skb->len))
		return -EINVAL;

	nsize = skb_headlen(skb) - len;
	if (nsize < 0)
		nsize = 0;

	if (skb_unclone(skb, gfp))
		return -ENOMEM;

	/* Get a new skb... force flag on. */
	buff = sk_stream_alloc_skb(sk, nsize, gfp, true);
	if (!buff)
		return -ENOMEM; /* We'll just try again later. */

	sk->sk_wmem_queued += buff->truesize;
	sk_mem_charge(sk, buff->truesize);
	nlen = skb->len - len - nsize;
	buff->truesize += nlen;
	skb->truesize -= nlen;

	/* Correct the sequence numbers. */
	TCP_SKB_CB(buff)->seq = TCP_SKB_CB(skb)->seq + len;
	TCP_SKB_CB(buff)->end_seq = TCP_SKB_CB(skb)->end_seq;
	TCP_SKB_CB(skb)->end_seq = TCP_SKB_CB(buff)->seq;

	/* PSH and FIN should only be set in the second packet. */
	flags = TCP_SKB_CB(skb)->tcp_flags;
	TCP_SKB_CB(skb)->tcp_flags = flags & ~(TCPHDR_FIN | TCPHDR_PSH);
	TCP_SKB_CB(buff)->tcp_flags = flags;
	TCP_SKB_CB(buff)->sacked = TCP_SKB_CB(skb)->sacked;
	tcp_skb_fragment_eor(skb, buff);

	skb_split(skb, buff, len);

	buff->ip_summed = CHECKSUM_PARTIAL;

	buff->tstamp = skb->tstamp;
	tcp_fragment_tstamp(skb, buff);

	old_factor = tcp_skb_pcount(skb);

	/* Fix up tso_factor for both original and new SKB.  */
	tcp_set_skb_tso_segs(skb, mss_now);
	tcp_set_skb_tso_segs(buff, mss_now);

	/* Update delivered info for the new segment */
	TCP_SKB_CB(buff)->tx = TCP_SKB_CB(skb)->tx;

	/* If this packet has been sent out already, we must
	 * adjust the various packet counters.
	 */
	if (!before(tp->snd_nxt, TCP_SKB_CB(buff)->end_seq)) {
		int diff = old_factor - tcp_skb_pcount(skb) -
			tcp_skb_pcount(buff);

		if (diff)
			tcp_adjust_pcount(sk, skb, diff);
	}

	/* Link BUFF into the send queue. */
	__skb_header_release(buff);
	tcp_insert_write_queue_after(skb, buff, sk, tcp_queue);
	if (tcp_queue == TCP_FRAG_IN_RTX_QUEUE)
		list_add(&buff->tcp_tsorted_anchor, &skb->tcp_tsorted_anchor);

	return 0;
}

/* This is similar to __pskb_pull_tail(). The difference is that pulled
 * data is not copied, but immediately discarded.
 */
int __pskb_trim_head(struct sk_buff *skb, int len)
{
	struct skb_shared_info *shinfo;
	int i, k, eat;

	eat = min_t(int, len, skb_headlen(skb));
	if (eat) {
		__skb_pull(skb, eat);
		len -= eat;
		if (!len)
			return 0;
	}
	eat = len;
	k = 0;
	shinfo = skb_shinfo(skb);
	for (i = 0; i < shinfo->nr_frags; i++) {
		int size = skb_frag_size(&shinfo->frags[i]);

		if (size <= eat) {
			skb_frag_unref(skb, i);
			eat -= size;
		} else {
			shinfo->frags[k] = shinfo->frags[i];
			if (eat) {
				shinfo->frags[k].page_offset += eat;
				skb_frag_size_sub(&shinfo->frags[k], eat);
				eat = 0;
			}
			k++;
		}
	}
	shinfo->nr_frags = k;

	skb->data_len -= len;
	skb->len = skb->data_len;
	return len;
}

/* Remove acked data from a packet in the transmit queue. */
int tcp_trim_head(struct sock *sk, struct sk_buff *skb, u32 len)
{
	u32 delta_truesize;

	if (skb_unclone(skb, GFP_ATOMIC))
		return -ENOMEM;

	delta_truesize = __pskb_trim_head(skb, len);

	TCP_SKB_CB(skb)->seq += len;
	skb->ip_summed = CHECKSUM_PARTIAL;

	if (delta_truesize) {
		skb->truesize	   -= delta_truesize;
		sk->sk_wmem_queued -= delta_truesize;
		sk_mem_uncharge(sk, delta_truesize);
		sock_set_flag(sk, SOCK_QUEUE_SHRUNK);
	}

	/* Any change of skb->len requires recalculation of tso factor. */
	if (tcp_skb_pcount(skb) > 1)
		tcp_set_skb_tso_segs(skb, tcp_skb_mss(skb));

	return 0;
}

/* Calculate MSS not accounting any TCP options.  */
static inline int __tcp_mtu_to_mss(struct sock *sk, int pmtu)
{
	const struct tcp_sock *tp = tcp_sk(sk);
	const struct inet_connection_sock *icsk = inet_csk(sk);
	int mss_now;

	/* Calculate base mss without TCP options:
	   It is MMS_S - sizeof(tcphdr) of rfc1122
	 */
	mss_now = pmtu - icsk->icsk_af_ops->net_header_len - sizeof(struct tcphdr);

	/* IPv6 adds a frag_hdr in case RTAX_FEATURE_ALLFRAG is set */
	if (icsk->icsk_af_ops->net_frag_header_len) {
		const struct dst_entry *dst = __sk_dst_get(sk);

		if (dst && dst_allfrag(dst))
			mss_now -= icsk->icsk_af_ops->net_frag_header_len;
	}

	/* Clamp it (mss_clamp does not include tcp options) */
	if (mss_now > tp->rx_opt.mss_clamp)
		mss_now = tp->rx_opt.mss_clamp;

	/* Now subtract optional transport overhead */
	mss_now -= icsk->icsk_ext_hdr_len;

	/* Then reserve room for full set of TCP options and 8 bytes of data */
	if (mss_now < 48)
		mss_now = 48;
	return mss_now;
}

/* Calculate MSS. Not accounting for SACKs here.  */
int tcp_mtu_to_mss(struct sock *sk, int pmtu)
{
	/* Subtract TCP options size, not including SACKs */
	return __tcp_mtu_to_mss(sk, pmtu) -
	       (tcp_sk(sk)->tcp_header_len - sizeof(struct tcphdr));
}

/* Inverse of above */
int tcp_mss_to_mtu(struct sock *sk, int mss)
{
	const struct tcp_sock *tp = tcp_sk(sk);
	const struct inet_connection_sock *icsk = inet_csk(sk);
	int mtu;

	mtu = mss +
	      tp->tcp_header_len +
	      icsk->icsk_ext_hdr_len +
	      icsk->icsk_af_ops->net_header_len;

	/* IPv6 adds a frag_hdr in case RTAX_FEATURE_ALLFRAG is set */
	if (icsk->icsk_af_ops->net_frag_header_len) {
		const struct dst_entry *dst = __sk_dst_get(sk);

		if (dst && dst_allfrag(dst))
			mtu += icsk->icsk_af_ops->net_frag_header_len;
	}
	return mtu;
}
EXPORT_SYMBOL(tcp_mss_to_mtu);

/* MTU probing init per socket */
void tcp_mtup_init(struct sock *sk)
{
	struct tcp_sock *tp = tcp_sk(sk);
	struct inet_connection_sock *icsk = inet_csk(sk);
	struct net *net = sock_net(sk);

	icsk->icsk_mtup.enabled = net->ipv4.sysctl_tcp_mtu_probing > 1;
	icsk->icsk_mtup.search_high = tp->rx_opt.mss_clamp + sizeof(struct tcphdr) +
			       icsk->icsk_af_ops->net_header_len;
	icsk->icsk_mtup.search_low = tcp_mss_to_mtu(sk, net->ipv4.sysctl_tcp_base_mss);
	icsk->icsk_mtup.probe_size = 0;
	if (icsk->icsk_mtup.enabled)
		icsk->icsk_mtup.probe_timestamp = tcp_jiffies32;
}
EXPORT_SYMBOL(tcp_mtup_init);

/* This function synchronize snd mss to current pmtu/exthdr set.

   tp->rx_opt.user_mss is mss set by user by TCP_MAXSEG. It does NOT counts
   for TCP options, but includes only bare TCP header.

   tp->rx_opt.mss_clamp is mss negotiated at connection setup.
   It is minimum of user_mss and mss received with SYN.
   It also does not include TCP options.

   inet_csk(sk)->icsk_pmtu_cookie is last pmtu, seen by this function.

   tp->mss_cache is current effective sending mss, including
   all tcp options except for SACKs. It is evaluated,
   taking into account current pmtu, but never exceeds
   tp->rx_opt.mss_clamp.

   NOTE1. rfc1122 clearly states that advertised MSS
   DOES NOT include either tcp or ip options.

   NOTE2. inet_csk(sk)->icsk_pmtu_cookie and tp->mss_cache
   are READ ONLY outside this function.		--ANK (980731)
 */
unsigned int tcp_sync_mss(struct sock *sk, u32 pmtu)
{
	struct tcp_sock *tp = tcp_sk(sk);
	struct inet_connection_sock *icsk = inet_csk(sk);
	int mss_now;

	if (icsk->icsk_mtup.search_high > pmtu)
		icsk->icsk_mtup.search_high = pmtu;

	mss_now = tcp_mtu_to_mss(sk, pmtu);
	mss_now = tcp_bound_to_half_wnd(tp, mss_now);

	/* And store cached results */
	icsk->icsk_pmtu_cookie = pmtu;
	if (icsk->icsk_mtup.enabled)
		mss_now = min(mss_now, tcp_mtu_to_mss(sk, icsk->icsk_mtup.search_low));
	tp->mss_cache = mss_now;

	return mss_now;
}
EXPORT_SYMBOL(tcp_sync_mss);

/* Compute the current effective MSS, taking SACKs and IP options,
 * and even PMTU discovery events into account.
 */
unsigned int tcp_current_mss(struct sock *sk)
{
	const struct tcp_sock *tp = tcp_sk(sk);
	const struct dst_entry *dst = __sk_dst_get(sk);
	u32 mss_now;
	unsigned int header_len;
	struct tcp_out_options opts;
	struct tcp_md5sig_key *md5;

	mss_now = tp->mss_cache;

	if (dst) {
		u32 mtu = dst_mtu(dst);
		if (mtu != inet_csk(sk)->icsk_pmtu_cookie)
			mss_now = tcp_sync_mss(sk, mtu);
	}

	header_len = tcp_established_options(sk, NULL, &opts, &md5) +
		     sizeof(struct tcphdr);
	/* The mss_cache is sized based on tp->tcp_header_len, which assumes
	 * some common options. If this is an odd packet (because we have SACK
	 * blocks etc) then our calculated header_len will be different, and
	 * we have to adjust mss_now correspondingly */
	if (header_len != tp->tcp_header_len) {
		int delta = (int) header_len - tp->tcp_header_len;
		mss_now -= delta;
	}

	return mss_now;
}
EXPORT_SYMBOL(tcp_current_mss);

/* RFC2861, slow part. Adjust cwnd, after it was not full during one rto.
 * As additional protections, we do not touch cwnd in retransmission phases,
 * and if application hit its sndbuf limit recently.
 */
static void tcp_cwnd_application_limited(struct sock *sk)
{
	struct tcp_sock *tp = tcp_sk(sk);

	if (inet_csk(sk)->icsk_ca_state == TCP_CA_Open &&
	    sk->sk_socket && !test_bit(SOCK_NOSPACE, &sk->sk_socket->flags)) {
		/* Limited by application or receiver window. */
		u32 init_win = tcp_init_cwnd(tp, __sk_dst_get(sk));
		u32 win_used = max(tp->snd_cwnd_used, init_win);
		if (win_used < tp->snd_cwnd) {
			tp->snd_ssthresh = tcp_current_ssthresh(sk);
			tp->snd_cwnd = (tp->snd_cwnd + win_used) >> 1;
		}
		tp->snd_cwnd_used = 0;
	}
	tp->snd_cwnd_stamp = tcp_jiffies32;
}

void tcp_cwnd_validate(struct sock *sk, bool is_cwnd_limited)
{
	const struct tcp_congestion_ops *ca_ops = inet_csk(sk)->icsk_ca_ops;
	struct tcp_sock *tp = tcp_sk(sk);

	/* Track the maximum number of outstanding packets in each
	 * window, and remember whether we were cwnd-limited then.
	 */
	if (!before(tp->snd_una, tp->max_packets_seq) ||
	    tp->packets_out > tp->max_packets_out) {
		tp->max_packets_out = tp->packets_out;
		tp->max_packets_seq = tp->snd_nxt;
		tp->is_cwnd_limited = is_cwnd_limited;
	}

	if (tcp_is_cwnd_limited(sk)) {
		/* Network is feed fully. */
		tp->snd_cwnd_used = 0;
		tp->snd_cwnd_stamp = tcp_jiffies32;
	} else {
		/* Network starves. */
		if (tp->packets_out > tp->snd_cwnd_used)
			tp->snd_cwnd_used = tp->packets_out;

		if (sock_net(sk)->ipv4.sysctl_tcp_slow_start_after_idle &&
		    (s32)(tcp_jiffies32 - tp->snd_cwnd_stamp) >= inet_csk(sk)->icsk_rto &&
		    !ca_ops->cong_control)
			tcp_cwnd_application_limited(sk);

		/* The following conditions together indicate the starvation
		 * is caused by insufficient sender buffer:
		 * 1) just sent some data (see tcp_write_xmit)
		 * 2) not cwnd limited (this else condition)
		 * 3) no more data to send (tcp_write_queue_empty())
		 * 4) application is hitting buffer limit (SOCK_NOSPACE)
		 */
		if (tcp_write_queue_empty(sk) && sk->sk_socket &&
		    test_bit(SOCK_NOSPACE, &sk->sk_socket->flags) &&
		    (1 << sk->sk_state) & (TCPF_ESTABLISHED | TCPF_CLOSE_WAIT))
			tcp_chrono_start(sk, TCP_CHRONO_SNDBUF_LIMITED);
	}
}

/* Minshall's variant of the Nagle send check. */
static bool tcp_minshall_check(const struct tcp_sock *tp)
{
	return after(tp->snd_sml, tp->snd_una) &&
		!after(tp->snd_sml, tp->snd_nxt);
}

/* Update snd_sml if this skb is under mss
 * Note that a TSO packet might end with a sub-mss segment
 * The test is really :
 * if ((skb->len % mss) != 0)
 *        tp->snd_sml = TCP_SKB_CB(skb)->end_seq;
 * But we can avoid doing the divide again given we already have
 *  skb_pcount = skb->len / mss_now
 */
void tcp_minshall_update(struct tcp_sock *tp, unsigned int mss_now,
			 const struct sk_buff *skb)
{
	if (skb->len < tcp_skb_pcount(skb) * mss_now)
		tp->snd_sml = TCP_SKB_CB(skb)->end_seq;
}

/* Return false, if packet can be sent now without violation Nagle's rules:
 * 1. It is full sized. (provided by caller in %partial bool)
 * 2. Or it contains FIN. (already checked by caller)
 * 3. Or TCP_CORK is not set, and TCP_NODELAY is set.
 * 4. Or TCP_CORK is not set, and all sent packets are ACKed.
 *    With Minshall's modification: all sent small packets are ACKed.
 */
static bool tcp_nagle_check(bool partial, const struct tcp_sock *tp,
			    int nonagle)
{
	return partial &&
		((nonagle & TCP_NAGLE_CORK) ||
		 (!nonagle && tp->packets_out && tcp_minshall_check(tp)));
}

/* Return how many segs we'd like on a TSO packet,
 * to send one TSO packet per ms
 */
static u32 tcp_tso_autosize(const struct sock *sk, unsigned int mss_now,
			    int min_tso_segs)
{
	u32 bytes, segs;

	bytes = min(sk->sk_pacing_rate >> sk->sk_pacing_shift,
		    sk->sk_gso_max_size - 1 - MAX_TCP_HEADER);

	/* Goal is to send at least one packet per ms,
	 * not one big TSO packet every 100 ms.
	 * This preserves ACK clocking and is consistent
	 * with tcp_tso_should_defer() heuristic.
	 */
	segs = max_t(u32, bytes / mss_now, min_tso_segs);

	return segs;
}

/* Return the number of segments we want in the skb we are transmitting.
 * See if congestion control module wants to decide; otherwise, autosize.
 */
static u32 tcp_tso_segs(struct sock *sk, unsigned int mss_now)
{
	const struct tcp_congestion_ops *ca_ops = inet_csk(sk)->icsk_ca_ops;
	u32 min_tso, tso_segs;

	min_tso = ca_ops->min_tso_segs ?
			ca_ops->min_tso_segs(sk) :
			sock_net(sk)->ipv4.sysctl_tcp_min_tso_segs;

	tso_segs = tcp_tso_autosize(sk, mss_now, min_tso);
	return min_t(u32, tso_segs, sk->sk_gso_max_segs);
}

/* Returns the portion of skb which can be sent right away */
unsigned int tcp_mss_split_point(const struct sock *sk,
				 const struct sk_buff *skb,
				 unsigned int mss_now,
				 unsigned int max_segs,
				 int nonagle)
{
	const struct tcp_sock *tp = tcp_sk(sk);
	u32 partial, needed, window, max_len;

	window = tcp_wnd_end(tp) - TCP_SKB_CB(skb)->seq;
	max_len = mss_now * max_segs;

	if (likely(max_len <= window && skb != tcp_write_queue_tail(sk)))
		return max_len;

	needed = min(skb->len, window);

	if (max_len <= needed)
		return max_len;

	partial = needed % mss_now;
	/* If last segment is not a full MSS, check if Nagle rules allow us
	 * to include this last segment in this skb.
	 * Otherwise, we'll split the skb at last MSS boundary
	 */
	if (tcp_nagle_check(partial != 0, tp, nonagle))
		return needed - partial;

	return needed;
}

/* Can at least one segment of SKB be sent right now, according to the
 * congestion window rules?  If so, return how many segments are allowed.
 */
unsigned int tcp_cwnd_test(const struct tcp_sock *tp,
			   const struct sk_buff *skb)
{
	u32 in_flight, cwnd, halfcwnd;

	/* Don't be strict about the congestion window for the final FIN.  */
	if (skb &&
	    (TCP_SKB_CB(skb)->tcp_flags & TCPHDR_FIN) &&
	    tcp_skb_pcount(skb) == 1)
		return 1;

	in_flight = tcp_packets_in_flight(tp);
	cwnd = tp->snd_cwnd;
	if (in_flight >= cwnd)
		return 0;

	/* For better scheduling, ensure we have at least
	 * 2 GSO packets in flight.
	 */
	halfcwnd = max(cwnd >> 1, 1U);
	return min(halfcwnd, cwnd - in_flight);
}

/* Initialize TSO state of a skb.
 * This must be invoked the first time we consider transmitting
 * SKB onto the wire.
 */
int tcp_init_tso_segs(struct sk_buff *skb, unsigned int mss_now)
{
	int tso_segs = tcp_skb_pcount(skb);

	if (!tso_segs || (tso_segs > 1 && tcp_skb_mss(skb) != mss_now)) {
		tcp_set_skb_tso_segs(skb, mss_now);
		tso_segs = tcp_skb_pcount(skb);
	}
	return tso_segs;
}


/* Return true if the Nagle test allows this packet to be
 * sent now.
 */
bool tcp_nagle_test(const struct tcp_sock *tp, const struct sk_buff *skb,
		    unsigned int cur_mss, int nonagle)
{
	/* Nagle rule does not apply to frames, which sit in the middle of the
	 * write_queue (they have no chances to get new data).
	 *
	 * This is implemented in the callers, where they modify the 'nonagle'
	 * argument based upon the location of SKB in the send queue.
	 */
	if (nonagle & TCP_NAGLE_PUSH)
		return true;

	/* Don't use the nagle rule for urgent data (or for the final FIN). */
	if (tcp_urg_mode(tp) || (TCP_SKB_CB(skb)->tcp_flags & TCPHDR_FIN) ||
	    mptcp_is_data_fin(skb))
		return true;

	if (!tcp_nagle_check(skb->len < cur_mss, tp, nonagle))
		return true;

	return false;
}

/* Does at least the first segment of SKB fit into the send window? */
bool tcp_snd_wnd_test(const struct tcp_sock *tp, const struct sk_buff *skb,
		      unsigned int cur_mss)
{
	u32 end_seq = TCP_SKB_CB(skb)->end_seq;

	if (skb->len > cur_mss)
		end_seq = TCP_SKB_CB(skb)->seq + cur_mss;

	return !after(end_seq, tcp_wnd_end(tp));
}

/* Trim TSO SKB to LEN bytes, put the remaining data into a new packet
 * which is put after SKB on the list.  It is very much like
 * tcp_fragment() except that it may make several kinds of assumptions
 * in order to speed up the splitting operation.  In particular, we
 * know that all the data is in scatter-gather pages, and that the
 * packet has never been sent out before (and thus is not cloned).
 */
static int tso_fragment(struct sock *sk, enum tcp_queue tcp_queue,
			struct sk_buff *skb, unsigned int len,
			unsigned int mss_now, gfp_t gfp)
{
	struct sk_buff *buff;
	int nlen = skb->len - len;
	u8 flags;

	/* All of a TSO frame must be composed of paged data.  */
	if (skb->len != skb->data_len)
		return tcp_fragment(sk, tcp_queue, skb, len, mss_now, gfp);

	buff = sk_stream_alloc_skb(sk, 0, gfp, true);
	if (unlikely(!buff))
		return -ENOMEM;

	sk->sk_wmem_queued += buff->truesize;
	sk_mem_charge(sk, buff->truesize);
	buff->truesize += nlen;
	skb->truesize -= nlen;

	/* Correct the sequence numbers. */
	TCP_SKB_CB(buff)->seq = TCP_SKB_CB(skb)->seq + len;
	TCP_SKB_CB(buff)->end_seq = TCP_SKB_CB(skb)->end_seq;
	TCP_SKB_CB(skb)->end_seq = TCP_SKB_CB(buff)->seq;

	/* PSH and FIN should only be set in the second packet. */
	flags = TCP_SKB_CB(skb)->tcp_flags;
	TCP_SKB_CB(skb)->tcp_flags = flags & ~(TCPHDR_FIN | TCPHDR_PSH);
	TCP_SKB_CB(buff)->tcp_flags = flags;

	/* This packet was never sent out yet, so no SACK bits. */
	TCP_SKB_CB(buff)->sacked = 0;

	tcp_skb_fragment_eor(skb, buff);

	buff->ip_summed = CHECKSUM_PARTIAL;
	skb_split(skb, buff, len);
	tcp_fragment_tstamp(skb, buff);

	/* Fix up tso_factor for both original and new SKB.  */
	tcp_set_skb_tso_segs(skb, mss_now);
	tcp_set_skb_tso_segs(buff, mss_now);

	/* Link BUFF into the send queue. */
	__skb_header_release(buff);
	tcp_insert_write_queue_after(skb, buff, sk, tcp_queue);

	return 0;
}

/* Try to defer sending, if possible, in order to minimize the amount
 * of TSO splitting we do.  View it as a kind of TSO Nagle test.
 *
 * This algorithm is from John Heffner.
 */
static bool tcp_tso_should_defer(struct sock *sk, struct sk_buff *skb,
				 bool *is_cwnd_limited, u32 max_segs)
{
	const struct inet_connection_sock *icsk = inet_csk(sk);
	u32 age, send_win, cong_win, limit, in_flight;
	struct tcp_sock *tp = tcp_sk(sk);
	struct sk_buff *head;
	int win_divisor;

	if ((TCP_SKB_CB(skb)->tcp_flags & TCPHDR_FIN) || mptcp_is_data_fin(skb))
		goto send_now;

	if (icsk->icsk_ca_state >= TCP_CA_Recovery)
		goto send_now;

	/* Avoid bursty behavior by allowing defer
	 * only if the last write was recent.
	 */
	if ((s32)(tcp_jiffies32 - tp->lsndtime) > 0)
		goto send_now;

	in_flight = tcp_packets_in_flight(tp);

	BUG_ON(tcp_skb_pcount(skb) <= 1);
	BUG_ON(tp->snd_cwnd <= in_flight);

	send_win = tcp_wnd_end(tp) - TCP_SKB_CB(skb)->seq;

	/* From in_flight test above, we know that cwnd > in_flight.  */
	cong_win = (tp->snd_cwnd - in_flight) * tp->mss_cache;

	limit = min(send_win, cong_win);

	/* If a full-sized TSO skb can be sent, do it. */
	if (limit >= max_segs * tp->mss_cache)
		goto send_now;

	/* Middle in queue won't get any more data, full sendable already? */
	if ((skb != tcp_write_queue_tail(sk)) && (limit >= skb->len))
		goto send_now;

	win_divisor = READ_ONCE(sock_net(sk)->ipv4.sysctl_tcp_tso_win_divisor);
	if (win_divisor) {
		u32 chunk = min(tp->snd_wnd, tp->snd_cwnd * tp->mss_cache);

		/* If at least some fraction of a window is available,
		 * just use it.
		 */
		chunk /= win_divisor;
		if (limit >= chunk)
			goto send_now;
	} else {
		/* Different approach, try not to defer past a single
		 * ACK.  Receiver should ACK every other full sized
		 * frame, so if we have space for more than 3 frames
		 * then send now.
		 */
		if (limit > tcp_max_tso_deferred_mss(tp) * tp->mss_cache)
			goto send_now;
	}

	/* TODO : use tsorted_sent_queue ? */
	head = tcp_rtx_queue_head(sk);
	if (!head)
		goto send_now;
	age = tcp_stamp_us_delta(tp->tcp_mstamp, tcp_skb_timestamp_us(head));
	/* If next ACK is likely to come too late (half srtt), do not defer */
	if (age < (tp->srtt_us >> 4))
		goto send_now;

	/* Ok, it looks like it is advisable to defer. */

	if (cong_win < send_win && cong_win <= skb->len)
		*is_cwnd_limited = true;

	return true;

send_now:
	return false;
}

static inline void tcp_mtu_check_reprobe(struct sock *sk)
{
	struct inet_connection_sock *icsk = inet_csk(sk);
	struct tcp_sock *tp = tcp_sk(sk);
	struct net *net = sock_net(sk);
	u32 interval;
	s32 delta;

	interval = net->ipv4.sysctl_tcp_probe_interval;
	delta = tcp_jiffies32 - icsk->icsk_mtup.probe_timestamp;
	if (unlikely(delta >= interval * HZ)) {
		int mss = tcp_current_mss(sk);

		/* Update current search range */
		icsk->icsk_mtup.probe_size = 0;
		icsk->icsk_mtup.search_high = tp->rx_opt.mss_clamp +
			sizeof(struct tcphdr) +
			icsk->icsk_af_ops->net_header_len;
		icsk->icsk_mtup.search_low = tcp_mss_to_mtu(sk, mss);

		/* Update probe time stamp */
		icsk->icsk_mtup.probe_timestamp = tcp_jiffies32;
	}
}

static bool tcp_can_coalesce_send_queue_head(struct sock *sk, int len)
{
	struct sk_buff *skb, *next;

	skb = tcp_send_head(sk);
	tcp_for_write_queue_from_safe(skb, next, sk) {
		if (len <= skb->len)
			break;

		if (unlikely(TCP_SKB_CB(skb)->eor))
			return false;

		len -= skb->len;
	}

	return true;
}

/* Create a new MTU probe if we are ready.
 * MTU probe is regularly attempting to increase the path MTU by
 * deliberately sending larger packets.  This discovers routing
 * changes resulting in larger path MTUs.
 *
 * Returns 0 if we should wait to probe (no cwnd available),
 *         1 if a probe was sent,
 *         -1 otherwise
 */
static int tcp_mtu_probe(struct sock *sk)
{
	struct inet_connection_sock *icsk = inet_csk(sk);
	struct tcp_sock *tp = tcp_sk(sk);
	struct sk_buff *skb, *nskb, *next;
	struct net *net = sock_net(sk);
	int probe_size;
	int size_needed;
	int copy, len;
	int mss_now;
	int interval;

	/* Not currently probing/verifying,
	 * not in recovery,
	 * have enough cwnd, and
	 * not SACKing (the variable headers throw things off)
	 */
	if (likely(!icsk->icsk_mtup.enabled ||
		   icsk->icsk_mtup.probe_size ||
		   inet_csk(sk)->icsk_ca_state != TCP_CA_Open ||
		   tp->snd_cwnd < 11 ||
		   tp->rx_opt.num_sacks || tp->rx_opt.dsack))
		return -1;

	/* Use binary search for probe_size between tcp_mss_base,
	 * and current mss_clamp. if (search_high - search_low)
	 * smaller than a threshold, backoff from probing.
	 */
	mss_now = tcp_current_mss(sk);
	probe_size = tcp_mtu_to_mss(sk, (icsk->icsk_mtup.search_high +
				    icsk->icsk_mtup.search_low) >> 1);
	size_needed = probe_size + (tp->reordering + 1) * tp->mss_cache;
	interval = icsk->icsk_mtup.search_high - icsk->icsk_mtup.search_low;
	/* When misfortune happens, we are reprobing actively,
	 * and then reprobe timer has expired. We stick with current
	 * probing process by not resetting search range to its orignal.
	 */
	if (probe_size > tcp_mtu_to_mss(sk, icsk->icsk_mtup.search_high) ||
		interval < net->ipv4.sysctl_tcp_probe_threshold) {
		/* Check whether enough time has elaplased for
		 * another round of probing.
		 */
		tcp_mtu_check_reprobe(sk);
		return -1;
	}

	/* Have enough data in the send queue to probe? */
	if (tp->write_seq - tp->snd_nxt < size_needed)
		return -1;

	if (tp->snd_wnd < size_needed)
		return -1;
	if (after(tp->snd_nxt + size_needed, tcp_wnd_end(tp)))
		return 0;

	/* Do we need to wait to drain cwnd? With none in flight, don't stall */
	if (tcp_packets_in_flight(tp) + 2 > tp->snd_cwnd) {
		if (!tcp_packets_in_flight(tp))
			return -1;
		else
			return 0;
	}

	if (!tcp_can_coalesce_send_queue_head(sk, probe_size))
		return -1;

	/* We're allowed to probe.  Build it now. */
	nskb = sk_stream_alloc_skb(sk, probe_size, GFP_ATOMIC, false);
	if (!nskb)
		return -1;
	sk->sk_wmem_queued += nskb->truesize;
	sk_mem_charge(sk, nskb->truesize);

	skb = tcp_send_head(sk);

	TCP_SKB_CB(nskb)->seq = TCP_SKB_CB(skb)->seq;
	TCP_SKB_CB(nskb)->end_seq = TCP_SKB_CB(skb)->seq + probe_size;
	TCP_SKB_CB(nskb)->tcp_flags = TCPHDR_ACK;
	TCP_SKB_CB(nskb)->sacked = 0;
	nskb->csum = 0;
	nskb->ip_summed = CHECKSUM_PARTIAL;

	tcp_insert_write_queue_before(nskb, skb, sk);
	tcp_highest_sack_replace(sk, skb, nskb);

	len = 0;
	tcp_for_write_queue_from_safe(skb, next, sk) {
		copy = min_t(int, skb->len, probe_size - len);
		skb_copy_bits(skb, 0, skb_put(nskb, copy), copy);

		if (skb->len <= copy) {
			/* We've eaten all the data from this skb.
			 * Throw it away. */
			TCP_SKB_CB(nskb)->tcp_flags |= TCP_SKB_CB(skb)->tcp_flags;
			/* If this is the last SKB we copy and eor is set
			 * we need to propagate it to the new skb.
			 */
			TCP_SKB_CB(nskb)->eor = TCP_SKB_CB(skb)->eor;
			tcp_unlink_write_queue(skb, sk);
			sk_wmem_free_skb(sk, skb);
		} else {
			TCP_SKB_CB(nskb)->tcp_flags |= TCP_SKB_CB(skb)->tcp_flags &
						   ~(TCPHDR_FIN|TCPHDR_PSH);
			if (!skb_shinfo(skb)->nr_frags) {
				skb_pull(skb, copy);
			} else {
				__pskb_trim_head(skb, copy);
				tcp_set_skb_tso_segs(skb, mss_now);
			}
			TCP_SKB_CB(skb)->seq += copy;
		}

		len += copy;

		if (len >= probe_size)
			break;
	}
	tcp_init_tso_segs(nskb, nskb->len);

	/* We're ready to send.  If this fails, the probe will
	 * be resegmented into mss-sized pieces by tcp_write_xmit().
	 */
	if (!tcp_transmit_skb(sk, nskb, 1, GFP_ATOMIC)) {
		/* Decrement cwnd here because we are sending
		 * effectively two packets. */
		tp->snd_cwnd--;
		tcp_event_new_data_sent(sk, nskb);

		icsk->icsk_mtup.probe_size = tcp_mss_to_mtu(sk, nskb->len);
		tp->mtu_probe.probe_seq_start = TCP_SKB_CB(nskb)->seq;
		tp->mtu_probe.probe_seq_end = TCP_SKB_CB(nskb)->end_seq;

		return 1;
	}

	return -1;
}

static bool tcp_pacing_check(const struct sock *sk)
{
	return tcp_needs_internal_pacing(sk) &&
	       hrtimer_is_queued(&tcp_sk(sk)->pacing_timer);
}

/* TCP Small Queues :
 * Control number of packets in qdisc/devices to two packets / or ~1 ms.
 * (These limits are doubled for retransmits)
 * This allows for :
 *  - better RTT estimation and ACK scheduling
 *  - faster recovery
 *  - high rates
 * Alas, some drivers / subsystems require a fair amount
 * of queued bytes to ensure line rate.
 * One example is wifi aggregation (802.11 AMPDU)
 */
static bool tcp_small_queue_check(struct sock *sk, const struct sk_buff *skb,
				  unsigned int factor)
{
	unsigned int limit;

	limit = max(2 * skb->truesize, sk->sk_pacing_rate >> sk->sk_pacing_shift);
	limit = min_t(u32, limit,
		      sock_net(sk)->ipv4.sysctl_tcp_limit_output_bytes);
	limit <<= factor;

	if (refcount_read(&sk->sk_wmem_alloc) > limit) {
		/* Always send skb if rtx queue is empty.
		 * No need to wait for TX completion to call us back,
		 * after softirq/tasklet schedule.
		 * This helps when TX completions are delayed too much.
		 */
		if (tcp_rtx_queue_empty(sk))
			return false;

		set_bit(TSQ_THROTTLED, &sk->sk_tsq_flags);
		/* It is possible TX completion already happened
		 * before we set TSQ_THROTTLED, so we must
		 * test again the condition.
		 */
		smp_mb__after_atomic();
		if (refcount_read(&sk->sk_wmem_alloc) > limit)
			return true;
	}
	return false;
}

static void tcp_chrono_set(struct tcp_sock *tp, const enum tcp_chrono new)
{
	const u32 now = tcp_jiffies32;
	enum tcp_chrono old = tp->chrono_type;

	if (old > TCP_CHRONO_UNSPEC)
		tp->chrono_stat[old - 1] += now - tp->chrono_start;
	tp->chrono_start = now;
	tp->chrono_type = new;
}

void tcp_chrono_start(struct sock *sk, const enum tcp_chrono type)
{
	struct tcp_sock *tp = tcp_sk(sk);

	/* If there are multiple conditions worthy of tracking in a
	 * chronograph then the highest priority enum takes precedence
	 * over the other conditions. So that if something "more interesting"
	 * starts happening, stop the previous chrono and start a new one.
	 */
	if (type > tp->chrono_type)
		tcp_chrono_set(tp, type);
}

void tcp_chrono_stop(struct sock *sk, const enum tcp_chrono type)
{
	struct tcp_sock *tp = tcp_sk(sk);


	/* There are multiple conditions worthy of tracking in a
	 * chronograph, so that the highest priority enum takes
	 * precedence over the other conditions (see tcp_chrono_start).
	 * If a condition stops, we only stop chrono tracking if
	 * it's the "most interesting" or current chrono we are
	 * tracking and starts busy chrono if we have pending data.
	 */
	if (tcp_rtx_and_write_queues_empty(sk))
		tcp_chrono_set(tp, TCP_CHRONO_UNSPEC);
	else if (type == tp->chrono_type)
		tcp_chrono_set(tp, TCP_CHRONO_BUSY);
}

/* This routine writes packets to the network.  It advances the
 * send_head.  This happens as incoming acks open up the remote
 * window for us.
 *
 * LARGESEND note: !tcp_urg_mode is overkill, only frames between
 * snd_up-64k-mss .. snd_up cannot be large. However, taking into
 * account rare use of URG, this is not a big flaw.
 *
 * Send at most one packet when push_one > 0. Temporarily ignore
 * cwnd limit to force at most one packet out when push_one == 2.

 * Returns true, if no segments are in flight and we have queued segments,
 * but cannot send anything now because of SWS or another problem.
 */
bool tcp_write_xmit(struct sock *sk, unsigned int mss_now, int nonagle,
			   int push_one, gfp_t gfp)
{
	struct tcp_sock *tp = tcp_sk(sk);
	struct sk_buff *skb;
	unsigned int tso_segs, sent_pkts;
	int cwnd_quota;
	int result;
	bool is_cwnd_limited = false, is_rwnd_limited = false;
	u32 max_segs;

	sent_pkts = 0;

	tcp_mstamp_refresh(tp);

	/* pmtu not yet supported with MPTCP. Should be possible, by early
	 * exiting the loop inside tcp_mtu_probe, making sure that only one
	 * single DSS-mapping gets probed.
	 */
	if (!push_one && !mptcp(tp)) {
		/* Do MTU probing. */
		result = tcp_mtu_probe(sk);
		if (!result) {
			return false;
		} else if (result > 0) {
			sent_pkts = 1;
		}
	}

	max_segs = tcp_tso_segs(sk, mss_now);
	while ((skb = tcp_send_head(sk))) {
		unsigned int limit;

		if (tcp_pacing_check(sk))
			break;

		tso_segs = tcp_init_tso_segs(skb, mss_now);
		BUG_ON(!tso_segs);

		if (unlikely(tp->repair) && tp->repair_queue == TCP_SEND_QUEUE) {
			/* "skb_mstamp" is used as a start point for the retransmit timer */
			tcp_update_skb_after_send(sk, skb);
			goto repair; /* Skip network transmission */
		}

		cwnd_quota = tcp_cwnd_test(tp, skb);
		if (!cwnd_quota) {
			if (push_one == 2)
				/* Force out a loss probe pkt. */
				cwnd_quota = 1;
			else
				break;
		}

		if (unlikely(!tcp_snd_wnd_test(tp, skb, mss_now))) {
			is_rwnd_limited = true;
			break;
		}

		if (tso_segs == 1) {
			if (unlikely(!tcp_nagle_test(tp, skb, mss_now,
						     (tcp_skb_is_last(sk, skb) ?
						      nonagle : TCP_NAGLE_PUSH))))
				break;
		} else {
			if (!push_one &&
			    tcp_tso_should_defer(sk, skb, &is_cwnd_limited,
						 max_segs))
				break;
		}

		limit = mss_now;
		if (tso_segs > 1 && !tcp_urg_mode(tp))
			limit = tcp_mss_split_point(sk, skb, mss_now,
						    min_t(unsigned int,
							  cwnd_quota,
							  max_segs),
						    nonagle);

		if (skb->len > limit &&
		    unlikely(tso_fragment(sk, TCP_FRAG_IN_WRITE_QUEUE,
					  skb, limit, mss_now, gfp)))
			break;

		if (tcp_small_queue_check(sk, skb, 0))
			break;

		if (unlikely(tcp_transmit_skb(sk, skb, 1, gfp)))
			break;

repair:
		/* Advance the send_head.  This one is sent out.
		 * This call will increment packets_out.
		 */
		tcp_event_new_data_sent(sk, skb);

		tcp_minshall_update(tp, mss_now, skb);
		sent_pkts += tcp_skb_pcount(skb);

		if (push_one)
			break;
	}

	if (is_rwnd_limited)
		tcp_chrono_start(sk, TCP_CHRONO_RWND_LIMITED);
	else
		tcp_chrono_stop(sk, TCP_CHRONO_RWND_LIMITED);

	if (likely(sent_pkts)) {
		if (tcp_in_cwnd_reduction(sk))
			tp->prr_out += sent_pkts;

		/* Send one loss probe per tail loss episode. */
		if (push_one != 2)
			tcp_schedule_loss_probe(sk, false);
		is_cwnd_limited |= (tcp_packets_in_flight(tp) >= tp->snd_cwnd);
		if (tp->ops->cwnd_validate)
			tp->ops->cwnd_validate(sk, is_cwnd_limited);
		return false;
	}
	return !tp->packets_out && !tcp_write_queue_empty(sk);
}

bool tcp_schedule_loss_probe(struct sock *sk, bool advancing_rto)
{
	struct inet_connection_sock *icsk = inet_csk(sk);
	struct tcp_sock *tp = tcp_sk(sk);
	u32 timeout, rto_delta_us;
	int early_retrans;

	/* Don't do any loss probe on a Fast Open connection before 3WHS
	 * finishes.
	 */
	if (tp->fastopen_rsk)
		return false;

	early_retrans = sock_net(sk)->ipv4.sysctl_tcp_early_retrans;
	/* Schedule a loss probe in 2*RTT for SACK capable connections
	 * not in loss recovery, that are either limited by cwnd or application.
	 */
	if ((early_retrans != 3 && early_retrans != 4) ||
	    !tp->packets_out || !tcp_is_sack(tp) ||
	    (icsk->icsk_ca_state != TCP_CA_Open &&
	     icsk->icsk_ca_state != TCP_CA_CWR))
		return false;

	/* Probe timeout is 2*rtt. Add minimum RTO to account
	 * for delayed ack when there's one outstanding packet. If no RTT
	 * sample is available then probe after TCP_TIMEOUT_INIT.
	 */
	if (tp->srtt_us) {
		timeout = usecs_to_jiffies(tp->srtt_us >> 2);
		if (tp->packets_out == 1)
			timeout += TCP_RTO_MIN;
		else
			timeout += TCP_TIMEOUT_MIN;
	} else {
		timeout = TCP_TIMEOUT_INIT;
	}

	/* If the RTO formula yields an earlier time, then use that time. */
	rto_delta_us = advancing_rto ?
			jiffies_to_usecs(inet_csk(sk)->icsk_rto) :
			tcp_rto_delta_us(sk);  /* How far in future is RTO? */
	if (rto_delta_us > 0)
		timeout = min_t(u32, timeout, usecs_to_jiffies(rto_delta_us));

	inet_csk_reset_xmit_timer(sk, ICSK_TIME_LOSS_PROBE, timeout,
				  TCP_RTO_MAX);
	return true;
}

/* Thanks to skb fast clones, we can detect if a prior transmit of
 * a packet is still in a qdisc or driver queue.
 * In this case, there is very little point doing a retransmit !
 */
static bool skb_still_in_host_queue(const struct sock *sk,
				    const struct sk_buff *skb)
{
	if (unlikely(skb_fclone_busy(sk, skb))) {
		NET_INC_STATS(sock_net(sk),
			      LINUX_MIB_TCPSPURIOUS_RTX_HOSTQUEUES);
		return true;
	}
	return false;
}

/* When probe timeout (PTO) fires, try send a new segment if possible, else
 * retransmit the last segment.
 */
void tcp_send_loss_probe(struct sock *sk)
{
	struct tcp_sock *tp = tcp_sk(sk);
	struct sk_buff *skb;
	int pcount;
	int mss = tcp_current_mss(sk);

	skb = tcp_send_head(sk);
	if (skb && tcp_snd_wnd_test(tp, skb, mss)) {
		pcount = tp->packets_out;
		tp->ops->write_xmit(sk, mss, TCP_NAGLE_OFF, 2, GFP_ATOMIC);
		if (tp->packets_out > pcount)
			goto probe_sent;
		goto rearm_timer;
	}
	skb = skb_rb_last(&sk->tcp_rtx_queue);

	/* At most one outstanding TLP retransmission. */
	if (tp->tlp_high_seq)
		goto rearm_timer;

	/* Retransmit last segment. */
	if (WARN_ON(!skb))
		goto rearm_timer;

	if (skb_still_in_host_queue(sk, skb))
		goto rearm_timer;

	pcount = tcp_skb_pcount(skb);
	if (WARN_ON(!pcount))
		goto rearm_timer;

	if ((pcount > 1) && (skb->len > (pcount - 1) * mss)) {
		if (unlikely(tcp_fragment(sk, TCP_FRAG_IN_RTX_QUEUE, skb,
					  (pcount - 1) * mss, mss,
					  GFP_ATOMIC)))
			goto rearm_timer;
		skb = skb_rb_next(skb);
	}

	if (WARN_ON(!skb || !tcp_skb_pcount(skb)))
		goto rearm_timer;

	if (__tcp_retransmit_skb(sk, skb, 1))
		goto rearm_timer;

	/* Record snd_nxt for loss detection. */
	tp->tlp_high_seq = tp->snd_nxt;

probe_sent:
	NET_INC_STATS(sock_net(sk), LINUX_MIB_TCPLOSSPROBES);
	/* Reset s.t. tcp_rearm_rto will restart timer from now */
	inet_csk(sk)->icsk_pending = 0;
rearm_timer:
	tcp_rearm_rto(sk);
}

/* Push out any pending frames which were held back due to
 * TCP_CORK or attempt at coalescing tiny packets.
 * The socket must be locked by the caller.
 */
void __tcp_push_pending_frames(struct sock *sk, unsigned int cur_mss,
			       int nonagle)
{
	/* If we are closed, the bytes will have to remain here.
	 * In time closedown will finish, we empty the write queue and
	 * all will be happy.
	 */
	if (unlikely(sk->sk_state == TCP_CLOSE))
		return;

	if (tcp_sk(sk)->ops->write_xmit(sk, cur_mss, nonagle, 0,
					sk_gfp_mask(sk, GFP_ATOMIC)))
		tcp_check_probe_timer(sk);
}

/* Send _single_ skb sitting at the send head. This function requires
 * true push pending frames to setup probe timer etc.
 */
void tcp_push_one(struct sock *sk, unsigned int mss_now)
{
	struct sk_buff *skb = tcp_send_head(sk);

	BUG_ON(!skb || skb->len < mss_now);

	tcp_sk(sk)->ops->write_xmit(sk, mss_now, TCP_NAGLE_PUSH, 1,
				    sk->sk_allocation);
}

/* This function returns the amount that we can raise the
 * usable window based on the following constraints
 *
 * 1. The window can never be shrunk once it is offered (RFC 793)
 * 2. We limit memory per socket
 *
 * RFC 1122:
 * "the suggested [SWS] avoidance algorithm for the receiver is to keep
 *  RECV.NEXT + RCV.WIN fixed until:
 *  RCV.BUFF - RCV.USER - RCV.WINDOW >= min(1/2 RCV.BUFF, MSS)"
 *
 * i.e. don't raise the right edge of the window until you can raise
 * it at least MSS bytes.
 *
 * Unfortunately, the recommended algorithm breaks header prediction,
 * since header prediction assumes th->window stays fixed.
 *
 * Strictly speaking, keeping th->window fixed violates the receiver
 * side SWS prevention criteria. The problem is that under this rule
 * a stream of single byte packets will cause the right side of the
 * window to always advance by a single byte.
 *
 * Of course, if the sender implements sender side SWS prevention
 * then this will not be a problem.
 *
 * BSD seems to make the following compromise:
 *
 *	If the free space is less than the 1/4 of the maximum
 *	space available and the free space is less than 1/2 mss,
 *	then set the window to 0.
 *	[ Actually, bsd uses MSS and 1/4 of maximal _window_ ]
 *	Otherwise, just prevent the window from shrinking
 *	and from being larger than the largest representable value.
 *
 * This prevents incremental opening of the window in the regime
 * where TCP is limited by the speed of the reader side taking
 * data out of the TCP receive queue. It does nothing about
 * those cases where the window is constrained on the sender side
 * because the pipeline is full.
 *
 * BSD also seems to "accidentally" limit itself to windows that are a
 * multiple of MSS, at least until the free space gets quite small.
 * This would appear to be a side effect of the mbuf implementation.
 * Combining these two algorithms results in the observed behavior
 * of having a fixed window size at almost all times.
 *
 * Below we obtain similar behavior by forcing the offered window to
 * a multiple of the mss when it is feasible to do so.
 *
 * Note, we don't "adjust" for TIMESTAMP or SACK option bytes.
 * Regular options like TIMESTAMP are taken into account.
 */
u32 __tcp_select_window(struct sock *sk)
{
	struct inet_connection_sock *icsk = inet_csk(sk);
	struct tcp_sock *tp = tcp_sk(sk);
	/* MSS for the peer's data.  Previous versions used mss_clamp
	 * here.  I don't know if the value based on our guesses
	 * of peer's MSS is better for the performance.  It's more correct
	 * but may be worse for the performance because of rcv_mss
	 * fluctuations.  --SAW  1998/11/1
	 */
	int mss = icsk->icsk_ack.rcv_mss;
	int free_space = tcp_space(sk);
	int allowed_space = tcp_full_space(sk);
	int full_space = min_t(int, tp->window_clamp, allowed_space);
	int window;

	if (unlikely(mss > full_space)) {
		mss = full_space;
		if (mss <= 0)
			return 0;
	}
	if (free_space < (full_space >> 1)) {
		icsk->icsk_ack.quick = 0;

		if (tcp_under_memory_pressure(sk))
			tp->rcv_ssthresh = min(tp->rcv_ssthresh,
					       4U * tp->advmss);

		/* free_space might become our new window, make sure we don't
		 * increase it due to wscale.
		 */
		free_space = round_down(free_space, 1 << tp->rx_opt.rcv_wscale);

		/* if free space is less than mss estimate, or is below 1/16th
		 * of the maximum allowed, try to move to zero-window, else
		 * tcp_clamp_window() will grow rcv buf up to tcp_rmem[2], and
		 * new incoming data is dropped due to memory limits.
		 * With large window, mss test triggers way too late in order
		 * to announce zero window in time before rmem limit kicks in.
		 */
		if (free_space < (allowed_space >> 4) || free_space < mss)
			return 0;
	}

	if (free_space > tp->rcv_ssthresh)
		free_space = tp->rcv_ssthresh;

	/* Don't do rounding if we are using window scaling, since the
	 * scaled window will not line up with the MSS boundary anyway.
	 */
	if (tp->rx_opt.rcv_wscale) {
		window = free_space;

		/* Advertise enough space so that it won't get scaled away.
		 * Import case: prevent zero window announcement if
		 * 1<<rcv_wscale > mss.
		 */
		window = ALIGN(window, (1 << tp->rx_opt.rcv_wscale));
	} else {
		window = tp->rcv_wnd;
		/* Get the largest window that is a nice multiple of mss.
		 * Window clamp already applied above.
		 * If our current window offering is within 1 mss of the
		 * free space we just keep it. This prevents the divide
		 * and multiply from happening most of the time.
		 * We also don't do any window rounding when the free space
		 * is too small.
		 */
		if (window <= free_space - mss || window > free_space)
			window = rounddown(free_space, mss);
		else if (mss == full_space &&
			 free_space > window + (full_space >> 1))
			window = free_space;
	}

	return window;
}

void tcp_skb_collapse_tstamp(struct sk_buff *skb,
			     const struct sk_buff *next_skb)
{
	if (unlikely(tcp_has_tx_tstamp(next_skb))) {
		const struct skb_shared_info *next_shinfo =
			skb_shinfo(next_skb);
		struct skb_shared_info *shinfo = skb_shinfo(skb);

		shinfo->tx_flags |= next_shinfo->tx_flags & SKBTX_ANY_TSTAMP;
		shinfo->tskey = next_shinfo->tskey;
		TCP_SKB_CB(skb)->txstamp_ack |=
			TCP_SKB_CB(next_skb)->txstamp_ack;
	}
}

/* Collapses two adjacent SKB's during retransmission. */
static bool tcp_collapse_retrans(struct sock *sk, struct sk_buff *skb)
{
	struct tcp_sock *tp = tcp_sk(sk);
	struct sk_buff *next_skb = skb_rb_next(skb);
	int next_skb_size;

	next_skb_size = next_skb->len;

	BUG_ON(tcp_skb_pcount(skb) != 1 || tcp_skb_pcount(next_skb) != 1);

	if (next_skb_size) {
		if (next_skb_size <= skb_availroom(skb))
			skb_copy_bits(next_skb, 0, skb_put(skb, next_skb_size),
				      next_skb_size);
		else if (!skb_shift(skb, next_skb, next_skb_size))
			return false;
	}
	tcp_highest_sack_replace(sk, next_skb, skb);

	/* Update sequence range on original skb. */
	TCP_SKB_CB(skb)->end_seq = TCP_SKB_CB(next_skb)->end_seq;

	/* Merge over control information. This moves PSH/FIN etc. over */
	TCP_SKB_CB(skb)->tcp_flags |= TCP_SKB_CB(next_skb)->tcp_flags;

	/* All done, get rid of second SKB and account for it so
	 * packet counting does not break.
	 */
	TCP_SKB_CB(skb)->sacked |= TCP_SKB_CB(next_skb)->sacked & TCPCB_EVER_RETRANS;
	TCP_SKB_CB(skb)->eor = TCP_SKB_CB(next_skb)->eor;

	/* changed transmit queue under us so clear hints */
	tcp_clear_retrans_hints_partial(tp);
	if (next_skb == tp->retransmit_skb_hint)
		tp->retransmit_skb_hint = skb;

	tcp_adjust_pcount(sk, next_skb, tcp_skb_pcount(next_skb));

	tcp_skb_collapse_tstamp(skb, next_skb);

	tcp_rtx_queue_unlink_and_free(next_skb, sk);
	return true;
}

/* Check if coalescing SKBs is legal. */
static bool tcp_can_collapse(const struct sock *sk, const struct sk_buff *skb)
{
	if (tcp_skb_pcount(skb) > 1)
		return false;
	if (skb_cloned(skb))
		return false;
	/* Some heuristics for collapsing over SACK'd could be invented */
	if (TCP_SKB_CB(skb)->sacked & TCPCB_SACKED_ACKED)
		return false;

	return true;
}

/* Collapse packets in the retransmit queue to make to create
 * less packets on the wire. This is only done on retransmission.
 */
static void tcp_retrans_try_collapse(struct sock *sk, struct sk_buff *to,
				     int space)
{
	struct tcp_sock *tp = tcp_sk(sk);
	struct sk_buff *skb = to, *tmp;
	bool first = true;

	if (!sock_net(sk)->ipv4.sysctl_tcp_retrans_collapse)
		return;
	if (TCP_SKB_CB(skb)->tcp_flags & TCPHDR_SYN)
		return;

	/* Currently not supported for MPTCP - but it should be possible */
	if (mptcp(tp))
		return;

	skb_rbtree_walk_from_safe(skb, tmp) {
		if (!tcp_can_collapse(sk, skb))
			break;

		if (!tcp_skb_can_collapse_to(to))
			break;

		space -= skb->len;

		if (first) {
			first = false;
			continue;
		}

		if (space < 0)
			break;

		if (after(TCP_SKB_CB(skb)->end_seq, tcp_wnd_end(tp)))
			break;

		if (!tcp_collapse_retrans(sk, to))
			break;
	}
}

/* This retransmits one SKB.  Policy decisions and retransmit queue
 * state updates are done by the caller.  Returns non-zero if an
 * error occurred which prevented the send.
 */
int __tcp_retransmit_skb(struct sock *sk, struct sk_buff *skb, int segs)
{
	struct inet_connection_sock *icsk = inet_csk(sk);
	struct tcp_sock *tp = tcp_sk(sk);
	unsigned int cur_mss;
	int diff, len, err;


	/* Inconclusive MTU probe */
	if (icsk->icsk_mtup.probe_size)
		icsk->icsk_mtup.probe_size = 0;

	/* Do not sent more than we queued. 1/4 is reserved for possible
	 * copying overhead: fragmentation, tunneling, mangling etc.
	 */
	if (refcount_read(&sk->sk_wmem_alloc) >
	    min_t(u32, sk->sk_wmem_queued + (sk->sk_wmem_queued >> 2),
		  sk->sk_sndbuf))
		return -EAGAIN;

	if (skb_still_in_host_queue(sk, skb))
		return -EBUSY;

	if (before(TCP_SKB_CB(skb)->seq, tp->snd_una)) {
		if (unlikely(before(TCP_SKB_CB(skb)->end_seq, tp->snd_una))) {
			WARN_ON_ONCE(1);
			return -EINVAL;
		}
		if (tcp_trim_head(sk, skb, tp->snd_una - TCP_SKB_CB(skb)->seq))
			return -ENOMEM;
	}

	if (inet_csk(sk)->icsk_af_ops->rebuild_header(sk))
		return -EHOSTUNREACH; /* Routing failure or similar. */

	cur_mss = tcp_current_mss(sk);

	/* If receiver has shrunk his window, and skb is out of
	 * new window, do not retransmit it. The exception is the
	 * case, when window is shrunk to zero. In this case
	 * our retransmit serves as a zero window probe.
	 */
	if (!before(TCP_SKB_CB(skb)->seq, tcp_wnd_end(tp)) &&
	    TCP_SKB_CB(skb)->seq != tp->snd_una)
		return -EAGAIN;

	len = cur_mss * segs;
	if (skb->len > len) {
		if (tcp_fragment(sk, TCP_FRAG_IN_RTX_QUEUE, skb, len,
				 cur_mss, GFP_ATOMIC))
			return -ENOMEM; /* We'll try again later. */
	} else {
		if (skb_unclone(skb, GFP_ATOMIC))
			return -ENOMEM;

		diff = tcp_skb_pcount(skb);
		tcp_set_skb_tso_segs(skb, cur_mss);
		diff -= tcp_skb_pcount(skb);
		if (diff)
			tcp_adjust_pcount(sk, skb, diff);
		if (skb->len < cur_mss)
			tcp_retrans_try_collapse(sk, skb, cur_mss);
	}

	/* RFC3168, section 6.1.1.1. ECN fallback */
	if ((TCP_SKB_CB(skb)->tcp_flags & TCPHDR_SYN_ECN) == TCPHDR_SYN_ECN)
		tcp_ecn_clear_syn(sk, skb);

	/* Update global and local TCP statistics. */
	segs = tcp_skb_pcount(skb);
	TCP_ADD_STATS(sock_net(sk), TCP_MIB_RETRANSSEGS, segs);
	if (TCP_SKB_CB(skb)->tcp_flags & TCPHDR_SYN)
		__NET_INC_STATS(sock_net(sk), LINUX_MIB_TCPSYNRETRANS);
	tp->total_retrans += segs;
	tp->bytes_retrans += skb->len;

	/* make sure skb->data is aligned on arches that require it
	 * and check if ack-trimming & collapsing extended the headroom
	 * beyond what csum_start can cover.
	 */
	if (unlikely((NET_IP_ALIGN && ((unsigned long)skb->data & 3)) ||
		     skb_headroom(skb) >= 0xFFFF)) {
		struct sk_buff *nskb;

		tcp_skb_tsorted_save(skb) {
			nskb = __pskb_copy(skb, MAX_TCP_HEADER, GFP_ATOMIC);
			err = nskb ? tcp_transmit_skb(sk, nskb, 0, GFP_ATOMIC) :
				     -ENOBUFS;
		} tcp_skb_tsorted_restore(skb);

		if (!err) {
			tcp_update_skb_after_send(sk, skb);
			tcp_rate_skb_sent(sk, skb);
		}
	} else {
		err = tcp_transmit_skb(sk, skb, 1, GFP_ATOMIC);
	}

	if (BPF_SOCK_OPS_TEST_FLAG(tp, BPF_SOCK_OPS_RETRANS_CB_FLAG))
		tcp_call_bpf_3arg(sk, BPF_SOCK_OPS_RETRANS_CB,
				  TCP_SKB_CB(skb)->seq, segs, err);

	if (likely(!err)) {
		TCP_SKB_CB(skb)->sacked |= TCPCB_EVER_RETRANS;
		trace_tcp_retransmit_skb(sk, skb);
	} else if (err != -EBUSY) {
		NET_INC_STATS(sock_net(sk), LINUX_MIB_TCPRETRANSFAIL);
	}
	return err;
}

int tcp_retransmit_skb(struct sock *sk, struct sk_buff *skb, int segs)
{
	struct tcp_sock *tp = tcp_sk(sk);
	int err = __tcp_retransmit_skb(sk, skb, segs);

	if (err == 0) {
#if FASTRETRANS_DEBUG > 0
		if (TCP_SKB_CB(skb)->sacked & TCPCB_SACKED_RETRANS) {
			net_dbg_ratelimited("retrans_out leaked\n");
		}
#endif
		TCP_SKB_CB(skb)->sacked |= TCPCB_RETRANS;
		tp->retrans_out += tcp_skb_pcount(skb);

		/* Save stamp of the first retransmit. */
		if (!tp->retrans_stamp)
			tp->retrans_stamp = tcp_skb_timestamp(skb);

	}

	if (tp->undo_retrans < 0)
		tp->undo_retrans = 0;
	tp->undo_retrans += tcp_skb_pcount(skb);
	return err;
}

/* This gets called after a retransmit timeout, and the initially
 * retransmitted data is acknowledged.  It tries to continue
 * resending the rest of the retransmit queue, until either
 * we've sent it all or the congestion window limit is reached.
 */
void tcp_xmit_retransmit_queue(struct sock *sk)
{
	const struct inet_connection_sock *icsk = inet_csk(sk);
	struct sk_buff *skb, *rtx_head, *hole = NULL;
	struct tcp_sock *tp = tcp_sk(sk);
	u32 max_segs;
	int mib_idx;

	if (!tp->packets_out)
		return;

	rtx_head = tcp_rtx_queue_head(sk);
	skb = tp->retransmit_skb_hint ?: rtx_head;
	max_segs = tcp_tso_segs(sk, tcp_current_mss(sk));
	skb_rbtree_walk_from(skb) {
		__u8 sacked;
		int segs;

		if (tcp_pacing_check(sk))
			break;

		/* we could do better than to assign each time */
		if (!hole)
			tp->retransmit_skb_hint = skb;

		segs = tp->snd_cwnd - tcp_packets_in_flight(tp);
		if (segs <= 0)
			return;
		sacked = TCP_SKB_CB(skb)->sacked;
		/* In case tcp_shift_skb_data() have aggregated large skbs,
		 * we need to make sure not sending too bigs TSO packets
		 */
		segs = min_t(int, segs, max_segs);

		if (tp->retrans_out >= tp->lost_out) {
			break;
		} else if (!(sacked & TCPCB_LOST)) {
			if (!hole && !(sacked & (TCPCB_SACKED_RETRANS|TCPCB_SACKED_ACKED)))
				hole = skb;
			continue;

		} else {
			if (icsk->icsk_ca_state != TCP_CA_Loss)
				mib_idx = LINUX_MIB_TCPFASTRETRANS;
			else
				mib_idx = LINUX_MIB_TCPSLOWSTARTRETRANS;
		}

		if (sacked & (TCPCB_SACKED_ACKED|TCPCB_SACKED_RETRANS))
			continue;

		if (tcp_small_queue_check(sk, skb, 1))
			return;

		if (tcp_retransmit_skb(sk, skb, segs))
			return;

		NET_ADD_STATS(sock_net(sk), mib_idx, tcp_skb_pcount(skb));

		if (tcp_in_cwnd_reduction(sk))
			tp->prr_out += tcp_skb_pcount(skb);

		if (skb == rtx_head &&
		    icsk->icsk_pending != ICSK_TIME_REO_TIMEOUT)
			inet_csk_reset_xmit_timer(sk, ICSK_TIME_RETRANS,
						  inet_csk(sk)->icsk_rto,
						  TCP_RTO_MAX);
	}
}

/* We allow to exceed memory limits for FIN packets to expedite
 * connection tear down and (memory) recovery.
 * Otherwise tcp_send_fin() could be tempted to either delay FIN
 * or even be forced to close flow without any FIN.
 * In general, we want to allow one skb per socket to avoid hangs
 * with edge trigger epoll()
 */
void sk_forced_mem_schedule(struct sock *sk, int size)
{
	int amt;

	if (size <= sk->sk_forward_alloc)
		return;
	amt = sk_mem_pages(size);
	sk->sk_forward_alloc += amt * SK_MEM_QUANTUM;
	sk_memory_allocated_add(sk, amt);

	if (mem_cgroup_sockets_enabled && sk->sk_memcg)
		mem_cgroup_charge_skmem(sk->sk_memcg, amt);
}

/* Send a FIN. The caller locks the socket for us.
 * We should try to send a FIN packet really hard, but eventually give up.
 */
void tcp_send_fin(struct sock *sk)
{
	struct sk_buff *skb, *tskb = tcp_write_queue_tail(sk);
	struct tcp_sock *tp = tcp_sk(sk);

	/* Optimization, tack on the FIN if we have one skb in write queue and
	 * this skb was not yet sent, or we are under memory pressure.
	 * Note: in the latter case, FIN packet will be sent after a timeout,
	 * as TCP stack thinks it has already been transmitted.
	 */
	if (!tskb && tcp_under_memory_pressure(sk))
		tskb = skb_rb_last(&sk->tcp_rtx_queue);

	if (tskb) {
coalesce:
		TCP_SKB_CB(tskb)->tcp_flags |= TCPHDR_FIN;
		TCP_SKB_CB(tskb)->end_seq++;
		tp->write_seq++;
		if (tcp_write_queue_empty(sk)) {
			/* This means tskb was already sent.
			 * Pretend we included the FIN on previous transmit.
			 * We need to set tp->snd_nxt to the value it would have
			 * if FIN had been sent. This is because retransmit path
			 * does not change tp->snd_nxt.
			 */
			tp->snd_nxt++;
			return;
		}
	} else {
		skb = alloc_skb_fclone(MAX_TCP_HEADER, sk->sk_allocation);
		if (unlikely(!skb)) {
			if (tskb)
				goto coalesce;
			return;
		}
		INIT_LIST_HEAD(&skb->tcp_tsorted_anchor);
		skb_reserve(skb, MAX_TCP_HEADER);
		sk_forced_mem_schedule(sk, skb->truesize);
		/* FIN eats a sequence byte, write_seq advanced by tcp_queue_skb(). */
		tcp_init_nondata_skb(skb, tp->write_seq,
				     TCPHDR_ACK | TCPHDR_FIN);
		tcp_queue_skb(sk, skb);
	}
	__tcp_push_pending_frames(sk, tcp_current_mss(sk), TCP_NAGLE_OFF);
}

/* We get here when a process closes a file descriptor (either due to
 * an explicit close() or as a byproduct of exit()'ing) and there
 * was unread data in the receive queue.  This behavior is recommended
 * by RFC 2525, section 2.17.  -DaveM
 */
void tcp_send_active_reset(struct sock *sk, gfp_t priority)
{
	struct sk_buff *skb;

	TCP_INC_STATS(sock_net(sk), TCP_MIB_OUTRSTS);

	/* NOTE: No TCP options attached and we never retransmit this. */
	skb = alloc_skb(MAX_TCP_HEADER, priority);
	if (!skb) {
		NET_INC_STATS(sock_net(sk), LINUX_MIB_TCPABORTFAILED);
		return;
	}

	/* Reserve space for headers and prepare control bits. */
	skb_reserve(skb, MAX_TCP_HEADER);
	tcp_init_nondata_skb(skb, tcp_acceptable_seq(sk),
			     TCPHDR_ACK | TCPHDR_RST);
	tcp_mstamp_refresh(tcp_sk(sk));
	/* Send it off. */
	if (tcp_transmit_skb(sk, skb, 0, priority))
		NET_INC_STATS(sock_net(sk), LINUX_MIB_TCPABORTFAILED);

	/* skb of trace_tcp_send_reset() keeps the skb that caused RST,
	 * skb here is different to the troublesome skb, so use NULL
	 */
	trace_tcp_send_reset(sk, NULL);
}

/* Send a crossed SYN-ACK during socket establishment.
 * WARNING: This routine must only be called when we have already sent
 * a SYN packet that crossed the incoming SYN that caused this routine
 * to get called. If this assumption fails then the initial rcv_wnd
 * and rcv_wscale values will not be correct.
 */
int tcp_send_synack(struct sock *sk)
{
	struct sk_buff *skb;

	skb = tcp_rtx_queue_head(sk);
	if (!skb || !(TCP_SKB_CB(skb)->tcp_flags & TCPHDR_SYN)) {
		pr_err("%s: wrong queue state\n", __func__);
		return -EFAULT;
	}
	if (!(TCP_SKB_CB(skb)->tcp_flags & TCPHDR_ACK)) {
		if (skb_cloned(skb)) {
			struct sk_buff *nskb;

			tcp_skb_tsorted_save(skb) {
				nskb = skb_copy(skb, GFP_ATOMIC);
			} tcp_skb_tsorted_restore(skb);
			if (!nskb)
				return -ENOMEM;
			INIT_LIST_HEAD(&nskb->tcp_tsorted_anchor);
			tcp_rtx_queue_unlink_and_free(skb, sk);
			__skb_header_release(nskb);
			tcp_rbtree_insert(&sk->tcp_rtx_queue, nskb);
			sk->sk_wmem_queued += nskb->truesize;
			sk_mem_charge(sk, nskb->truesize);
			skb = nskb;
		}

		TCP_SKB_CB(skb)->tcp_flags |= TCPHDR_ACK;
		tcp_ecn_send_synack(sk, skb);
	}
	return tcp_transmit_skb(sk, skb, 1, GFP_ATOMIC);
}

/**
 * tcp_make_synack - Prepare a SYN-ACK.
 * sk: listener socket
 * dst: dst entry attached to the SYNACK
 * req: request_sock pointer
 *
 * Allocate one skb and build a SYNACK packet.
 * @dst is consumed : Caller should not use it again.
 */
struct sk_buff *tcp_make_synack(const struct sock *sk, struct dst_entry *dst,
				struct request_sock *req,
				struct tcp_fastopen_cookie *foc,
				enum tcp_synack_type synack_type)
{
	struct inet_request_sock *ireq = inet_rsk(req);
	const struct tcp_sock *tp = tcp_sk(sk);
	struct tcp_md5sig_key *md5 = NULL;
	struct tcp_out_options opts;
	struct sk_buff *skb;
	int tcp_header_size;
	struct tcphdr *th;
	int mss;

	skb = alloc_skb(MAX_TCP_HEADER, GFP_ATOMIC);
	if (unlikely(!skb)) {
		dst_release(dst);
		return NULL;
	}
	/* Reserve space for headers. */
	skb_reserve(skb, MAX_TCP_HEADER);

	switch (synack_type) {
	case TCP_SYNACK_NORMAL:
		skb_set_owner_w(skb, req_to_sk(req));
		break;
	case TCP_SYNACK_COOKIE:
		/* Under synflood, we do not attach skb to a socket,
		 * to avoid false sharing.
		 */
		break;
	case TCP_SYNACK_FASTOPEN:
		/* sk is a const pointer, because we want to express multiple
		 * cpu might call us concurrently.
		 * sk->sk_wmem_alloc in an atomic, we can promote to rw.
		 */
		skb_set_owner_w(skb, (struct sock *)sk);
		break;
	}
	skb_dst_set(skb, dst);

	mss = tcp_mss_clamp(tp, dst_metric_advmss(dst));

	memset(&opts, 0, sizeof(opts));
#ifdef CONFIG_SYN_COOKIES
	if (unlikely(req->cookie_ts))
		skb->skb_mstamp_ns = cookie_init_timestamp(req);
	else
#endif
		skb->skb_mstamp_ns = tcp_clock_ns();

#ifdef CONFIG_TCP_MD5SIG
	rcu_read_lock();
	md5 = tcp_rsk(req)->af_specific->req_md5_lookup(sk, req_to_sk(req));
#endif
	skb_set_hash(skb, tcp_rsk(req)->txhash, PKT_HASH_TYPE_L4);
	tcp_header_size = tcp_synack_options(sk, req, mss, skb, &opts, md5,
					     foc) + sizeof(*th);

	skb_push(skb, tcp_header_size);
	skb_reset_transport_header(skb);

	th = (struct tcphdr *)skb->data;
	memset(th, 0, sizeof(struct tcphdr));
	th->syn = 1;
	th->ack = 1;
	tcp_ecn_make_synack(req, th);
	th->source = htons(ireq->ir_num);
	th->dest = ireq->ir_rmt_port;
	skb->mark = ireq->ir_mark;
	skb->ip_summed = CHECKSUM_PARTIAL;
	th->seq = htonl(tcp_rsk(req)->snt_isn);
	/* XXX data is queued and acked as is. No buffer/window check */
	th->ack_seq = htonl(tcp_rsk(req)->rcv_nxt);

	/* RFC1323: The window in SYN & SYN/ACK segments is never scaled. */
	th->window = htons(min(req->rsk_rcv_wnd, 65535U));
	tcp_options_write((__be32 *)(th + 1), NULL, &opts, skb);
	th->doff = (tcp_header_size >> 2);
	__TCP_INC_STATS(sock_net(sk), TCP_MIB_OUTSEGS);

#ifdef CONFIG_TCP_MD5SIG
	/* Okay, we have all we need - do the md5 hash if needed */
	if (md5)
		tcp_rsk(req)->af_specific->calc_md5_hash(opts.hash_location,
					       md5, req_to_sk(req), skb);
	rcu_read_unlock();
#endif

	/* Do not fool tcpdump (if any), clean our debris */
	skb->tstamp = 0;
	return skb;
}
EXPORT_SYMBOL(tcp_make_synack);

static void tcp_ca_dst_init(struct sock *sk, const struct dst_entry *dst)
{
	struct inet_connection_sock *icsk = inet_csk(sk);
	const struct tcp_congestion_ops *ca;
	u32 ca_key = dst_metric(dst, RTAX_CC_ALGO);

	if (ca_key == TCP_CA_UNSPEC)
		return;

	rcu_read_lock();
	ca = tcp_ca_find_key(ca_key);
	if (likely(ca && try_module_get(ca->owner))) {
		module_put(icsk->icsk_ca_ops->owner);
		icsk->icsk_ca_dst_locked = tcp_ca_dst_locked(dst);
		icsk->icsk_ca_ops = ca;
	}
	rcu_read_unlock();
}

/* Do all connect socket setups that can be done AF independent. */
static void tcp_connect_init(struct sock *sk)
{
	const struct dst_entry *dst = __sk_dst_get(sk);
	struct tcp_sock *tp = tcp_sk(sk);
	__u8 rcv_wscale;
	u32 rcv_wnd;

	/* We'll fix this up when we get a response from the other end.
	 * See tcp_input.c:tcp_rcv_state_process case TCP_SYN_SENT.
	 */
	tp->tcp_header_len = sizeof(struct tcphdr);
	if (sock_net(sk)->ipv4.sysctl_tcp_timestamps)
		tp->tcp_header_len += TCPOLEN_TSTAMP_ALIGNED;

#ifdef CONFIG_TCP_MD5SIG
	if (tp->af_specific->md5_lookup(sk, sk))
		tp->tcp_header_len += TCPOLEN_MD5SIG_ALIGNED;
#endif

	/* If user gave his TCP_MAXSEG, record it to clamp */
	if (tp->rx_opt.user_mss)
		tp->rx_opt.mss_clamp = tp->rx_opt.user_mss;
	tp->max_window = 0;
	tcp_mtup_init(sk);
	tcp_sync_mss(sk, dst_mtu(dst));

	tcp_ca_dst_init(sk, dst);

	if (!tp->window_clamp)
		tp->window_clamp = dst_metric(dst, RTAX_WINDOW);
	tp->advmss = tcp_mss_clamp(tp, dst_metric_advmss(dst));

	tcp_initialize_rcv_mss(sk);

	/* limit the window selection if the user enforce a smaller rx buffer */
	if (sk->sk_userlocks & SOCK_RCVBUF_LOCK &&
	    (tp->window_clamp > tcp_full_space(sk) || tp->window_clamp == 0))
		tp->window_clamp = tcp_full_space(sk);

	rcv_wnd = tcp_rwnd_init_bpf(sk);
	if (rcv_wnd == 0)
		rcv_wnd = dst_metric(dst, RTAX_INITRWND);

	tp->ops->select_initial_window(sk, tcp_full_space(sk),
				       tp->advmss - (tp->rx_opt.ts_recent_stamp ? tp->tcp_header_len - sizeof(struct tcphdr) : 0),
				       &tp->rcv_wnd,
				       &tp->window_clamp,
				       sock_net(sk)->ipv4.sysctl_tcp_window_scaling,
				       &rcv_wscale,
				       rcv_wnd);

	tp->rx_opt.rcv_wscale = rcv_wscale;
	tp->rcv_ssthresh = tp->rcv_wnd;

	sk->sk_err = 0;
	sock_reset_flag(sk, SOCK_DONE);
	tp->snd_wnd = 0;
	tcp_init_wl(tp, 0);
	tcp_write_queue_purge(sk);
	tp->snd_una = tp->write_seq;
	tp->snd_sml = tp->write_seq;
	tp->snd_up = tp->write_seq;
	tp->snd_nxt = tp->write_seq;

	if (likely(!tp->repair))
		tp->rcv_nxt = 0;
	else
		tp->rcv_tstamp = tcp_jiffies32;
	tp->rcv_wup = tp->rcv_nxt;
	tp->copied_seq = tp->rcv_nxt;

	inet_csk(sk)->icsk_rto = tcp_timeout_init(sk);
	inet_csk(sk)->icsk_retransmits = 0;
	tcp_clear_retrans(tp);

#ifdef CONFIG_MPTCP
	if (sock_flag(sk, SOCK_MPTCP) && mptcp_doit(sk)) {
		if (is_master_tp(tp)) {
			tp->request_mptcp = 1;
			mptcp_connect_init(sk);
		} else if (tp->mptcp) {
			struct inet_sock *inet	= inet_sk(sk);

			tp->mptcp->snt_isn	= tp->write_seq;
			tp->mptcp->init_rcv_wnd	= tp->rcv_wnd;

			/* Set nonce for new subflows */
			if (sk->sk_family == AF_INET)
				tp->mptcp->mptcp_loc_nonce = mptcp_v4_get_nonce(
							inet->inet_saddr,
							inet->inet_daddr,
							inet->inet_sport,
							inet->inet_dport);
#if IS_ENABLED(CONFIG_IPV6)
			else
				tp->mptcp->mptcp_loc_nonce = mptcp_v6_get_nonce(
						inet6_sk(sk)->saddr.s6_addr32,
						sk->sk_v6_daddr.s6_addr32,
						inet->inet_sport,
						inet->inet_dport);
#endif
		}
	}
#endif
}

static void tcp_connect_queue_skb(struct sock *sk, struct sk_buff *skb)
{
	struct tcp_sock *tp = tcp_sk(sk);
	struct tcp_skb_cb *tcb = TCP_SKB_CB(skb);

	tcb->end_seq += skb->len;
	__skb_header_release(skb);
	sk->sk_wmem_queued += skb->truesize;
	sk_mem_charge(sk, skb->truesize);
	tp->write_seq = tcb->end_seq;
	tp->packets_out += tcp_skb_pcount(skb);
}

/* Build and send a SYN with data and (cached) Fast Open cookie. However,
 * queue a data-only packet after the regular SYN, such that regular SYNs
 * are retransmitted on timeouts. Also if the remote SYN-ACK acknowledges
 * only the SYN sequence, the data are retransmitted in the first ACK.
 * If cookie is not cached or other error occurs, falls back to send a
 * regular SYN with Fast Open cookie request option.
 */
static int tcp_send_syn_data(struct sock *sk, struct sk_buff *syn)
{
	struct tcp_sock *tp = tcp_sk(sk);
	struct tcp_fastopen_request *fo = tp->fastopen_req;
	int space, err = 0;
	struct sk_buff *syn_data;

	tp->rx_opt.mss_clamp = tp->advmss;  /* If MSS is not cached */
	if (!tcp_fastopen_cookie_check(sk, &tp->rx_opt.mss_clamp, &fo->cookie))
		goto fallback;

	/* MSS for SYN-data is based on cached MSS and bounded by PMTU and
	 * user-MSS. Reserve maximum option space for middleboxes that add
	 * private TCP options. The cost is reduced data space in SYN :(
	 */
	tp->rx_opt.mss_clamp = tcp_mss_clamp(tp, tp->rx_opt.mss_clamp);

	space = __tcp_mtu_to_mss(sk, inet_csk(sk)->icsk_pmtu_cookie) -
		MAX_TCP_OPTION_SPACE;

	space = min_t(size_t, space, fo->size);

	/* limit to order-0 allocations */
	space = min_t(size_t, space, SKB_MAX_HEAD(MAX_TCP_HEADER));

	syn_data = sk_stream_alloc_skb(sk, space, sk->sk_allocation, false);
	if (!syn_data)
		goto fallback;
	syn_data->ip_summed = CHECKSUM_PARTIAL;
	memcpy(syn_data->cb, syn->cb, sizeof(syn->cb));
	if (space) {
		int copied = copy_from_iter(skb_put(syn_data, space), space,
					    &fo->data->msg_iter);
		if (unlikely(!copied)) {
			tcp_skb_tsorted_anchor_cleanup(syn_data);
			kfree_skb(syn_data);
			goto fallback;
		}
		if (copied != space) {
			skb_trim(syn_data, copied);
			space = copied;
		}
	}
	/* No more data pending in inet_wait_for_connect() */
	if (space == fo->size)
		fo->data = NULL;
	fo->copied = space;

	tcp_connect_queue_skb(sk, syn_data);
	if (syn_data->len)
		tcp_chrono_start(sk, TCP_CHRONO_BUSY);

	err = tcp_transmit_skb(sk, syn_data, 1, sk->sk_allocation);

	syn->skb_mstamp_ns = syn_data->skb_mstamp_ns;

	/* Now full SYN+DATA was cloned and sent (or not),
	 * remove the SYN from the original skb (syn_data)
	 * we keep in write queue in case of a retransmit, as we
	 * also have the SYN packet (with no data) in the same queue.
	 */
	TCP_SKB_CB(syn_data)->seq++;
	TCP_SKB_CB(syn_data)->tcp_flags = TCPHDR_ACK | TCPHDR_PSH;
	if (!err) {
		tp->syn_data = (fo->copied > 0);
		tcp_rbtree_insert(&sk->tcp_rtx_queue, syn_data);
		NET_INC_STATS(sock_net(sk), LINUX_MIB_TCPORIGDATASENT);
		goto done;
	}

	/* data was not sent, put it in write_queue */
	__skb_queue_tail(&sk->sk_write_queue, syn_data);
	tp->packets_out -= tcp_skb_pcount(syn_data);

fallback:
	/* Send a regular SYN with Fast Open cookie request option */
	if (fo->cookie.len > 0)
		fo->cookie.len = 0;
	err = tcp_transmit_skb(sk, syn, 1, sk->sk_allocation);
	if (err)
		tp->syn_fastopen = 0;
done:
	fo->cookie.len = -1;  /* Exclude Fast Open option for SYN retries */
	return err;
}

/* Build a SYN and send it off. */
int tcp_connect(struct sock *sk)
{
	struct tcp_sock *tp = tcp_sk(sk);
	struct sk_buff *buff;
	int err;

	tcp_call_bpf(sk, BPF_SOCK_OPS_TCP_CONNECT_CB, 0, NULL);

	if (inet_csk(sk)->icsk_af_ops->rebuild_header(sk))
		return -EHOSTUNREACH; /* Routing failure or similar. */

	tcp_connect_init(sk);

	if (unlikely(tp->repair)) {
		tcp_finish_connect(sk, NULL);
		return 0;
	}

	buff = sk_stream_alloc_skb(sk, 0, sk->sk_allocation, true);
	if (unlikely(!buff))
		return -ENOBUFS;

	tcp_init_nondata_skb(buff, tp->write_seq++, TCPHDR_SYN);
	tcp_mstamp_refresh(tp);
	tp->retrans_stamp = tcp_time_stamp(tp);
	tcp_connect_queue_skb(sk, buff);
	tcp_ecn_send_syn(sk, buff);
	tcp_rbtree_insert(&sk->tcp_rtx_queue, buff);

	/* Send off SYN; include data in Fast Open. */
	err = tp->fastopen_req ? tcp_send_syn_data(sk, buff) :
	      tcp_transmit_skb(sk, buff, 1, sk->sk_allocation);
	if (err == -ECONNREFUSED)
		return err;

	/* We change tp->snd_nxt after the tcp_transmit_skb() call
	 * in order to make this packet get counted in tcpOutSegs.
	 */
	tp->snd_nxt = tp->write_seq;
	tp->pushed_seq = tp->write_seq;
	buff = tcp_send_head(sk);
	if (unlikely(buff)) {
		tp->snd_nxt	= TCP_SKB_CB(buff)->seq;
		tp->pushed_seq	= TCP_SKB_CB(buff)->seq;
	}
	TCP_INC_STATS(sock_net(sk), TCP_MIB_ACTIVEOPENS);

	/* Timer for repeating the SYN until an answer. */
	inet_csk_reset_xmit_timer(sk, ICSK_TIME_RETRANS,
				  inet_csk(sk)->icsk_rto, TCP_RTO_MAX);
	return 0;
}
EXPORT_SYMBOL(tcp_connect);

/* Send out a delayed ack, the caller does the policy checking
 * to see if we should even be here.  See tcp_input.c:tcp_ack_snd_check()
 * for details.
 */
void tcp_send_delayed_ack(struct sock *sk)
{
	struct inet_connection_sock *icsk = inet_csk(sk);
	int ato = icsk->icsk_ack.ato;
	unsigned long timeout;

	if (ato > TCP_DELACK_MIN) {
		const struct tcp_sock *tp = tcp_sk(sk);
		int max_ato = HZ / 2;

		if (icsk->icsk_ack.pingpong ||
		    (icsk->icsk_ack.pending & ICSK_ACK_PUSHED))
			max_ato = TCP_DELACK_MAX;

		/* Slow path, intersegment interval is "high". */

		/* If some rtt estimate is known, use it to bound delayed ack.
		 * Do not use inet_csk(sk)->icsk_rto here, use results of rtt measurements
		 * directly.
		 */
		if (tp->srtt_us) {
			int rtt = max_t(int, usecs_to_jiffies(tp->srtt_us >> 3),
					TCP_DELACK_MIN);

			if (rtt < max_ato)
				max_ato = rtt;
		}

		ato = min(ato, max_ato);
	}

	/* Stay within the limit we were given */
	timeout = jiffies + ato;

	/* Use new timeout only if there wasn't a older one earlier. */
	if (icsk->icsk_ack.pending & ICSK_ACK_TIMER) {
		/* If delack timer was blocked or is about to expire,
		 * send ACK now.
		 */
		if (icsk->icsk_ack.blocked ||
		    time_before_eq(icsk->icsk_ack.timeout, jiffies + (ato >> 2))) {
			tcp_send_ack(sk);
			return;
		}

		if (!time_before(timeout, icsk->icsk_ack.timeout))
			timeout = icsk->icsk_ack.timeout;
	}
	icsk->icsk_ack.pending |= ICSK_ACK_SCHED | ICSK_ACK_TIMER;
	icsk->icsk_ack.timeout = timeout;
	sk_reset_timer(sk, &icsk->icsk_delack_timer, timeout);
}

/* This routine sends an ack and also updates the window. */
void __tcp_send_ack(struct sock *sk, u32 rcv_nxt)
{
	struct sk_buff *buff;

	/* If we have been reset, we may not send again. */
	if (sk->sk_state == TCP_CLOSE)
		return;

	/* We are not putting this on the write queue, so
	 * tcp_transmit_skb() will set the ownership to this
	 * sock.
	 */
	buff = alloc_skb(MAX_TCP_HEADER,
			 sk_gfp_mask(sk, GFP_ATOMIC | __GFP_NOWARN));
	if (unlikely(!buff)) {
		inet_csk_schedule_ack(sk);
		inet_csk(sk)->icsk_ack.ato = TCP_ATO_MIN;
		inet_csk_reset_xmit_timer(sk, ICSK_TIME_DACK,
					  TCP_DELACK_MAX, TCP_RTO_MAX);
		return;
	}

	/* Reserve space for headers and prepare control bits. */
	skb_reserve(buff, MAX_TCP_HEADER);
	tcp_init_nondata_skb(buff, tcp_acceptable_seq(sk), TCPHDR_ACK);

	/* We do not want pure acks influencing TCP Small Queues or fq/pacing
	 * too much.
	 * SKB_TRUESIZE(max(1 .. 66, MAX_TCP_HEADER)) is unfortunately ~784
	 */
	skb_set_tcp_pure_ack(buff);

	/* Send it off, this clears delayed acks for us. */
	__tcp_transmit_skb(sk, buff, 0, (__force gfp_t)0, rcv_nxt);
}
EXPORT_SYMBOL_GPL(__tcp_send_ack);

void tcp_send_ack(struct sock *sk)
{
	__tcp_send_ack(sk, tcp_sk(sk)->rcv_nxt);
}

/* This routine sends a packet with an out of date sequence
 * number. It assumes the other end will try to ack it.
 *
 * Question: what should we make while urgent mode?
 * 4.4BSD forces sending single byte of data. We cannot send
 * out of window data, because we have SND.NXT==SND.MAX...
 *
 * Current solution: to send TWO zero-length segments in urgent mode:
 * one is with SEG.SEQ=SND.UNA to deliver urgent pointer, another is
 * out-of-date with SND.UNA-1 to probe window.
 */
int tcp_xmit_probe_skb(struct sock *sk, int urgent, int mib)
{
	struct tcp_sock *tp = tcp_sk(sk);
	struct sk_buff *skb;

	/* We don't queue it, tcp_transmit_skb() sets ownership. */
	skb = alloc_skb(MAX_TCP_HEADER,
			sk_gfp_mask(sk, GFP_ATOMIC | __GFP_NOWARN));
	if (!skb)
		return -1;

	/* Reserve space for headers and set control bits. */
	skb_reserve(skb, MAX_TCP_HEADER);
	/* Use a previous sequence.  This should cause the other
	 * end to send an ack.  Don't queue or clone SKB, just
	 * send it.
	 */
	tcp_init_nondata_skb(skb, tp->snd_una - !urgent, TCPHDR_ACK);
	NET_INC_STATS(sock_net(sk), mib);
	return tcp_transmit_skb(sk, skb, 0, (__force gfp_t)0);
}

/* Called from setsockopt( ... TCP_REPAIR ) */
void tcp_send_window_probe(struct sock *sk)
{
	if (sk->sk_state == TCP_ESTABLISHED) {
		tcp_sk(sk)->snd_wl1 = tcp_sk(sk)->rcv_nxt - 1;
		tcp_mstamp_refresh(tcp_sk(sk));
		tcp_xmit_probe_skb(sk, 0, LINUX_MIB_TCPWINPROBE);
	}
}

/* Initiate keepalive or window probe from timer. */
int tcp_write_wakeup(struct sock *sk, int mib)
{
	struct tcp_sock *tp = tcp_sk(sk);
	struct sk_buff *skb;

	if (sk->sk_state == TCP_CLOSE)
		return -1;

	skb = tcp_send_head(sk);
	if (skb && before(TCP_SKB_CB(skb)->seq, tcp_wnd_end(tp))) {
		int err;
		unsigned int mss = tcp_current_mss(sk);
		unsigned int seg_size = tcp_wnd_end(tp) - TCP_SKB_CB(skb)->seq;

		if (before(tp->pushed_seq, TCP_SKB_CB(skb)->end_seq))
			tp->pushed_seq = TCP_SKB_CB(skb)->end_seq;

		/* We are probing the opening of a window
		 * but the window size is != 0
		 * must have been a result SWS avoidance ( sender )
		 */
		if (seg_size < TCP_SKB_CB(skb)->end_seq - TCP_SKB_CB(skb)->seq ||
		    skb->len > mss) {
			seg_size = min(seg_size, mss);
			TCP_SKB_CB(skb)->tcp_flags |= TCPHDR_PSH;
			if (tcp_fragment(sk, TCP_FRAG_IN_WRITE_QUEUE,
					 skb, seg_size, mss, GFP_ATOMIC))
				return -1;
		} else if (!tcp_skb_pcount(skb))
			tcp_set_skb_tso_segs(skb, mss);

		TCP_SKB_CB(skb)->tcp_flags |= TCPHDR_PSH;
		err = tcp_transmit_skb(sk, skb, 1, GFP_ATOMIC);
		if (!err)
			tcp_event_new_data_sent(sk, skb);
		return err;
	} else {
		if (between(tp->snd_up, tp->snd_una + 1, tp->snd_una + 0xFFFF))
			tcp_xmit_probe_skb(sk, 1, mib);
		return tcp_xmit_probe_skb(sk, 0, mib);
	}
}

/* A window probe timeout has occurred.  If window is not closed send
 * a partial packet else a zero probe.
 */
void tcp_send_probe0(struct sock *sk)
{
	struct inet_connection_sock *icsk = inet_csk(sk);
	struct tcp_sock *tp = tcp_sk(sk);
	struct net *net = sock_net(sk);
	unsigned long probe_max;
	int err;

	err = tp->ops->write_wakeup(sk, LINUX_MIB_TCPWINPROBE);

	if (tp->packets_out || tcp_write_queue_empty(sk)) {
		/* Cancel probe timer, if it is not required. */
		icsk->icsk_probes_out = 0;
		icsk->icsk_backoff = 0;
		return;
	}

	if (err <= 0) {
		if (icsk->icsk_backoff < net->ipv4.sysctl_tcp_retries2)
			icsk->icsk_backoff++;
		icsk->icsk_probes_out++;
		probe_max = TCP_RTO_MAX;
	} else {
		/* If packet was not sent due to local congestion,
		 * do not backoff and do not remember icsk_probes_out.
		 * Let local senders to fight for local resources.
		 *
		 * Use accumulated backoff yet.
		 */
		if (!icsk->icsk_probes_out)
			icsk->icsk_probes_out = 1;
		probe_max = TCP_RESOURCE_PROBE_INTERVAL;
	}
	inet_csk_reset_xmit_timer(sk, ICSK_TIME_PROBE0,
				  tcp_probe0_when(sk, probe_max),
				  TCP_RTO_MAX);
}

int tcp_rtx_synack(const struct sock *sk, struct request_sock *req)
{
	const struct tcp_request_sock_ops *af_ops = tcp_rsk(req)->af_specific;
	struct flowi fl;
	int res;

	tcp_rsk(req)->txhash = net_tx_rndhash();
	res = af_ops->send_synack(sk, NULL, &fl, req, NULL, TCP_SYNACK_NORMAL);
	if (!res) {
		__TCP_INC_STATS(sock_net(sk), TCP_MIB_RETRANSSEGS);
		__NET_INC_STATS(sock_net(sk), LINUX_MIB_TCPSYNRETRANS);
		if (unlikely(tcp_passive_fastopen(sk)))
			tcp_sk(sk)->total_retrans++;
		trace_tcp_retransmit_synack(sk, req);
	}
	return res;
}
EXPORT_SYMBOL(tcp_rtx_synack);<|MERGE_RESOLUTION|>--- conflicted
+++ resolved
@@ -51,8 +51,6 @@
 
 #include <trace/events/tcp.h>
 
-<<<<<<< HEAD
-=======
 /* Refresh clocks of a TCP socket,
  * ensuring monotically increasing values.
  */
@@ -69,10 +67,6 @@
 		tp->tcp_mstamp = val;
 }
 
-static bool tcp_write_xmit(struct sock *sk, unsigned int mss_now, int nonagle,
-			   int push_one, gfp_t gfp);
-
->>>>>>> 0a715156
 /* Account for new data that has been sent to the network. */
 void tcp_event_new_data_sent(struct sock *sk, struct sk_buff *skb)
 {
