/*
 * INET		An implementation of the TCP/IP protocol suite for the LINUX
 *		operating system.  INET is implemented using the  BSD Socket
 *		interface as the means of communication with the user level.
 *
 *		Implementation of the Transmission Control Protocol(TCP).
 *
 * Authors:	Ross Biro
 *		Fred N. van Kempen, <waltje@uWalt.NL.Mugnet.ORG>
 *		Mark Evans, <evansmp@uhura.aston.ac.uk>
 *		Corey Minyard <wf-rch!minyard@relay.EU.net>
 *		Florian La Roche, <flla@stud.uni-sb.de>
 *		Charles Hedrick, <hedrick@klinzhai.rutgers.edu>
 *		Linus Torvalds, <torvalds@cs.helsinki.fi>
 *		Alan Cox, <gw4pts@gw4pts.ampr.org>
 *		Matthew Dillon, <dillon@apollo.west.oic.com>
 *		Arnt Gulbrandsen, <agulbra@nvg.unit.no>
 *		Jorge Cwik, <jorge@laser.satlink.net>
 */

/*
 * Changes:	Pedro Roque	:	Retransmit queue handled by TCP.
 *				:	Fragmentation on mtu decrease
 *				:	Segment collapse on retransmit
 *				:	AF independence
 *
 *		Linus Torvalds	:	send_delayed_ack
 *		David S. Miller	:	Charge memory using the right skb
 *					during syn/ack processing.
 *		David S. Miller :	Output engine completely rewritten.
 *		Andrea Arcangeli:	SYNACK carry ts_recent in tsecr.
 *		Cacophonix Gaul :	draft-minshall-nagle-01
 *		J Hadi Salim	:	ECN support
 *
 */

#define pr_fmt(fmt) "TCP: " fmt

#include <net/mptcp.h>
#include <net/mptcp_v4.h>
#if IS_ENABLED(CONFIG_IPV6)
#include <net/mptcp_v6.h>
#endif
#include <net/ipv6.h>
#include <net/tcp.h>

#include <linux/compiler.h>
#include <linux/gfp.h>
#include <linux/module.h>
#include <linux/static_key.h>

#include <trace/events/tcp.h>

/* Refresh clocks of a TCP socket,
 * ensuring monotically increasing values.
 */
void tcp_mstamp_refresh(struct tcp_sock *tp)
{
	u64 val = tcp_clock_ns();

	if (val > tp->tcp_clock_cache)
		tp->tcp_clock_cache = val;

	val = div_u64(val, NSEC_PER_USEC);
	if (val > tp->tcp_mstamp)
		tp->tcp_mstamp = val;
}

/* Account for new data that has been sent to the network. */
void tcp_event_new_data_sent(struct sock *sk, struct sk_buff *skb)
{
	struct inet_connection_sock *icsk = inet_csk(sk);
	struct tcp_sock *tp = tcp_sk(sk);
	unsigned int prior_packets = tp->packets_out;

	tp->snd_nxt = TCP_SKB_CB(skb)->end_seq;

	__skb_unlink(skb, &sk->sk_write_queue);
	tcp_rbtree_insert(&sk->tcp_rtx_queue, skb);

	tp->packets_out += tcp_skb_pcount(skb);
	if (!prior_packets || icsk->icsk_pending == ICSK_TIME_LOSS_PROBE)
		tcp_rearm_rto(sk);

	NET_ADD_STATS(sock_net(sk), LINUX_MIB_TCPORIGDATASENT,
		      tcp_skb_pcount(skb));
}

/* SND.NXT, if window was not shrunk or the amount of shrunk was less than one
 * window scaling factor due to loss of precision.
 * If window has been shrunk, what should we make? It is not clear at all.
 * Using SND.UNA we will fail to open window, SND.NXT is out of window. :-(
 * Anything in between SND.UNA...SND.UNA+SND.WND also can be already
 * invalid. OK, let's make this for now:
 */
static inline __u32 tcp_acceptable_seq(const struct sock *sk)
{
	const struct tcp_sock *tp = tcp_sk(sk);

	if (!before(tcp_wnd_end(tp), tp->snd_nxt) ||
	    (tp->rx_opt.wscale_ok &&
	     ((tp->snd_nxt - tcp_wnd_end(tp)) < (1 << tp->rx_opt.rcv_wscale))))
		return tp->snd_nxt;
	else
		return tcp_wnd_end(tp);
}

/* Calculate mss to advertise in SYN segment.
 * RFC1122, RFC1063, draft-ietf-tcpimpl-pmtud-01 state that:
 *
 * 1. It is independent of path mtu.
 * 2. Ideally, it is maximal possible segment size i.e. 65535-40.
 * 3. For IPv4 it is reasonable to calculate it from maximal MTU of
 *    attached devices, because some buggy hosts are confused by
 *    large MSS.
 * 4. We do not make 3, we advertise MSS, calculated from first
 *    hop device mtu, but allow to raise it to ip_rt_min_advmss.
 *    This may be overridden via information stored in routing table.
 * 5. Value 65535 for MSS is valid in IPv6 and means "as large as possible,
 *    probably even Jumbo".
 */
static __u16 tcp_advertise_mss(struct sock *sk)
{
	struct tcp_sock *tp = tcp_sk(sk);
	const struct dst_entry *dst = __sk_dst_get(sk);
	int mss = tp->advmss;

	if (dst) {
		unsigned int metric = dst_metric_advmss(dst);

		if (metric < mss) {
			mss = metric;
			tp->advmss = mss;
		}
	}

	return (__u16)mss;
}

/* RFC2861. Reset CWND after idle period longer RTO to "restart window".
 * This is the first part of cwnd validation mechanism.
 */
void tcp_cwnd_restart(struct sock *sk, s32 delta)
{
	struct tcp_sock *tp = tcp_sk(sk);
	u32 restart_cwnd = tcp_init_cwnd(tp, __sk_dst_get(sk));
	u32 cwnd = tp->snd_cwnd;

	tcp_ca_event(sk, CA_EVENT_CWND_RESTART);

	tp->snd_ssthresh = tcp_current_ssthresh(sk);
	restart_cwnd = min(restart_cwnd, cwnd);

	while ((delta -= inet_csk(sk)->icsk_rto) > 0 && cwnd > restart_cwnd)
		cwnd >>= 1;
	tp->snd_cwnd = max(cwnd, restart_cwnd);
	tp->snd_cwnd_stamp = tcp_jiffies32;
	tp->snd_cwnd_used = 0;
}

/* Congestion state accounting after a packet has been sent. */
static void tcp_event_data_sent(struct tcp_sock *tp,
				struct sock *sk)
{
	struct inet_connection_sock *icsk = inet_csk(sk);
	const u32 now = tcp_jiffies32;

	if (tcp_packets_in_flight(tp) == 0)
		tcp_ca_event(sk, CA_EVENT_TX_START);

	tp->lsndtime = now;

	/* If it is a reply for ato after last received
	 * packet, enter pingpong mode.
	 */
	if ((u32)(now - icsk->icsk_ack.lrcvtime) < icsk->icsk_ack.ato)
		icsk->icsk_ack.pingpong = 1;
}

/* Account for an ACK we sent. */
static inline void tcp_event_ack_sent(struct sock *sk, unsigned int pkts,
				      u32 rcv_nxt)
{
	struct tcp_sock *tp = tcp_sk(sk);

	if (unlikely(tp->compressed_ack > TCP_FASTRETRANS_THRESH)) {
		NET_ADD_STATS(sock_net(sk), LINUX_MIB_TCPACKCOMPRESSED,
			      tp->compressed_ack - TCP_FASTRETRANS_THRESH);
		tp->compressed_ack = TCP_FASTRETRANS_THRESH;
		if (hrtimer_try_to_cancel(&tp->compressed_ack_timer) == 1)
			__sock_put(sk);
	}

	if (unlikely(rcv_nxt != tp->rcv_nxt))
		return;  /* Special ACK sent by DCTCP to reflect ECN */
	tcp_dec_quickack_mode(sk, pkts);
	inet_csk_clear_xmit_timer(sk, ICSK_TIME_DACK);
}

/* Determine a window scaling and initial window to offer.
 * Based on the assumption that the given amount of space
 * will be offered. Store the results in the tp structure.
 * NOTE: for smooth operation initial space offering should
 * be a multiple of mss if possible. We assume here that mss >= 1.
 * This MUST be enforced by all callers.
 */
void tcp_select_initial_window(const struct sock *sk, int __space, __u32 mss,
			       __u32 *rcv_wnd, __u32 *window_clamp,
			       int wscale_ok, __u8 *rcv_wscale,
			       __u32 init_rcv_wnd)
{
	unsigned int space = (__space < 0 ? 0 : __space);

	/* If no clamp set the clamp to the max possible scaled window */
	if (*window_clamp == 0)
		(*window_clamp) = (U16_MAX << TCP_MAX_WSCALE);
	space = min(*window_clamp, space);

	/* Quantize space offering to a multiple of mss if possible. */
	if (space > mss)
		space = rounddown(space, mss);

	/* NOTE: offering an initial window larger than 32767
	 * will break some buggy TCP stacks. If the admin tells us
	 * it is likely we could be speaking with such a buggy stack
	 * we will truncate our initial window offering to 32K-1
	 * unless the remote has sent us a window scaling option,
	 * which we interpret as a sign the remote TCP is not
	 * misinterpreting the window field as a signed quantity.
	 */
	if (sock_net(sk)->ipv4.sysctl_tcp_workaround_signed_windows)
		(*rcv_wnd) = min(space, MAX_TCP_WINDOW);
	else
		(*rcv_wnd) = min_t(u32, space, U16_MAX);

	if (init_rcv_wnd)
		*rcv_wnd = min(*rcv_wnd, init_rcv_wnd * mss);

	*rcv_wscale = 0;
	if (wscale_ok) {
		/* Set window scaling on max possible window */
		space = max_t(u32, space, sock_net(sk)->ipv4.sysctl_tcp_rmem[2]);
		space = max_t(u32, space, sysctl_rmem_max);
		space = min_t(u32, space, *window_clamp);
		*rcv_wscale = clamp_t(int, ilog2(space) - 15,
				      0, TCP_MAX_WSCALE);
	}
	/* Set the clamp no higher than max representable value */
	(*window_clamp) = min_t(__u32, U16_MAX << (*rcv_wscale), *window_clamp);
}
EXPORT_SYMBOL(tcp_select_initial_window);

/* Chose a new window to advertise, update state in tcp_sock for the
 * socket, and return result with RFC1323 scaling applied.  The return
 * value can be stuffed directly into th->window for an outgoing
 * frame.
 */
u16 tcp_select_window(struct sock *sk)
{
	struct tcp_sock *tp = tcp_sk(sk);
	u32 old_win = tp->rcv_wnd;
	/* The window must never shrink at the meta-level. At the subflow we
	 * have to allow this. Otherwise we may announce a window too large
	 * for the current meta-level sk_rcvbuf.
	 */
	u32 cur_win = tcp_receive_window(mptcp(tp) ? tcp_sk(mptcp_meta_sk(sk)) : tp);
	u32 new_win = tp->ops->__select_window(sk);

	/* Never shrink the offered window */
	if (new_win < cur_win) {
		/* Danger Will Robinson!
		 * Don't update rcv_wup/rcv_wnd here or else
		 * we will not be able to advertise a zero
		 * window in time.  --DaveM
		 *
		 * Relax Will Robinson.
		 */
		if (new_win == 0)
			NET_INC_STATS(sock_net(sk),
				      LINUX_MIB_TCPWANTZEROWINDOWADV);
		new_win = ALIGN(cur_win, 1 << tp->rx_opt.rcv_wscale);
	}

	tp->rcv_wnd = new_win;
	tp->rcv_wup = tp->rcv_nxt;

	/* Make sure we do not exceed the maximum possible
	 * scaled window.
	 */
	if (!tp->rx_opt.rcv_wscale &&
	    sock_net(sk)->ipv4.sysctl_tcp_workaround_signed_windows)
		new_win = min(new_win, MAX_TCP_WINDOW);
	else
		new_win = min(new_win, (65535U << tp->rx_opt.rcv_wscale));

	/* RFC1323 scaling applied */
	new_win >>= tp->rx_opt.rcv_wscale;

	/* If we advertise zero window, disable fast path. */
	if (new_win == 0) {
		tp->pred_flags = 0;
		if (old_win)
			NET_INC_STATS(sock_net(sk),
				      LINUX_MIB_TCPTOZEROWINDOWADV);
	} else if (old_win == 0) {
		NET_INC_STATS(sock_net(sk), LINUX_MIB_TCPFROMZEROWINDOWADV);
	}

	return new_win;
}

/* Packet ECN state for a SYN-ACK */
static void tcp_ecn_send_synack(struct sock *sk, struct sk_buff *skb)
{
	const struct tcp_sock *tp = tcp_sk(sk);

	TCP_SKB_CB(skb)->tcp_flags &= ~TCPHDR_CWR;
	if (!(tp->ecn_flags & TCP_ECN_OK))
		TCP_SKB_CB(skb)->tcp_flags &= ~TCPHDR_ECE;
	else if (tcp_ca_needs_ecn(sk) ||
		 tcp_bpf_ca_needs_ecn(sk))
		INET_ECN_xmit(sk);
}

/* Packet ECN state for a SYN.  */
static void tcp_ecn_send_syn(struct sock *sk, struct sk_buff *skb)
{
	struct tcp_sock *tp = tcp_sk(sk);
	bool bpf_needs_ecn = tcp_bpf_ca_needs_ecn(sk);
	bool use_ecn = sock_net(sk)->ipv4.sysctl_tcp_ecn == 1 ||
		tcp_ca_needs_ecn(sk) || bpf_needs_ecn;

	if (!use_ecn) {
		const struct dst_entry *dst = __sk_dst_get(sk);

		if (dst && dst_feature(dst, RTAX_FEATURE_ECN))
			use_ecn = true;
	}

	tp->ecn_flags = 0;

	if (use_ecn) {
		TCP_SKB_CB(skb)->tcp_flags |= TCPHDR_ECE | TCPHDR_CWR;
		tp->ecn_flags = TCP_ECN_OK;
		if (tcp_ca_needs_ecn(sk) || bpf_needs_ecn)
			INET_ECN_xmit(sk);
	}
}

static void tcp_ecn_clear_syn(struct sock *sk, struct sk_buff *skb)
{
	if (sock_net(sk)->ipv4.sysctl_tcp_ecn_fallback)
		/* tp->ecn_flags are cleared at a later point in time when
		 * SYN ACK is ultimatively being received.
		 */
		TCP_SKB_CB(skb)->tcp_flags &= ~(TCPHDR_ECE | TCPHDR_CWR);
}

static void
tcp_ecn_make_synack(const struct request_sock *req, struct tcphdr *th)
{
	if (inet_rsk(req)->ecn_ok)
		th->ece = 1;
}

/* Set up ECN state for a packet on a ESTABLISHED socket that is about to
 * be sent.
 */
static void tcp_ecn_send(struct sock *sk, struct sk_buff *skb,
			 struct tcphdr *th, int tcp_header_len)
{
	struct tcp_sock *tp = tcp_sk(sk);

	if (tp->ecn_flags & TCP_ECN_OK) {
		/* Not-retransmitted data segment: set ECT and inject CWR. */
		if (skb->len != tcp_header_len &&
		    !before(TCP_SKB_CB(skb)->seq, tp->snd_nxt)) {
			INET_ECN_xmit(sk);
			if (tp->ecn_flags & TCP_ECN_QUEUE_CWR) {
				tp->ecn_flags &= ~TCP_ECN_QUEUE_CWR;
				th->cwr = 1;
				skb_shinfo(skb)->gso_type |= SKB_GSO_TCP_ECN;
			}
		} else if (!tcp_ca_needs_ecn(sk)) {
			/* ACK or retransmitted segment: clear ECT|CE */
			INET_ECN_dontxmit(sk);
		}
		if (tp->ecn_flags & TCP_ECN_DEMAND_CWR)
			th->ece = 1;
	}
}

/* Constructs common control bits of non-data skb. If SYN/FIN is present,
 * auto increment end seqno.
 */
void tcp_init_nondata_skb(struct sk_buff *skb, u32 seq, u8 flags)
{
	skb->ip_summed = CHECKSUM_PARTIAL;

	TCP_SKB_CB(skb)->tcp_flags = flags;
	TCP_SKB_CB(skb)->sacked = 0;

	tcp_skb_pcount_set(skb, 1);

	TCP_SKB_CB(skb)->seq = seq;
	if (flags & (TCPHDR_SYN | TCPHDR_FIN))
		seq++;
	TCP_SKB_CB(skb)->end_seq = seq;
}

bool tcp_urg_mode(const struct tcp_sock *tp)
{
	return tp->snd_una != tp->snd_up;
}

#define OPTION_SACK_ADVERTISE	(1 << 0)
#define OPTION_TS		(1 << 1)
#define OPTION_MD5		(1 << 2)
#define OPTION_WSCALE		(1 << 3)
#define OPTION_FAST_OPEN_COOKIE	(1 << 8)
#define OPTION_SMC		(1 << 9)
/* Before adding here - take a look at OPTION_MPTCP in include/net/mptcp.h */

static void smc_options_write(__be32 *ptr, u16 *options)
{
#if IS_ENABLED(CONFIG_SMC)
	if (static_branch_unlikely(&tcp_have_smc)) {
		if (unlikely(OPTION_SMC & *options)) {
			*ptr++ = htonl((TCPOPT_NOP  << 24) |
				       (TCPOPT_NOP  << 16) |
				       (TCPOPT_EXP <<  8) |
				       (TCPOLEN_EXP_SMC_BASE));
			*ptr++ = htonl(TCPOPT_SMC_MAGIC);
		}
	}
#endif
}

/* Write previously computed TCP options to the packet.
 *
 * Beware: Something in the Internet is very sensitive to the ordering of
 * TCP options, we learned this through the hard way, so be careful here.
 * Luckily we can at least blame others for their non-compliance but from
 * inter-operability perspective it seems that we're somewhat stuck with
 * the ordering which we have been using if we want to keep working with
 * those broken things (not that it currently hurts anybody as there isn't
 * particular reason why the ordering would need to be changed).
 *
 * At least SACK_PERM as the first option is known to lead to a disaster
 * (but it may well be that other scenarios fail similarly).
 */
static void tcp_options_write(__be32 *ptr, struct tcp_sock *tp,
			      struct tcp_out_options *opts, struct sk_buff *skb)
{
	u16 options = opts->options;	/* mungable copy */

	if (unlikely(OPTION_MD5 & options)) {
		*ptr++ = htonl((TCPOPT_NOP << 24) | (TCPOPT_NOP << 16) |
			       (TCPOPT_MD5SIG << 8) | TCPOLEN_MD5SIG);
		/* overload cookie hash location */
		opts->hash_location = (__u8 *)ptr;
		ptr += 4;
	}

	if (unlikely(opts->mss)) {
		*ptr++ = htonl((TCPOPT_MSS << 24) |
			       (TCPOLEN_MSS << 16) |
			       opts->mss);
	}

	if (likely(OPTION_TS & options)) {
		if (unlikely(OPTION_SACK_ADVERTISE & options)) {
			*ptr++ = htonl((TCPOPT_SACK_PERM << 24) |
				       (TCPOLEN_SACK_PERM << 16) |
				       (TCPOPT_TIMESTAMP << 8) |
				       TCPOLEN_TIMESTAMP);
			options &= ~OPTION_SACK_ADVERTISE;
		} else {
			*ptr++ = htonl((TCPOPT_NOP << 24) |
				       (TCPOPT_NOP << 16) |
				       (TCPOPT_TIMESTAMP << 8) |
				       TCPOLEN_TIMESTAMP);
		}
		*ptr++ = htonl(opts->tsval);
		*ptr++ = htonl(opts->tsecr);
	}

	if (unlikely(OPTION_SACK_ADVERTISE & options)) {
		*ptr++ = htonl((TCPOPT_NOP << 24) |
			       (TCPOPT_NOP << 16) |
			       (TCPOPT_SACK_PERM << 8) |
			       TCPOLEN_SACK_PERM);
	}

	if (unlikely(OPTION_WSCALE & options)) {
		*ptr++ = htonl((TCPOPT_NOP << 24) |
			       (TCPOPT_WINDOW << 16) |
			       (TCPOLEN_WINDOW << 8) |
			       opts->ws);
	}

	if (unlikely(opts->num_sack_blocks)) {
		struct tcp_sack_block *sp = tp->rx_opt.dsack ?
			tp->duplicate_sack : tp->selective_acks;
		int this_sack;

		*ptr++ = htonl((TCPOPT_NOP  << 24) |
			       (TCPOPT_NOP  << 16) |
			       (TCPOPT_SACK <<  8) |
			       (TCPOLEN_SACK_BASE + (opts->num_sack_blocks *
						     TCPOLEN_SACK_PERBLOCK)));

		for (this_sack = 0; this_sack < opts->num_sack_blocks;
		     ++this_sack) {
			*ptr++ = htonl(sp[this_sack].start_seq);
			*ptr++ = htonl(sp[this_sack].end_seq);
		}

		tp->rx_opt.dsack = 0;
	}

	if (unlikely(OPTION_FAST_OPEN_COOKIE & options)) {
		struct tcp_fastopen_cookie *foc = opts->fastopen_cookie;
		u8 *p = (u8 *)ptr;
		u32 len; /* Fast Open option length */

		if (foc->exp) {
			len = TCPOLEN_EXP_FASTOPEN_BASE + foc->len;
			*ptr = htonl((TCPOPT_EXP << 24) | (len << 16) |
				     TCPOPT_FASTOPEN_MAGIC);
			p += TCPOLEN_EXP_FASTOPEN_BASE;
		} else {
			len = TCPOLEN_FASTOPEN_BASE + foc->len;
			*p++ = TCPOPT_FASTOPEN;
			*p++ = len;
		}

		memcpy(p, foc->val, foc->len);
		if ((len & 3) == 2) {
			p[foc->len] = TCPOPT_NOP;
			p[foc->len + 1] = TCPOPT_NOP;
		}
		ptr += (len + 3) >> 2;
	}

	smc_options_write(ptr, &options);

	if (unlikely(OPTION_MPTCP & opts->options))
		mptcp_options_write(ptr, tp, opts, skb);
}

static void smc_set_option(const struct tcp_sock *tp,
			   struct tcp_out_options *opts,
			   unsigned int *remaining)
{
#if IS_ENABLED(CONFIG_SMC)
	if (static_branch_unlikely(&tcp_have_smc)) {
		if (tp->syn_smc) {
			if (*remaining >= TCPOLEN_EXP_SMC_BASE_ALIGNED) {
				opts->options |= OPTION_SMC;
				*remaining -= TCPOLEN_EXP_SMC_BASE_ALIGNED;
			}
		}
	}
#endif
}

static void smc_set_option_cond(const struct tcp_sock *tp,
				const struct inet_request_sock *ireq,
				struct tcp_out_options *opts,
				unsigned int *remaining)
{
#if IS_ENABLED(CONFIG_SMC)
	if (static_branch_unlikely(&tcp_have_smc)) {
		if (tp->syn_smc && ireq->smc_ok) {
			if (*remaining >= TCPOLEN_EXP_SMC_BASE_ALIGNED) {
				opts->options |= OPTION_SMC;
				*remaining -= TCPOLEN_EXP_SMC_BASE_ALIGNED;
			}
		}
	}
#endif
}

/* Compute TCP options for SYN packets. This is not the final
 * network wire format yet.
 */
static unsigned int tcp_syn_options(struct sock *sk, struct sk_buff *skb,
				struct tcp_out_options *opts,
				struct tcp_md5sig_key **md5)
{
	struct tcp_sock *tp = tcp_sk(sk);
	unsigned int remaining = MAX_TCP_OPTION_SPACE;
	struct tcp_fastopen_request *fastopen = tp->fastopen_req;

	*md5 = NULL;
#ifdef CONFIG_TCP_MD5SIG
	if (static_key_false(&tcp_md5_needed) &&
	    rcu_access_pointer(tp->md5sig_info)) {
		*md5 = tp->af_specific->md5_lookup(sk, sk);
		if (*md5) {
			opts->options |= OPTION_MD5;
			remaining -= TCPOLEN_MD5SIG_ALIGNED;
		}
	}
#endif

	/* We always get an MSS option.  The option bytes which will be seen in
	 * normal data packets should timestamps be used, must be in the MSS
	 * advertised.  But we subtract them from tp->mss_cache so that
	 * calculations in tcp_sendmsg are simpler etc.  So account for this
	 * fact here if necessary.  If we don't do this correctly, as a
	 * receiver we won't recognize data packets as being full sized when we
	 * should, and thus we won't abide by the delayed ACK rules correctly.
	 * SACKs don't matter, we never delay an ACK when we have any of those
	 * going out.  */
	opts->mss = tcp_advertise_mss(sk);
	remaining -= TCPOLEN_MSS_ALIGNED;

	if (likely(sock_net(sk)->ipv4.sysctl_tcp_timestamps && !*md5)) {
		opts->options |= OPTION_TS;
		opts->tsval = tcp_skb_timestamp(skb) + tp->tsoffset;
		opts->tsecr = tp->rx_opt.ts_recent;
		remaining -= TCPOLEN_TSTAMP_ALIGNED;
	}
	if (likely(sock_net(sk)->ipv4.sysctl_tcp_window_scaling)) {
		opts->ws = tp->rx_opt.rcv_wscale;
		opts->options |= OPTION_WSCALE;
		remaining -= TCPOLEN_WSCALE_ALIGNED;
	}
	if (likely(sock_net(sk)->ipv4.sysctl_tcp_sack)) {
		opts->options |= OPTION_SACK_ADVERTISE;
		if (unlikely(!(OPTION_TS & opts->options)))
			remaining -= TCPOLEN_SACKPERM_ALIGNED;
	}
	if (tp->request_mptcp || mptcp(tp))
		mptcp_syn_options(sk, opts, &remaining);

	if (fastopen && fastopen->cookie.len >= 0) {
		u32 need = fastopen->cookie.len;

		need += fastopen->cookie.exp ? TCPOLEN_EXP_FASTOPEN_BASE :
					       TCPOLEN_FASTOPEN_BASE;
		need = (need + 3) & ~3U;  /* Align to 32 bits */
		if (remaining >= need) {
			opts->options |= OPTION_FAST_OPEN_COOKIE;
			opts->fastopen_cookie = &fastopen->cookie;
			remaining -= need;
			tp->syn_fastopen = 1;
			tp->syn_fastopen_exp = fastopen->cookie.exp ? 1 : 0;
		}
	}

	smc_set_option(tp, opts, &remaining);

	return MAX_TCP_OPTION_SPACE - remaining;
}

/* Set up TCP options for SYN-ACKs. */
static unsigned int tcp_synack_options(const struct sock *sk,
				       struct request_sock *req,
				       unsigned int mss, struct sk_buff *skb,
				       struct tcp_out_options *opts,
				       const struct tcp_md5sig_key *md5,
				       struct tcp_fastopen_cookie *foc)
{
	struct inet_request_sock *ireq = inet_rsk(req);
	unsigned int remaining = MAX_TCP_OPTION_SPACE;

#ifdef CONFIG_TCP_MD5SIG
	if (md5) {
		opts->options |= OPTION_MD5;
		remaining -= TCPOLEN_MD5SIG_ALIGNED;

		/* We can't fit any SACK blocks in a packet with MD5 + TS
		 * options. There was discussion about disabling SACK
		 * rather than TS in order to fit in better with old,
		 * buggy kernels, but that was deemed to be unnecessary.
		 */
		ireq->tstamp_ok &= !ireq->sack_ok;
	}
#endif

	/* We always send an MSS option. */
	opts->mss = mss;
	remaining -= TCPOLEN_MSS_ALIGNED;

	if (likely(ireq->wscale_ok)) {
		opts->ws = ireq->rcv_wscale;
		opts->options |= OPTION_WSCALE;
		remaining -= TCPOLEN_WSCALE_ALIGNED;
	}
	if (likely(ireq->tstamp_ok)) {
		opts->options |= OPTION_TS;
		opts->tsval = tcp_skb_timestamp(skb) + tcp_rsk(req)->ts_off;
		opts->tsecr = req->ts_recent;
		remaining -= TCPOLEN_TSTAMP_ALIGNED;
	}
	if (likely(ireq->sack_ok)) {
		opts->options |= OPTION_SACK_ADVERTISE;
		if (unlikely(!ireq->tstamp_ok))
			remaining -= TCPOLEN_SACKPERM_ALIGNED;
	}
	if (foc != NULL && foc->len >= 0) {
		u32 need = foc->len;

		need += foc->exp ? TCPOLEN_EXP_FASTOPEN_BASE :
				   TCPOLEN_FASTOPEN_BASE;
		need = (need + 3) & ~3U;  /* Align to 32 bits */
		if (remaining >= need) {
			opts->options |= OPTION_FAST_OPEN_COOKIE;
			opts->fastopen_cookie = foc;
			remaining -= need;
		}
	}

	smc_set_option_cond(tcp_sk(sk), ireq, opts, &remaining);

	if (ireq->saw_mpc)
		mptcp_synack_options(req, opts, &remaining);

	return MAX_TCP_OPTION_SPACE - remaining;
}

/* Compute TCP options for ESTABLISHED sockets. This is not the
 * final wire format yet.
 */
static unsigned int tcp_established_options(struct sock *sk, struct sk_buff *skb,
					struct tcp_out_options *opts,
					struct tcp_md5sig_key **md5)
{
	struct tcp_sock *tp = tcp_sk(sk);
	unsigned int size = 0;
	unsigned int eff_sacks;

	opts->options = 0;

	*md5 = NULL;
#ifdef CONFIG_TCP_MD5SIG
	if (static_key_false(&tcp_md5_needed) &&
	    rcu_access_pointer(tp->md5sig_info)) {
		*md5 = tp->af_specific->md5_lookup(sk, sk);
		if (*md5) {
			opts->options |= OPTION_MD5;
			size += TCPOLEN_MD5SIG_ALIGNED;
		}
	}
#endif

	if (likely(tp->rx_opt.tstamp_ok)) {
		opts->options |= OPTION_TS;
		opts->tsval = skb ? tcp_skb_timestamp(skb) + tp->tsoffset : 0;
		opts->tsecr = tp->rx_opt.ts_recent;
		size += TCPOLEN_TSTAMP_ALIGNED;
	}
	if (mptcp(tp))
		mptcp_established_options(sk, skb, opts, &size);

	eff_sacks = tp->rx_opt.num_sacks + tp->rx_opt.dsack;
	if (unlikely(eff_sacks)) {
		const unsigned remaining = MAX_TCP_OPTION_SPACE - size;
		if (remaining < TCPOLEN_SACK_BASE_ALIGNED)
			opts->num_sack_blocks = 0;
		else
			opts->num_sack_blocks =
			    min_t(unsigned int, eff_sacks,
				  (remaining - TCPOLEN_SACK_BASE_ALIGNED) /
				  TCPOLEN_SACK_PERBLOCK);
		if (opts->num_sack_blocks)
			size += TCPOLEN_SACK_BASE_ALIGNED +
			    opts->num_sack_blocks * TCPOLEN_SACK_PERBLOCK;
	}

	return size;
}


/* TCP SMALL QUEUES (TSQ)
 *
 * TSQ goal is to keep small amount of skbs per tcp flow in tx queues (qdisc+dev)
 * to reduce RTT and bufferbloat.
 * We do this using a special skb destructor (tcp_wfree).
 *
 * Its important tcp_wfree() can be replaced by sock_wfree() in the event skb
 * needs to be reallocated in a driver.
 * The invariant being skb->truesize subtracted from sk->sk_wmem_alloc
 *
 * Since transmit from skb destructor is forbidden, we use a tasklet
 * to process all sockets that eventually need to send more skbs.
 * We use one tasklet per cpu, with its own queue of sockets.
 */
struct tsq_tasklet {
	struct tasklet_struct	tasklet;
	struct list_head	head; /* queue of tcp sockets */
};
static DEFINE_PER_CPU(struct tsq_tasklet, tsq_tasklet);

static void tcp_tsq_write(struct sock *sk)
{
	if ((1 << sk->sk_state) &
	    (TCPF_ESTABLISHED | TCPF_FIN_WAIT1 | TCPF_CLOSING |
	     TCPF_CLOSE_WAIT  | TCPF_LAST_ACK)) {
		struct tcp_sock *tp = tcp_sk(sk);

		if (tp->lost_out > tp->retrans_out &&
		    tp->snd_cwnd > tcp_packets_in_flight(tp)) {
			tcp_mstamp_refresh(tp);
			tcp_xmit_retransmit_queue(sk);
		}

		tcp_sk(sk)->ops->write_xmit(sk, tcp_current_mss(sk),
					    tcp_sk(sk)->nonagle, 0, GFP_ATOMIC);
	}
}

static void tcp_tsq_handler(struct sock *sk)
{
	struct tcp_sock *tp = tcp_sk(sk);
	struct sock *meta_sk = mptcp(tp) ? mptcp_meta_sk(sk) : sk;

	bh_lock_sock(meta_sk);

	if (!sock_owned_by_user(meta_sk)) {
		tcp_tsq_write(sk);

		if (mptcp(tp))
			tcp_tsq_write(meta_sk);
	} else {
		if (!test_and_set_bit(TCP_TSQ_DEFERRED, &meta_sk->sk_tsq_flags))
			sock_hold(meta_sk);

		if ((mptcp(tp)) && (sk->sk_state != TCP_CLOSE))
			mptcp_tsq_flags(sk);
	}

	bh_unlock_sock(meta_sk);
}
/*
 * One tasklet per cpu tries to send more skbs.
 * We run in tasklet context but need to disable irqs when
 * transferring tsq->head because tcp_wfree() might
 * interrupt us (non NAPI drivers)
 */
static void tcp_tasklet_func(unsigned long data)
{
	struct tsq_tasklet *tsq = (struct tsq_tasklet *)data;
	LIST_HEAD(list);
	unsigned long flags;
	struct list_head *q, *n;
	struct tcp_sock *tp;
	struct sock *sk;

	local_irq_save(flags);
	list_splice_init(&tsq->head, &list);
	local_irq_restore(flags);

	list_for_each_safe(q, n, &list) {
		tp = list_entry(q, struct tcp_sock, tsq_node);
		list_del(&tp->tsq_node);

		sk = (struct sock *)tp;
		smp_mb__before_atomic();
		clear_bit(TSQ_QUEUED, &sk->sk_tsq_flags);

		tcp_tsq_handler(sk);
		sk_free(sk);
	}
}

#define TCP_DEFERRED_ALL (TCPF_TSQ_DEFERRED |		\
			  TCPF_WRITE_TIMER_DEFERRED |	\
			  TCPF_DELACK_TIMER_DEFERRED |	\
			  TCPF_MTU_REDUCED_DEFERRED | \
			  TCPF_PATH_MANAGER_DEFERRED |\
			  TCPF_SUB_DEFERRED)
/**
 * tcp_release_cb - tcp release_sock() callback
 * @sk: socket
 *
 * called from release_sock() to perform protocol dependent
 * actions before socket release.
 */
void tcp_release_cb(struct sock *sk)
{
	unsigned long flags, nflags;

	/* perform an atomic operation only if at least one flag is set */
	do {
		flags = sk->sk_tsq_flags;
		if (!(flags & TCP_DEFERRED_ALL))
			return;
		nflags = flags & ~TCP_DEFERRED_ALL;
	} while (cmpxchg(&sk->sk_tsq_flags, flags, nflags) != flags);

	if (flags & TCPF_TSQ_DEFERRED) {
		tcp_tsq_write(sk);
		__sock_put(sk);

		if (mptcp(tcp_sk(sk)))
			tcp_tsq_write(mptcp_meta_sk(sk));
	}
	/* Here begins the tricky part :
	 * We are called from release_sock() with :
	 * 1) BH disabled
	 * 2) sk_lock.slock spinlock held
	 * 3) socket owned by us (sk->sk_lock.owned == 1)
	 *
	 * But following code is meant to be called from BH handlers,
	 * so we should keep BH disabled, but early release socket ownership
	 */
	sock_release_ownership(sk);

	if (flags & TCPF_WRITE_TIMER_DEFERRED) {
		tcp_write_timer_handler(sk);
		__sock_put(sk);
	}
	if (flags & TCPF_DELACK_TIMER_DEFERRED) {
		tcp_delack_timer_handler(sk);
		__sock_put(sk);
	}
	if (flags & TCPF_MTU_REDUCED_DEFERRED) {
		inet_csk(sk)->icsk_af_ops->mtu_reduced(sk);
		__sock_put(sk);
	}
	if (flags & TCPF_PATH_MANAGER_DEFERRED) {
		full_mesh_release_sock(sk);
		__sock_put(sk);
	}
	if (flags & TCPF_SUB_DEFERRED)
		mptcp_tsq_sub_deferred(sk);
}
EXPORT_SYMBOL(tcp_release_cb);

void __init tcp_tasklet_init(void)
{
	int i;

	for_each_possible_cpu(i) {
		struct tsq_tasklet *tsq = &per_cpu(tsq_tasklet, i);

		INIT_LIST_HEAD(&tsq->head);
		tasklet_init(&tsq->tasklet,
			     tcp_tasklet_func,
			     (unsigned long)tsq);
	}
}

/*
 * Write buffer destructor automatically called from kfree_skb.
 * We can't xmit new skbs from this context, as we might already
 * hold qdisc lock.
 */
void tcp_wfree(struct sk_buff *skb)
{
	struct sock *sk = skb->sk;
	struct tcp_sock *tp = tcp_sk(sk);
	unsigned long flags, nval, oval;

	/* Keep one reference on sk_wmem_alloc.
	 * Will be released by sk_free() from here or tcp_tasklet_func()
	 */
	WARN_ON(refcount_sub_and_test(skb->truesize - 1, &sk->sk_wmem_alloc));

	/* If this softirq is serviced by ksoftirqd, we are likely under stress.
	 * Wait until our queues (qdisc + devices) are drained.
	 * This gives :
	 * - less callbacks to tcp_write_xmit(), reducing stress (batches)
	 * - chance for incoming ACK (processed by another cpu maybe)
	 *   to migrate this flow (skb->ooo_okay will be eventually set)
	 */
	if (refcount_read(&sk->sk_wmem_alloc) >= SKB_TRUESIZE(1) && this_cpu_ksoftirqd() == current)
		goto out;

	for (oval = READ_ONCE(sk->sk_tsq_flags);; oval = nval) {
		struct tsq_tasklet *tsq;
		bool empty;

		if (!(oval & TSQF_THROTTLED) || (oval & TSQF_QUEUED))
			goto out;

		nval = (oval & ~TSQF_THROTTLED) | TSQF_QUEUED;
		nval = cmpxchg(&sk->sk_tsq_flags, oval, nval);
		if (nval != oval)
			continue;

		/* queue this socket to tasklet queue */
		local_irq_save(flags);
		tsq = this_cpu_ptr(&tsq_tasklet);
		empty = list_empty(&tsq->head);
		list_add(&tp->tsq_node, &tsq->head);
		if (empty)
			tasklet_schedule(&tsq->tasklet);
		local_irq_restore(flags);
		return;
	}
out:
	sk_free(sk);
}

/* Note: Called under soft irq.
 * We can call TCP stack right away, unless socket is owned by user.
 */
enum hrtimer_restart tcp_pace_kick(struct hrtimer *timer)
{
	struct tcp_sock *tp = container_of(timer, struct tcp_sock, pacing_timer);
	struct sock *sk = (struct sock *)tp;

	tcp_tsq_handler(sk);
	sock_put(sk);

	return HRTIMER_NORESTART;
}

static void tcp_update_skb_after_send(struct sock *sk, struct sk_buff *skb,
				      u64 prior_wstamp)
{
	struct tcp_sock *tp = tcp_sk(sk);

	skb->skb_mstamp_ns = tp->tcp_wstamp_ns;
	if (sk->sk_pacing_status != SK_PACING_NONE) {
		unsigned long rate = sk->sk_pacing_rate;

		/* Original sch_fq does not pace first 10 MSS
		 * Note that tp->data_segs_out overflows after 2^32 packets,
		 * this is a minor annoyance.
		 */
		if (rate != ~0UL && rate && tp->data_segs_out >= 10) {
			u64 len_ns = div64_ul((u64)skb->len * NSEC_PER_SEC, rate);
			u64 credit = tp->tcp_wstamp_ns - prior_wstamp;

			/* take into account OS jitter */
			len_ns -= min_t(u64, len_ns / 2, credit);
			tp->tcp_wstamp_ns += len_ns;
		}
	}
	list_move_tail(&skb->tcp_tsorted_anchor, &tp->tsorted_sent_queue);
}

/* This routine actually transmits TCP packets queued in by
 * tcp_do_sendmsg().  This is used by both the initial
 * transmission and possible later retransmissions.
 * All SKB's seen here are completely headerless.  It is our
 * job to build the TCP header, and pass the packet down to
 * IP so it can do the same plus pass the packet off to the
 * device.
 *
 * We are working here with either a clone of the original
 * SKB, or a fresh unique copy made by the retransmit engine.
 */
static int __tcp_transmit_skb(struct sock *sk, struct sk_buff *skb,
			      int clone_it, gfp_t gfp_mask, u32 rcv_nxt)
{
	const struct inet_connection_sock *icsk = inet_csk(sk);
	struct inet_sock *inet;
	struct tcp_sock *tp;
	struct tcp_skb_cb *tcb;
	struct tcp_out_options opts;
	unsigned int tcp_options_size, tcp_header_size;
	struct sk_buff *oskb = NULL;
	struct tcp_md5sig_key *md5;
	struct tcphdr *th;
	u64 prior_wstamp;
	int err;

	BUG_ON(!skb || !tcp_skb_pcount(skb));
	tp = tcp_sk(sk);

	if (clone_it) {
		TCP_SKB_CB(skb)->tx.in_flight = TCP_SKB_CB(skb)->end_seq
			- tp->snd_una;
		oskb = skb;

		tcp_skb_tsorted_save(oskb) {
			if (unlikely(skb_cloned(oskb)))
				skb = pskb_copy(oskb, gfp_mask);
			else
				skb = skb_clone(oskb, gfp_mask);
		} tcp_skb_tsorted_restore(oskb);

		if (unlikely(!skb))
			return -ENOBUFS;
	}

	prior_wstamp = tp->tcp_wstamp_ns;
	tp->tcp_wstamp_ns = max(tp->tcp_wstamp_ns, tp->tcp_clock_cache);

	skb->skb_mstamp_ns = tp->tcp_wstamp_ns;

	inet = inet_sk(sk);
	tcb = TCP_SKB_CB(skb);
	memset(&opts, 0, sizeof(opts));

	if (unlikely(tcb->tcp_flags & TCPHDR_SYN))
		tcp_options_size = tcp_syn_options(sk, skb, &opts, &md5);
	else
		tcp_options_size = tcp_established_options(sk, skb, &opts,
							   &md5);
	tcp_header_size = tcp_options_size + sizeof(struct tcphdr);

	/* if no packet is in qdisc/device queue, then allow XPS to select
	 * another queue. We can be called from tcp_tsq_handler()
	 * which holds one reference to sk.
	 *
	 * TODO: Ideally, in-flight pure ACK packets should not matter here.
	 * One way to get this would be to set skb->truesize = 2 on them.
	 */
	skb->ooo_okay = sk_wmem_alloc_get(sk) < SKB_TRUESIZE(1);

	/* If we had to use memory reserve to allocate this skb,
	 * this might cause drops if packet is looped back :
	 * Other socket might not have SOCK_MEMALLOC.
	 * Packets not looped back do not care about pfmemalloc.
	 */
	skb->pfmemalloc = 0;

	skb_push(skb, tcp_header_size);
	skb_reset_transport_header(skb);

	skb_orphan(skb);
	skb->sk = sk;
	skb->destructor = skb_is_tcp_pure_ack(skb) ? __sock_wfree : tcp_wfree;
	skb_set_hash_from_sk(skb, sk);
	refcount_add(skb->truesize, &sk->sk_wmem_alloc);

	skb_set_dst_pending_confirm(skb, sk->sk_dst_pending_confirm);

	/* Build TCP header and checksum it. */
	th = (struct tcphdr *)skb->data;
	th->source		= inet->inet_sport;
	th->dest		= inet->inet_dport;
	th->seq			= htonl(tcb->seq);
	th->ack_seq		= htonl(rcv_nxt);
	*(((__be16 *)th) + 6)	= htons(((tcp_header_size >> 2) << 12) |
					tcb->tcp_flags);

	th->check		= 0;
	th->urg_ptr		= 0;

	/* The urg_mode check is necessary during a below snd_una win probe */
	if (unlikely(tcp_urg_mode(tp) && before(tcb->seq, tp->snd_up))) {
		if (before(tp->snd_up, tcb->seq + 0x10000)) {
			th->urg_ptr = htons(tp->snd_up - tcb->seq);
			th->urg = 1;
		} else if (after(tcb->seq + 0xFFFF, tp->snd_nxt)) {
			th->urg_ptr = htons(0xFFFF);
			th->urg = 1;
		}
	}

	tcp_options_write((__be32 *)(th + 1), tp, &opts, skb);
	skb_shinfo(skb)->gso_type = sk->sk_gso_type;
	if (likely(!(tcb->tcp_flags & TCPHDR_SYN))) {
		th->window	= htons(tp->ops->select_window(sk));
		tcp_ecn_send(sk, skb, th, tcp_header_size);
	} else {
		/* RFC1323: The window in SYN & SYN/ACK segments
		 * is never scaled.
		 */
		th->window	= htons(min(tp->rcv_wnd, 65535U));
	}
#ifdef CONFIG_TCP_MD5SIG
	/* Calculate the MD5 hash, as we have all we need now */
	if (md5) {
		sk_nocaps_add(sk, NETIF_F_GSO_MASK);
		tp->af_specific->calc_md5_hash(opts.hash_location,
					       md5, sk, skb);
	}
#endif

	icsk->icsk_af_ops->send_check(sk, skb);

	if (likely(tcb->tcp_flags & TCPHDR_ACK))
		tcp_event_ack_sent(sk, tcp_skb_pcount(skb), rcv_nxt);

	if (skb->len != tcp_header_size) {
		tcp_event_data_sent(tp, sk);
		tp->data_segs_out += tcp_skb_pcount(skb);
		tp->bytes_sent += skb->len - tcp_header_size;
	}

	if (after(tcb->end_seq, tp->snd_nxt) || tcb->seq == tcb->end_seq)
		TCP_ADD_STATS(sock_net(sk), TCP_MIB_OUTSEGS,
			      tcp_skb_pcount(skb));

	tp->segs_out += tcp_skb_pcount(skb);
	/* OK, its time to fill skb_shinfo(skb)->gso_{segs|size} */
	skb_shinfo(skb)->gso_segs = tcp_skb_pcount(skb);
	skb_shinfo(skb)->gso_size = tcp_skb_mss(skb);

	/* Leave earliest departure time in skb->tstamp (skb->skb_mstamp_ns) */

	/* Cleanup our debris for IP stacks */
	memset(skb->cb, 0, max(sizeof(struct inet_skb_parm),
			       sizeof(struct inet6_skb_parm)));

	err = icsk->icsk_af_ops->queue_xmit(sk, skb, &inet->cork.fl);

	if (unlikely(err > 0)) {
		tcp_enter_cwr(sk);
		err = net_xmit_eval(err);
	}
	if (!err && oskb) {
		tcp_update_skb_after_send(sk, oskb, prior_wstamp);
		tcp_rate_skb_sent(sk, oskb);
	}
	return err;
}

int tcp_transmit_skb(struct sock *sk, struct sk_buff *skb, int clone_it,
		     gfp_t gfp_mask)
{
	return __tcp_transmit_skb(sk, skb, clone_it, gfp_mask,
				  tcp_sk(sk)->rcv_nxt);
}

/* This routine just queues the buffer for sending.
 *
 * NOTE: probe0 timer is not checked, do not forget tcp_push_pending_frames,
 * otherwise socket can stall.
 */
void tcp_queue_skb(struct sock *sk, struct sk_buff *skb)
{
	struct tcp_sock *tp = tcp_sk(sk);

	/* Advance write_seq and place onto the write_queue. */
	tp->write_seq = TCP_SKB_CB(skb)->end_seq;
	__skb_header_release(skb);
	tcp_add_write_queue_tail(sk, skb);
	sk->sk_wmem_queued += skb->truesize;
	sk_mem_charge(sk, skb->truesize);
}

/* Initialize TSO segments for a packet. */
void tcp_set_skb_tso_segs(struct sk_buff *skb, unsigned int mss_now)
{
	if (skb->len <= mss_now) {
		/* Avoid the costly divide in the normal
		 * non-TSO case.
		 */
		tcp_skb_pcount_set(skb, 1);
		TCP_SKB_CB(skb)->tcp_gso_size = 0;
	} else {
		tcp_skb_pcount_set(skb, DIV_ROUND_UP(skb->len, mss_now));
		TCP_SKB_CB(skb)->tcp_gso_size = mss_now;
	}
}

/* Pcount in the middle of the write queue got changed, we need to do various
 * tweaks to fix counters
 */
void tcp_adjust_pcount(struct sock *sk, const struct sk_buff *skb, int decr)
{
	struct tcp_sock *tp = tcp_sk(sk);

	tp->packets_out -= decr;

	if (TCP_SKB_CB(skb)->sacked & TCPCB_SACKED_ACKED)
		tp->sacked_out -= decr;
	if (TCP_SKB_CB(skb)->sacked & TCPCB_SACKED_RETRANS)
		tp->retrans_out -= decr;
	if (TCP_SKB_CB(skb)->sacked & TCPCB_LOST)
		tp->lost_out -= decr;

	/* Reno case is special. Sigh... */
	if (tcp_is_reno(tp) && decr > 0)
		tp->sacked_out -= min_t(u32, tp->sacked_out, decr);

	if (tp->lost_skb_hint &&
	    before(TCP_SKB_CB(skb)->seq, TCP_SKB_CB(tp->lost_skb_hint)->seq) &&
	    (TCP_SKB_CB(skb)->sacked & TCPCB_SACKED_ACKED))
		tp->lost_cnt_hint -= decr;

	tcp_verify_left_out(tp);
}

static bool tcp_has_tx_tstamp(const struct sk_buff *skb)
{
	return TCP_SKB_CB(skb)->txstamp_ack ||
		(skb_shinfo(skb)->tx_flags & SKBTX_ANY_TSTAMP);
}

static void tcp_fragment_tstamp(struct sk_buff *skb, struct sk_buff *skb2)
{
	struct skb_shared_info *shinfo = skb_shinfo(skb);

	if (unlikely(tcp_has_tx_tstamp(skb)) &&
	    !before(shinfo->tskey, TCP_SKB_CB(skb2)->seq)) {
		struct skb_shared_info *shinfo2 = skb_shinfo(skb2);
		u8 tsflags = shinfo->tx_flags & SKBTX_ANY_TSTAMP;

		shinfo->tx_flags &= ~tsflags;
		shinfo2->tx_flags |= tsflags;
		swap(shinfo->tskey, shinfo2->tskey);
		TCP_SKB_CB(skb2)->txstamp_ack = TCP_SKB_CB(skb)->txstamp_ack;
		TCP_SKB_CB(skb)->txstamp_ack = 0;
	}
}

static void tcp_skb_fragment_eor(struct sk_buff *skb, struct sk_buff *skb2)
{
	TCP_SKB_CB(skb2)->eor = TCP_SKB_CB(skb)->eor;
	TCP_SKB_CB(skb)->eor = 0;
}

/* Insert buff after skb on the write or rtx queue of sk.  */
static void tcp_insert_write_queue_after(struct sk_buff *skb,
					 struct sk_buff *buff,
					 struct sock *sk,
					 enum tcp_queue tcp_queue)
{
	if (tcp_queue == TCP_FRAG_IN_WRITE_QUEUE)
		__skb_queue_after(&sk->sk_write_queue, skb, buff);
	else
		tcp_rbtree_insert(&sk->tcp_rtx_queue, buff);
}

/* Function to create two new TCP segments.  Shrinks the given segment
 * to the specified size and appends a new segment with the rest of the
 * packet to the list.  This won't be called frequently, I hope.
 * Remember, these are still headerless SKBs at this point.
 */
int tcp_fragment(struct sock *sk, enum tcp_queue tcp_queue,
		 struct sk_buff *skb, u32 len,
		 unsigned int mss_now, gfp_t gfp)
{
	struct tcp_sock *tp = tcp_sk(sk);
	struct sk_buff *buff;
	int nsize, old_factor;
	int nlen;
	u8 flags;

	if (WARN_ON(len > skb->len))
		return -EINVAL;

	nsize = skb_headlen(skb) - len;
	if (nsize < 0)
		nsize = 0;

	if (skb_unclone(skb, gfp))
		return -ENOMEM;

	/* Get a new skb... force flag on. */
	buff = sk_stream_alloc_skb(sk, nsize, gfp, true);
	if (!buff)
		return -ENOMEM; /* We'll just try again later. */

	sk->sk_wmem_queued += buff->truesize;
	sk_mem_charge(sk, buff->truesize);
	nlen = skb->len - len - nsize;
	buff->truesize += nlen;
	skb->truesize -= nlen;

	/* Correct the sequence numbers. */
	TCP_SKB_CB(buff)->seq = TCP_SKB_CB(skb)->seq + len;
	TCP_SKB_CB(buff)->end_seq = TCP_SKB_CB(skb)->end_seq;
	TCP_SKB_CB(skb)->end_seq = TCP_SKB_CB(buff)->seq;

	/* PSH and FIN should only be set in the second packet. */
	flags = TCP_SKB_CB(skb)->tcp_flags;
	TCP_SKB_CB(skb)->tcp_flags = flags & ~(TCPHDR_FIN | TCPHDR_PSH);
	TCP_SKB_CB(buff)->tcp_flags = flags;
	TCP_SKB_CB(buff)->sacked = TCP_SKB_CB(skb)->sacked;
	tcp_skb_fragment_eor(skb, buff);

	skb_split(skb, buff, len);

	buff->ip_summed = CHECKSUM_PARTIAL;

	buff->tstamp = skb->tstamp;
	tcp_fragment_tstamp(skb, buff);

	old_factor = tcp_skb_pcount(skb);

	/* Fix up tso_factor for both original and new SKB.  */
	tcp_set_skb_tso_segs(skb, mss_now);
	tcp_set_skb_tso_segs(buff, mss_now);

	/* Update delivered info for the new segment */
	TCP_SKB_CB(buff)->tx = TCP_SKB_CB(skb)->tx;

	/* If this packet has been sent out already, we must
	 * adjust the various packet counters.
	 */
	if (!before(tp->snd_nxt, TCP_SKB_CB(buff)->end_seq)) {
		int diff = old_factor - tcp_skb_pcount(skb) -
			tcp_skb_pcount(buff);

		if (diff)
			tcp_adjust_pcount(sk, skb, diff);
	}

	/* Link BUFF into the send queue. */
	__skb_header_release(buff);
	tcp_insert_write_queue_after(skb, buff, sk, tcp_queue);
	if (tcp_queue == TCP_FRAG_IN_RTX_QUEUE)
		list_add(&buff->tcp_tsorted_anchor, &skb->tcp_tsorted_anchor);

	return 0;
}

/* This is similar to __pskb_pull_tail(). The difference is that pulled
 * data is not copied, but immediately discarded.
 */
int __pskb_trim_head(struct sk_buff *skb, int len)
{
	struct skb_shared_info *shinfo;
	int i, k, eat;

	eat = min_t(int, len, skb_headlen(skb));
	if (eat) {
		__skb_pull(skb, eat);
		len -= eat;
		if (!len)
			return 0;
	}
	eat = len;
	k = 0;
	shinfo = skb_shinfo(skb);
	for (i = 0; i < shinfo->nr_frags; i++) {
		int size = skb_frag_size(&shinfo->frags[i]);

		if (size <= eat) {
			skb_frag_unref(skb, i);
			eat -= size;
		} else {
			shinfo->frags[k] = shinfo->frags[i];
			if (eat) {
				shinfo->frags[k].page_offset += eat;
				skb_frag_size_sub(&shinfo->frags[k], eat);
				eat = 0;
			}
			k++;
		}
	}
	shinfo->nr_frags = k;

	skb->data_len -= len;
	skb->len = skb->data_len;
	return len;
}

/* Remove acked data from a packet in the transmit queue. */
int tcp_trim_head(struct sock *sk, struct sk_buff *skb, u32 len)
{
	u32 delta_truesize;

	if (skb_unclone(skb, GFP_ATOMIC))
		return -ENOMEM;

	delta_truesize = __pskb_trim_head(skb, len);

	TCP_SKB_CB(skb)->seq += len;
	skb->ip_summed = CHECKSUM_PARTIAL;

	if (delta_truesize) {
		skb->truesize	   -= delta_truesize;
		sk->sk_wmem_queued -= delta_truesize;
		sk_mem_uncharge(sk, delta_truesize);
		sock_set_flag(sk, SOCK_QUEUE_SHRUNK);
	}

	/* Any change of skb->len requires recalculation of tso factor. */
	if (tcp_skb_pcount(skb) > 1)
		tcp_set_skb_tso_segs(skb, tcp_skb_mss(skb));

	return 0;
}

/* Calculate MSS not accounting any TCP options.  */
static inline int __tcp_mtu_to_mss(struct sock *sk, int pmtu)
{
	const struct tcp_sock *tp = tcp_sk(sk);
	const struct inet_connection_sock *icsk = inet_csk(sk);
	int mss_now;

	/* Calculate base mss without TCP options:
	   It is MMS_S - sizeof(tcphdr) of rfc1122
	 */
	mss_now = pmtu - icsk->icsk_af_ops->net_header_len - sizeof(struct tcphdr);

	/* IPv6 adds a frag_hdr in case RTAX_FEATURE_ALLFRAG is set */
	if (icsk->icsk_af_ops->net_frag_header_len) {
		const struct dst_entry *dst = __sk_dst_get(sk);

		if (dst && dst_allfrag(dst))
			mss_now -= icsk->icsk_af_ops->net_frag_header_len;
	}

	/* Clamp it (mss_clamp does not include tcp options) */
	if (mss_now > tp->rx_opt.mss_clamp)
		mss_now = tp->rx_opt.mss_clamp;

	/* Now subtract optional transport overhead */
	mss_now -= icsk->icsk_ext_hdr_len;

	/* Then reserve room for full set of TCP options and 8 bytes of data */
	if (mss_now < 48)
		mss_now = 48;
	return mss_now;
}

/* Calculate MSS. Not accounting for SACKs here.  */
int tcp_mtu_to_mss(struct sock *sk, int pmtu)
{
	/* Subtract TCP options size, not including SACKs */
	return __tcp_mtu_to_mss(sk, pmtu) -
	       (tcp_sk(sk)->tcp_header_len - sizeof(struct tcphdr));
}

/* Inverse of above */
int tcp_mss_to_mtu(struct sock *sk, int mss)
{
	const struct tcp_sock *tp = tcp_sk(sk);
	const struct inet_connection_sock *icsk = inet_csk(sk);
	int mtu;

	mtu = mss +
	      tp->tcp_header_len +
	      icsk->icsk_ext_hdr_len +
	      icsk->icsk_af_ops->net_header_len;

	/* IPv6 adds a frag_hdr in case RTAX_FEATURE_ALLFRAG is set */
	if (icsk->icsk_af_ops->net_frag_header_len) {
		const struct dst_entry *dst = __sk_dst_get(sk);

		if (dst && dst_allfrag(dst))
			mtu += icsk->icsk_af_ops->net_frag_header_len;
	}
	return mtu;
}
EXPORT_SYMBOL(tcp_mss_to_mtu);

/* MTU probing init per socket */
void tcp_mtup_init(struct sock *sk)
{
	struct tcp_sock *tp = tcp_sk(sk);
	struct inet_connection_sock *icsk = inet_csk(sk);
	struct net *net = sock_net(sk);

	icsk->icsk_mtup.enabled = net->ipv4.sysctl_tcp_mtu_probing > 1;
	icsk->icsk_mtup.search_high = tp->rx_opt.mss_clamp + sizeof(struct tcphdr) +
			       icsk->icsk_af_ops->net_header_len;
	icsk->icsk_mtup.search_low = tcp_mss_to_mtu(sk, net->ipv4.sysctl_tcp_base_mss);
	icsk->icsk_mtup.probe_size = 0;
	if (icsk->icsk_mtup.enabled)
		icsk->icsk_mtup.probe_timestamp = tcp_jiffies32;
}
EXPORT_SYMBOL(tcp_mtup_init);

/* This function synchronize snd mss to current pmtu/exthdr set.

   tp->rx_opt.user_mss is mss set by user by TCP_MAXSEG. It does NOT counts
   for TCP options, but includes only bare TCP header.

   tp->rx_opt.mss_clamp is mss negotiated at connection setup.
   It is minimum of user_mss and mss received with SYN.
   It also does not include TCP options.

   inet_csk(sk)->icsk_pmtu_cookie is last pmtu, seen by this function.

   tp->mss_cache is current effective sending mss, including
   all tcp options except for SACKs. It is evaluated,
   taking into account current pmtu, but never exceeds
   tp->rx_opt.mss_clamp.

   NOTE1. rfc1122 clearly states that advertised MSS
   DOES NOT include either tcp or ip options.

   NOTE2. inet_csk(sk)->icsk_pmtu_cookie and tp->mss_cache
   are READ ONLY outside this function.		--ANK (980731)
 */
unsigned int tcp_sync_mss(struct sock *sk, u32 pmtu)
{
	struct tcp_sock *tp = tcp_sk(sk);
	struct inet_connection_sock *icsk = inet_csk(sk);
	int mss_now;

	if (icsk->icsk_mtup.search_high > pmtu)
		icsk->icsk_mtup.search_high = pmtu;

	mss_now = tcp_mtu_to_mss(sk, pmtu);
	mss_now = tcp_bound_to_half_wnd(tp, mss_now);

	/* And store cached results */
	icsk->icsk_pmtu_cookie = pmtu;
	if (icsk->icsk_mtup.enabled)
		mss_now = min(mss_now, tcp_mtu_to_mss(sk, icsk->icsk_mtup.search_low));
	tp->mss_cache = mss_now;

	return mss_now;
}
EXPORT_SYMBOL(tcp_sync_mss);

/* Compute the current effective MSS, taking SACKs and IP options,
 * and even PMTU discovery events into account.
 */
unsigned int tcp_current_mss(struct sock *sk)
{
	const struct tcp_sock *tp = tcp_sk(sk);
	const struct dst_entry *dst = __sk_dst_get(sk);
	u32 mss_now;
	unsigned int header_len;
	struct tcp_out_options opts;
	struct tcp_md5sig_key *md5;

	mss_now = tp->mss_cache;

	if (dst) {
		u32 mtu = dst_mtu(dst);
		if (mtu != inet_csk(sk)->icsk_pmtu_cookie)
			mss_now = tcp_sync_mss(sk, mtu);
	}

	header_len = tcp_established_options(sk, NULL, &opts, &md5) +
		     sizeof(struct tcphdr);
	/* The mss_cache is sized based on tp->tcp_header_len, which assumes
	 * some common options. If this is an odd packet (because we have SACK
	 * blocks etc) then our calculated header_len will be different, and
	 * we have to adjust mss_now correspondingly */
	if (header_len != tp->tcp_header_len) {
		int delta = (int) header_len - tp->tcp_header_len;
		mss_now -= delta;
	}

	return mss_now;
}
EXPORT_SYMBOL(tcp_current_mss);

/* RFC2861, slow part. Adjust cwnd, after it was not full during one rto.
 * As additional protections, we do not touch cwnd in retransmission phases,
 * and if application hit its sndbuf limit recently.
 */
static void tcp_cwnd_application_limited(struct sock *sk)
{
	struct tcp_sock *tp = tcp_sk(sk);

	if (inet_csk(sk)->icsk_ca_state == TCP_CA_Open &&
	    sk->sk_socket && !test_bit(SOCK_NOSPACE, &sk->sk_socket->flags)) {
		/* Limited by application or receiver window. */
		u32 init_win = tcp_init_cwnd(tp, __sk_dst_get(sk));
		u32 win_used = max(tp->snd_cwnd_used, init_win);
		if (win_used < tp->snd_cwnd) {
			tp->snd_ssthresh = tcp_current_ssthresh(sk);
			tp->snd_cwnd = (tp->snd_cwnd + win_used) >> 1;
		}
		tp->snd_cwnd_used = 0;
	}
	tp->snd_cwnd_stamp = tcp_jiffies32;
}

void tcp_cwnd_validate(struct sock *sk, bool is_cwnd_limited)
{
	const struct tcp_congestion_ops *ca_ops = inet_csk(sk)->icsk_ca_ops;
	struct tcp_sock *tp = tcp_sk(sk);

	/* Track the maximum number of outstanding packets in each
	 * window, and remember whether we were cwnd-limited then.
	 */
	if (!before(tp->snd_una, tp->max_packets_seq) ||
	    tp->packets_out > tp->max_packets_out) {
		tp->max_packets_out = tp->packets_out;
		tp->max_packets_seq = tp->snd_nxt;
		tp->is_cwnd_limited = is_cwnd_limited;
	}

	if (tcp_is_cwnd_limited(sk)) {
		/* Network is feed fully. */
		tp->snd_cwnd_used = 0;
		tp->snd_cwnd_stamp = tcp_jiffies32;
	} else {
		/* Network starves. */
		if (tp->packets_out > tp->snd_cwnd_used)
			tp->snd_cwnd_used = tp->packets_out;

		if (sock_net(sk)->ipv4.sysctl_tcp_slow_start_after_idle &&
		    (s32)(tcp_jiffies32 - tp->snd_cwnd_stamp) >= inet_csk(sk)->icsk_rto &&
		    !ca_ops->cong_control)
			tcp_cwnd_application_limited(sk);

		/* The following conditions together indicate the starvation
		 * is caused by insufficient sender buffer:
		 * 1) just sent some data (see tcp_write_xmit)
		 * 2) not cwnd limited (this else condition)
		 * 3) no more data to send (tcp_write_queue_empty())
		 * 4) application is hitting buffer limit (SOCK_NOSPACE)
		 */
		if (tcp_write_queue_empty(sk) && sk->sk_socket &&
		    test_bit(SOCK_NOSPACE, &sk->sk_socket->flags) &&
		    (1 << sk->sk_state) & (TCPF_ESTABLISHED | TCPF_CLOSE_WAIT))
			tcp_chrono_start(sk, TCP_CHRONO_SNDBUF_LIMITED);
	}
}

/* Minshall's variant of the Nagle send check. */
static bool tcp_minshall_check(const struct tcp_sock *tp)
{
	return after(tp->snd_sml, tp->snd_una) &&
		!after(tp->snd_sml, tp->snd_nxt);
}

/* Update snd_sml if this skb is under mss
 * Note that a TSO packet might end with a sub-mss segment
 * The test is really :
 * if ((skb->len % mss) != 0)
 *        tp->snd_sml = TCP_SKB_CB(skb)->end_seq;
 * But we can avoid doing the divide again given we already have
 *  skb_pcount = skb->len / mss_now
 */
void tcp_minshall_update(struct tcp_sock *tp, unsigned int mss_now,
			 const struct sk_buff *skb)
{
	if (skb->len < tcp_skb_pcount(skb) * mss_now)
		tp->snd_sml = TCP_SKB_CB(skb)->end_seq;
}

/* Return false, if packet can be sent now without violation Nagle's rules:
 * 1. It is full sized. (provided by caller in %partial bool)
 * 2. Or it contains FIN. (already checked by caller)
 * 3. Or TCP_CORK is not set, and TCP_NODELAY is set.
 * 4. Or TCP_CORK is not set, and all sent packets are ACKed.
 *    With Minshall's modification: all sent small packets are ACKed.
 */
static bool tcp_nagle_check(bool partial, const struct tcp_sock *tp,
			    int nonagle)
{
	return partial &&
		((nonagle & TCP_NAGLE_CORK) ||
		 (!nonagle && tp->packets_out && tcp_minshall_check(tp)));
}

/* Return how many segs we'd like on a TSO packet,
 * to send one TSO packet per ms
 */
static u32 tcp_tso_autosize(const struct sock *sk, unsigned int mss_now,
			    int min_tso_segs)
{
	u32 bytes, segs;

	bytes = min_t(unsigned long,
		      sk->sk_pacing_rate >> sk->sk_pacing_shift,
		      sk->sk_gso_max_size - 1 - MAX_TCP_HEADER);

	/* Goal is to send at least one packet per ms,
	 * not one big TSO packet every 100 ms.
	 * This preserves ACK clocking and is consistent
	 * with tcp_tso_should_defer() heuristic.
	 */
	segs = max_t(u32, bytes / mss_now, min_tso_segs);

	return segs;
}

/* Return the number of segments we want in the skb we are transmitting.
 * See if congestion control module wants to decide; otherwise, autosize.
 */
static u32 tcp_tso_segs(struct sock *sk, unsigned int mss_now)
{
	const struct tcp_congestion_ops *ca_ops = inet_csk(sk)->icsk_ca_ops;
	u32 min_tso, tso_segs;

	min_tso = ca_ops->min_tso_segs ?
			ca_ops->min_tso_segs(sk) :
			sock_net(sk)->ipv4.sysctl_tcp_min_tso_segs;

	tso_segs = tcp_tso_autosize(sk, mss_now, min_tso);
	return min_t(u32, tso_segs, sk->sk_gso_max_segs);
}

/* Returns the portion of skb which can be sent right away */
unsigned int tcp_mss_split_point(const struct sock *sk,
				 const struct sk_buff *skb,
				 unsigned int mss_now,
				 unsigned int max_segs,
				 int nonagle)
{
	const struct tcp_sock *tp = tcp_sk(sk);
	u32 partial, needed, window, max_len;

	window = tcp_wnd_end(tp) - TCP_SKB_CB(skb)->seq;
	max_len = mss_now * max_segs;

	if (likely(max_len <= window && skb != tcp_write_queue_tail(sk)))
		return max_len;

	needed = min(skb->len, window);

	if (max_len <= needed)
		return max_len;

	partial = needed % mss_now;
	/* If last segment is not a full MSS, check if Nagle rules allow us
	 * to include this last segment in this skb.
	 * Otherwise, we'll split the skb at last MSS boundary
	 */
	if (tcp_nagle_check(partial != 0, tp, nonagle))
		return needed - partial;

	return needed;
}

/* Can at least one segment of SKB be sent right now, according to the
 * congestion window rules?  If so, return how many segments are allowed.
 */
unsigned int tcp_cwnd_test(const struct tcp_sock *tp,
			   const struct sk_buff *skb)
{
	u32 in_flight, cwnd, halfcwnd;

	/* Don't be strict about the congestion window for the final FIN.  */
	if (skb &&
	    (TCP_SKB_CB(skb)->tcp_flags & TCPHDR_FIN) &&
	    tcp_skb_pcount(skb) == 1)
		return 1;

	in_flight = tcp_packets_in_flight(tp);
	cwnd = tp->snd_cwnd;
	if (in_flight >= cwnd)
		return 0;

	/* For better scheduling, ensure we have at least
	 * 2 GSO packets in flight.
	 */
	halfcwnd = max(cwnd >> 1, 1U);
	return min(halfcwnd, cwnd - in_flight);
}

/* Initialize TSO state of a skb.
 * This must be invoked the first time we consider transmitting
 * SKB onto the wire.
 */
int tcp_init_tso_segs(struct sk_buff *skb, unsigned int mss_now)
{
	int tso_segs = tcp_skb_pcount(skb);

	if (!tso_segs || (tso_segs > 1 && tcp_skb_mss(skb) != mss_now)) {
		tcp_set_skb_tso_segs(skb, mss_now);
		tso_segs = tcp_skb_pcount(skb);
	}
	return tso_segs;
}


/* Return true if the Nagle test allows this packet to be
 * sent now.
 */
bool tcp_nagle_test(const struct tcp_sock *tp, const struct sk_buff *skb,
		    unsigned int cur_mss, int nonagle)
{
	/* Nagle rule does not apply to frames, which sit in the middle of the
	 * write_queue (they have no chances to get new data).
	 *
	 * This is implemented in the callers, where they modify the 'nonagle'
	 * argument based upon the location of SKB in the send queue.
	 */
	if (nonagle & TCP_NAGLE_PUSH)
		return true;

	/* Don't use the nagle rule for urgent data (or for the final FIN). */
	if (tcp_urg_mode(tp) || (TCP_SKB_CB(skb)->tcp_flags & TCPHDR_FIN) ||
	    mptcp_is_data_fin(skb))
		return true;

	if (!tcp_nagle_check(skb->len < cur_mss, tp, nonagle))
		return true;

	return false;
}

/* Does at least the first segment of SKB fit into the send window? */
bool tcp_snd_wnd_test(const struct tcp_sock *tp, const struct sk_buff *skb,
		      unsigned int cur_mss)
{
	u32 end_seq = TCP_SKB_CB(skb)->end_seq;

	if (skb->len > cur_mss)
		end_seq = TCP_SKB_CB(skb)->seq + cur_mss;

	return !after(end_seq, tcp_wnd_end(tp));
}

/* Trim TSO SKB to LEN bytes, put the remaining data into a new packet
 * which is put after SKB on the list.  It is very much like
 * tcp_fragment() except that it may make several kinds of assumptions
 * in order to speed up the splitting operation.  In particular, we
 * know that all the data is in scatter-gather pages, and that the
 * packet has never been sent out before (and thus is not cloned).
 */
static int tso_fragment(struct sock *sk, enum tcp_queue tcp_queue,
			struct sk_buff *skb, unsigned int len,
			unsigned int mss_now, gfp_t gfp)
{
	struct sk_buff *buff;
	int nlen = skb->len - len;
	u8 flags;

	/* All of a TSO frame must be composed of paged data.  */
	if (skb->len != skb->data_len)
		return tcp_fragment(sk, tcp_queue, skb, len, mss_now, gfp);

	buff = sk_stream_alloc_skb(sk, 0, gfp, true);
	if (unlikely(!buff))
		return -ENOMEM;

	sk->sk_wmem_queued += buff->truesize;
	sk_mem_charge(sk, buff->truesize);
	buff->truesize += nlen;
	skb->truesize -= nlen;

	/* Correct the sequence numbers. */
	TCP_SKB_CB(buff)->seq = TCP_SKB_CB(skb)->seq + len;
	TCP_SKB_CB(buff)->end_seq = TCP_SKB_CB(skb)->end_seq;
	TCP_SKB_CB(skb)->end_seq = TCP_SKB_CB(buff)->seq;

	/* PSH and FIN should only be set in the second packet. */
	flags = TCP_SKB_CB(skb)->tcp_flags;
	TCP_SKB_CB(skb)->tcp_flags = flags & ~(TCPHDR_FIN | TCPHDR_PSH);
	TCP_SKB_CB(buff)->tcp_flags = flags;

	/* This packet was never sent out yet, so no SACK bits. */
	TCP_SKB_CB(buff)->sacked = 0;

	tcp_skb_fragment_eor(skb, buff);

	buff->ip_summed = CHECKSUM_PARTIAL;
	skb_split(skb, buff, len);
	tcp_fragment_tstamp(skb, buff);

	/* Fix up tso_factor for both original and new SKB.  */
	tcp_set_skb_tso_segs(skb, mss_now);
	tcp_set_skb_tso_segs(buff, mss_now);

	/* Link BUFF into the send queue. */
	__skb_header_release(buff);
	tcp_insert_write_queue_after(skb, buff, sk, tcp_queue);

	return 0;
}

/* Try to defer sending, if possible, in order to minimize the amount
 * of TSO splitting we do.  View it as a kind of TSO Nagle test.
 *
 * This algorithm is from John Heffner.
 */
static bool tcp_tso_should_defer(struct sock *sk, struct sk_buff *skb,
				 bool *is_cwnd_limited,
				 bool *is_rwnd_limited,
				 u32 max_segs)
{
	const struct inet_connection_sock *icsk = inet_csk(sk);
	u32 send_win, cong_win, limit, in_flight;
	struct tcp_sock *tp = tcp_sk(sk);
	struct sk_buff *head;
	int win_divisor;
	s64 delta;

<<<<<<< HEAD
	if ((TCP_SKB_CB(skb)->tcp_flags & TCPHDR_FIN) || mptcp_is_data_fin(skb))
		goto send_now;

=======
>>>>>>> 7fa4bd73
	if (icsk->icsk_ca_state >= TCP_CA_Recovery)
		goto send_now;

	/* Avoid bursty behavior by allowing defer
	 * only if the last write was recent (1 ms).
	 * Note that tp->tcp_wstamp_ns can be in the future if we have
	 * packets waiting in a qdisc or device for EDT delivery.
	 */
	delta = tp->tcp_clock_cache - tp->tcp_wstamp_ns - NSEC_PER_MSEC;
	if (delta > 0)
		goto send_now;

	in_flight = tcp_packets_in_flight(tp);

	BUG_ON(tcp_skb_pcount(skb) <= 1);
	BUG_ON(tp->snd_cwnd <= in_flight);

	send_win = tcp_wnd_end(tp) - TCP_SKB_CB(skb)->seq;

	/* From in_flight test above, we know that cwnd > in_flight.  */
	cong_win = (tp->snd_cwnd - in_flight) * tp->mss_cache;

	limit = min(send_win, cong_win);

	/* If a full-sized TSO skb can be sent, do it. */
	if (limit >= max_segs * tp->mss_cache)
		goto send_now;

	/* Middle in queue won't get any more data, full sendable already? */
	if ((skb != tcp_write_queue_tail(sk)) && (limit >= skb->len))
		goto send_now;

	win_divisor = READ_ONCE(sock_net(sk)->ipv4.sysctl_tcp_tso_win_divisor);
	if (win_divisor) {
		u32 chunk = min(tp->snd_wnd, tp->snd_cwnd * tp->mss_cache);

		/* If at least some fraction of a window is available,
		 * just use it.
		 */
		chunk /= win_divisor;
		if (limit >= chunk)
			goto send_now;
	} else {
		/* Different approach, try not to defer past a single
		 * ACK.  Receiver should ACK every other full sized
		 * frame, so if we have space for more than 3 frames
		 * then send now.
		 */
		if (limit > tcp_max_tso_deferred_mss(tp) * tp->mss_cache)
			goto send_now;
	}

	/* TODO : use tsorted_sent_queue ? */
	head = tcp_rtx_queue_head(sk);
	if (!head)
		goto send_now;
	delta = tp->tcp_clock_cache - head->tstamp;
	/* If next ACK is likely to come too late (half srtt), do not defer */
	if ((s64)(delta - (u64)NSEC_PER_USEC * (tp->srtt_us >> 4)) < 0)
		goto send_now;

	/* Ok, it looks like it is advisable to defer.
	 * Three cases are tracked :
	 * 1) We are cwnd-limited
	 * 2) We are rwnd-limited
	 * 3) We are application limited.
	 */
	if (cong_win < send_win) {
		if (cong_win <= skb->len) {
			*is_cwnd_limited = true;
			return true;
		}
	} else {
		if (send_win <= skb->len) {
			*is_rwnd_limited = true;
			return true;
		}
	}

	/* If this packet won't get more data, do not wait. */
	if ((TCP_SKB_CB(skb)->tcp_flags & TCPHDR_FIN) ||
	    TCP_SKB_CB(skb)->eor)
		goto send_now;

	return true;

send_now:
	return false;
}

static inline void tcp_mtu_check_reprobe(struct sock *sk)
{
	struct inet_connection_sock *icsk = inet_csk(sk);
	struct tcp_sock *tp = tcp_sk(sk);
	struct net *net = sock_net(sk);
	u32 interval;
	s32 delta;

	interval = net->ipv4.sysctl_tcp_probe_interval;
	delta = tcp_jiffies32 - icsk->icsk_mtup.probe_timestamp;
	if (unlikely(delta >= interval * HZ)) {
		int mss = tcp_current_mss(sk);

		/* Update current search range */
		icsk->icsk_mtup.probe_size = 0;
		icsk->icsk_mtup.search_high = tp->rx_opt.mss_clamp +
			sizeof(struct tcphdr) +
			icsk->icsk_af_ops->net_header_len;
		icsk->icsk_mtup.search_low = tcp_mss_to_mtu(sk, mss);

		/* Update probe time stamp */
		icsk->icsk_mtup.probe_timestamp = tcp_jiffies32;
	}
}

static bool tcp_can_coalesce_send_queue_head(struct sock *sk, int len)
{
	struct sk_buff *skb, *next;

	skb = tcp_send_head(sk);
	tcp_for_write_queue_from_safe(skb, next, sk) {
		if (len <= skb->len)
			break;

		if (unlikely(TCP_SKB_CB(skb)->eor))
			return false;

		len -= skb->len;
	}

	return true;
}

/* Create a new MTU probe if we are ready.
 * MTU probe is regularly attempting to increase the path MTU by
 * deliberately sending larger packets.  This discovers routing
 * changes resulting in larger path MTUs.
 *
 * Returns 0 if we should wait to probe (no cwnd available),
 *         1 if a probe was sent,
 *         -1 otherwise
 */
static int tcp_mtu_probe(struct sock *sk)
{
	struct inet_connection_sock *icsk = inet_csk(sk);
	struct tcp_sock *tp = tcp_sk(sk);
	struct sk_buff *skb, *nskb, *next;
	struct net *net = sock_net(sk);
	int probe_size;
	int size_needed;
	int copy, len;
	int mss_now;
	int interval;

	/* Not currently probing/verifying,
	 * not in recovery,
	 * have enough cwnd, and
	 * not SACKing (the variable headers throw things off)
	 */
	if (likely(!icsk->icsk_mtup.enabled ||
		   icsk->icsk_mtup.probe_size ||
		   inet_csk(sk)->icsk_ca_state != TCP_CA_Open ||
		   tp->snd_cwnd < 11 ||
		   tp->rx_opt.num_sacks || tp->rx_opt.dsack))
		return -1;

	/* Use binary search for probe_size between tcp_mss_base,
	 * and current mss_clamp. if (search_high - search_low)
	 * smaller than a threshold, backoff from probing.
	 */
	mss_now = tcp_current_mss(sk);
	probe_size = tcp_mtu_to_mss(sk, (icsk->icsk_mtup.search_high +
				    icsk->icsk_mtup.search_low) >> 1);
	size_needed = probe_size + (tp->reordering + 1) * tp->mss_cache;
	interval = icsk->icsk_mtup.search_high - icsk->icsk_mtup.search_low;
	/* When misfortune happens, we are reprobing actively,
	 * and then reprobe timer has expired. We stick with current
	 * probing process by not resetting search range to its orignal.
	 */
	if (probe_size > tcp_mtu_to_mss(sk, icsk->icsk_mtup.search_high) ||
		interval < net->ipv4.sysctl_tcp_probe_threshold) {
		/* Check whether enough time has elaplased for
		 * another round of probing.
		 */
		tcp_mtu_check_reprobe(sk);
		return -1;
	}

	/* Have enough data in the send queue to probe? */
	if (tp->write_seq - tp->snd_nxt < size_needed)
		return -1;

	if (tp->snd_wnd < size_needed)
		return -1;
	if (after(tp->snd_nxt + size_needed, tcp_wnd_end(tp)))
		return 0;

	/* Do we need to wait to drain cwnd? With none in flight, don't stall */
	if (tcp_packets_in_flight(tp) + 2 > tp->snd_cwnd) {
		if (!tcp_packets_in_flight(tp))
			return -1;
		else
			return 0;
	}

	if (!tcp_can_coalesce_send_queue_head(sk, probe_size))
		return -1;

	/* We're allowed to probe.  Build it now. */
	nskb = sk_stream_alloc_skb(sk, probe_size, GFP_ATOMIC, false);
	if (!nskb)
		return -1;
	sk->sk_wmem_queued += nskb->truesize;
	sk_mem_charge(sk, nskb->truesize);

	skb = tcp_send_head(sk);

	TCP_SKB_CB(nskb)->seq = TCP_SKB_CB(skb)->seq;
	TCP_SKB_CB(nskb)->end_seq = TCP_SKB_CB(skb)->seq + probe_size;
	TCP_SKB_CB(nskb)->tcp_flags = TCPHDR_ACK;
	TCP_SKB_CB(nskb)->sacked = 0;
	nskb->csum = 0;
	nskb->ip_summed = CHECKSUM_PARTIAL;

	tcp_insert_write_queue_before(nskb, skb, sk);
	tcp_highest_sack_replace(sk, skb, nskb);

	len = 0;
	tcp_for_write_queue_from_safe(skb, next, sk) {
		copy = min_t(int, skb->len, probe_size - len);
		skb_copy_bits(skb, 0, skb_put(nskb, copy), copy);

		if (skb->len <= copy) {
			/* We've eaten all the data from this skb.
			 * Throw it away. */
			TCP_SKB_CB(nskb)->tcp_flags |= TCP_SKB_CB(skb)->tcp_flags;
			/* If this is the last SKB we copy and eor is set
			 * we need to propagate it to the new skb.
			 */
			TCP_SKB_CB(nskb)->eor = TCP_SKB_CB(skb)->eor;
			tcp_unlink_write_queue(skb, sk);
			sk_wmem_free_skb(sk, skb);
		} else {
			TCP_SKB_CB(nskb)->tcp_flags |= TCP_SKB_CB(skb)->tcp_flags &
						   ~(TCPHDR_FIN|TCPHDR_PSH);
			if (!skb_shinfo(skb)->nr_frags) {
				skb_pull(skb, copy);
			} else {
				__pskb_trim_head(skb, copy);
				tcp_set_skb_tso_segs(skb, mss_now);
			}
			TCP_SKB_CB(skb)->seq += copy;
		}

		len += copy;

		if (len >= probe_size)
			break;
	}
	tcp_init_tso_segs(nskb, nskb->len);

	/* We're ready to send.  If this fails, the probe will
	 * be resegmented into mss-sized pieces by tcp_write_xmit().
	 */
	if (!tcp_transmit_skb(sk, nskb, 1, GFP_ATOMIC)) {
		/* Decrement cwnd here because we are sending
		 * effectively two packets. */
		tp->snd_cwnd--;
		tcp_event_new_data_sent(sk, nskb);

		icsk->icsk_mtup.probe_size = tcp_mss_to_mtu(sk, nskb->len);
		tp->mtu_probe.probe_seq_start = TCP_SKB_CB(nskb)->seq;
		tp->mtu_probe.probe_seq_end = TCP_SKB_CB(nskb)->end_seq;

		return 1;
	}

	return -1;
}

static bool tcp_pacing_check(struct sock *sk)
{
	struct tcp_sock *tp = tcp_sk(sk);

	if (!tcp_needs_internal_pacing(sk))
		return false;

	if (tp->tcp_wstamp_ns <= tp->tcp_clock_cache)
		return false;

	if (!hrtimer_is_queued(&tp->pacing_timer)) {
		hrtimer_start(&tp->pacing_timer,
			      ns_to_ktime(tp->tcp_wstamp_ns),
			      HRTIMER_MODE_ABS_PINNED_SOFT);
		sock_hold(sk);
	}
	return true;
}

/* TCP Small Queues :
 * Control number of packets in qdisc/devices to two packets / or ~1 ms.
 * (These limits are doubled for retransmits)
 * This allows for :
 *  - better RTT estimation and ACK scheduling
 *  - faster recovery
 *  - high rates
 * Alas, some drivers / subsystems require a fair amount
 * of queued bytes to ensure line rate.
 * One example is wifi aggregation (802.11 AMPDU)
 */
static bool tcp_small_queue_check(struct sock *sk, const struct sk_buff *skb,
				  unsigned int factor)
{
	unsigned long limit;

	limit = max_t(unsigned long,
		      2 * skb->truesize,
		      sk->sk_pacing_rate >> sk->sk_pacing_shift);
	if (sk->sk_pacing_status == SK_PACING_NONE)
		limit = min_t(unsigned long, limit,
			      sock_net(sk)->ipv4.sysctl_tcp_limit_output_bytes);
	limit <<= factor;

	if (refcount_read(&sk->sk_wmem_alloc) > limit) {
		/* Always send skb if rtx queue is empty.
		 * No need to wait for TX completion to call us back,
		 * after softirq/tasklet schedule.
		 * This helps when TX completions are delayed too much.
		 */
		if (tcp_rtx_queue_empty(sk))
			return false;

		set_bit(TSQ_THROTTLED, &sk->sk_tsq_flags);
		/* It is possible TX completion already happened
		 * before we set TSQ_THROTTLED, so we must
		 * test again the condition.
		 */
		smp_mb__after_atomic();
		if (refcount_read(&sk->sk_wmem_alloc) > limit)
			return true;
	}
	return false;
}

static void tcp_chrono_set(struct tcp_sock *tp, const enum tcp_chrono new)
{
	const u32 now = tcp_jiffies32;
	enum tcp_chrono old = tp->chrono_type;

	if (old > TCP_CHRONO_UNSPEC)
		tp->chrono_stat[old - 1] += now - tp->chrono_start;
	tp->chrono_start = now;
	tp->chrono_type = new;
}

void tcp_chrono_start(struct sock *sk, const enum tcp_chrono type)
{
	struct tcp_sock *tp = tcp_sk(sk);

	/* If there are multiple conditions worthy of tracking in a
	 * chronograph then the highest priority enum takes precedence
	 * over the other conditions. So that if something "more interesting"
	 * starts happening, stop the previous chrono and start a new one.
	 */
	if (type > tp->chrono_type)
		tcp_chrono_set(tp, type);
}

void tcp_chrono_stop(struct sock *sk, const enum tcp_chrono type)
{
	struct tcp_sock *tp = tcp_sk(sk);


	/* There are multiple conditions worthy of tracking in a
	 * chronograph, so that the highest priority enum takes
	 * precedence over the other conditions (see tcp_chrono_start).
	 * If a condition stops, we only stop chrono tracking if
	 * it's the "most interesting" or current chrono we are
	 * tracking and starts busy chrono if we have pending data.
	 */
	if (tcp_rtx_and_write_queues_empty(sk))
		tcp_chrono_set(tp, TCP_CHRONO_UNSPEC);
	else if (type == tp->chrono_type)
		tcp_chrono_set(tp, TCP_CHRONO_BUSY);
}

/* This routine writes packets to the network.  It advances the
 * send_head.  This happens as incoming acks open up the remote
 * window for us.
 *
 * LARGESEND note: !tcp_urg_mode is overkill, only frames between
 * snd_up-64k-mss .. snd_up cannot be large. However, taking into
 * account rare use of URG, this is not a big flaw.
 *
 * Send at most one packet when push_one > 0. Temporarily ignore
 * cwnd limit to force at most one packet out when push_one == 2.

 * Returns true, if no segments are in flight and we have queued segments,
 * but cannot send anything now because of SWS or another problem.
 */
bool tcp_write_xmit(struct sock *sk, unsigned int mss_now, int nonagle,
			   int push_one, gfp_t gfp)
{
	struct tcp_sock *tp = tcp_sk(sk);
	struct sk_buff *skb;
	unsigned int tso_segs, sent_pkts;
	int cwnd_quota;
	int result;
	bool is_cwnd_limited = false, is_rwnd_limited = false;
	u32 max_segs;

	sent_pkts = 0;

	tcp_mstamp_refresh(tp);

	/* pmtu not yet supported with MPTCP. Should be possible, by early
	 * exiting the loop inside tcp_mtu_probe, making sure that only one
	 * single DSS-mapping gets probed.
	 */
	if (!push_one && !mptcp(tp)) {
		/* Do MTU probing. */
		result = tcp_mtu_probe(sk);
		if (!result) {
			return false;
		} else if (result > 0) {
			sent_pkts = 1;
		}
	}

	max_segs = tcp_tso_segs(sk, mss_now);
	while ((skb = tcp_send_head(sk))) {
		unsigned int limit;

		if (unlikely(tp->repair) && tp->repair_queue == TCP_SEND_QUEUE) {
			/* "skb_mstamp_ns" is used as a start point for the retransmit timer */
			skb->skb_mstamp_ns = tp->tcp_wstamp_ns = tp->tcp_clock_cache;
			list_move_tail(&skb->tcp_tsorted_anchor, &tp->tsorted_sent_queue);
			goto repair; /* Skip network transmission */
		}

		if (tcp_pacing_check(sk))
			break;

		tso_segs = tcp_init_tso_segs(skb, mss_now);
		BUG_ON(!tso_segs);

		cwnd_quota = tcp_cwnd_test(tp, skb);
		if (!cwnd_quota) {
			if (push_one == 2)
				/* Force out a loss probe pkt. */
				cwnd_quota = 1;
			else
				break;
		}

		if (unlikely(!tcp_snd_wnd_test(tp, skb, mss_now))) {
			is_rwnd_limited = true;
			break;
		}

		if (tso_segs == 1) {
			if (unlikely(!tcp_nagle_test(tp, skb, mss_now,
						     (tcp_skb_is_last(sk, skb) ?
						      nonagle : TCP_NAGLE_PUSH))))
				break;
		} else {
			if (!push_one &&
			    tcp_tso_should_defer(sk, skb, &is_cwnd_limited,
						 &is_rwnd_limited, max_segs))
				break;
		}

		limit = mss_now;
		if (tso_segs > 1 && !tcp_urg_mode(tp))
			limit = tcp_mss_split_point(sk, skb, mss_now,
						    min_t(unsigned int,
							  cwnd_quota,
							  max_segs),
						    nonagle);

		if (skb->len > limit &&
		    unlikely(tso_fragment(sk, TCP_FRAG_IN_WRITE_QUEUE,
					  skb, limit, mss_now, gfp)))
			break;

		if (tcp_small_queue_check(sk, skb, 0))
			break;

		if (unlikely(tcp_transmit_skb(sk, skb, 1, gfp)))
			break;

repair:
		/* Advance the send_head.  This one is sent out.
		 * This call will increment packets_out.
		 */
		tcp_event_new_data_sent(sk, skb);

		tcp_minshall_update(tp, mss_now, skb);
		sent_pkts += tcp_skb_pcount(skb);

		if (push_one)
			break;
	}

	if (is_rwnd_limited)
		tcp_chrono_start(sk, TCP_CHRONO_RWND_LIMITED);
	else
		tcp_chrono_stop(sk, TCP_CHRONO_RWND_LIMITED);

	if (likely(sent_pkts)) {
		if (tcp_in_cwnd_reduction(sk))
			tp->prr_out += sent_pkts;

		/* Send one loss probe per tail loss episode. */
		if (push_one != 2)
			tcp_schedule_loss_probe(sk, false);
		is_cwnd_limited |= (tcp_packets_in_flight(tp) >= tp->snd_cwnd);
		if (tp->ops->cwnd_validate)
			tp->ops->cwnd_validate(sk, is_cwnd_limited);
		return false;
	}
	return !tp->packets_out && !tcp_write_queue_empty(sk);
}

bool tcp_schedule_loss_probe(struct sock *sk, bool advancing_rto)
{
	struct inet_connection_sock *icsk = inet_csk(sk);
	struct tcp_sock *tp = tcp_sk(sk);
	u32 timeout, rto_delta_us;
	int early_retrans;

	/* Don't do any loss probe on a Fast Open connection before 3WHS
	 * finishes.
	 */
	if (tp->fastopen_rsk)
		return false;

	early_retrans = sock_net(sk)->ipv4.sysctl_tcp_early_retrans;
	/* Schedule a loss probe in 2*RTT for SACK capable connections
	 * not in loss recovery, that are either limited by cwnd or application.
	 */
	if ((early_retrans != 3 && early_retrans != 4) ||
	    !tp->packets_out || !tcp_is_sack(tp) ||
	    (icsk->icsk_ca_state != TCP_CA_Open &&
	     icsk->icsk_ca_state != TCP_CA_CWR))
		return false;

	/* Probe timeout is 2*rtt. Add minimum RTO to account
	 * for delayed ack when there's one outstanding packet. If no RTT
	 * sample is available then probe after TCP_TIMEOUT_INIT.
	 */
	if (tp->srtt_us) {
		timeout = usecs_to_jiffies(tp->srtt_us >> 2);
		if (tp->packets_out == 1)
			timeout += TCP_RTO_MIN;
		else
			timeout += TCP_TIMEOUT_MIN;
	} else {
		timeout = TCP_TIMEOUT_INIT;
	}

	/* If the RTO formula yields an earlier time, then use that time. */
	rto_delta_us = advancing_rto ?
			jiffies_to_usecs(inet_csk(sk)->icsk_rto) :
			tcp_rto_delta_us(sk);  /* How far in future is RTO? */
	if (rto_delta_us > 0)
		timeout = min_t(u32, timeout, usecs_to_jiffies(rto_delta_us));

	tcp_reset_xmit_timer(sk, ICSK_TIME_LOSS_PROBE, timeout,
			     TCP_RTO_MAX, NULL);
	return true;
}

/* Thanks to skb fast clones, we can detect if a prior transmit of
 * a packet is still in a qdisc or driver queue.
 * In this case, there is very little point doing a retransmit !
 */
static bool skb_still_in_host_queue(const struct sock *sk,
				    const struct sk_buff *skb)
{
	if (unlikely(skb_fclone_busy(sk, skb))) {
		NET_INC_STATS(sock_net(sk),
			      LINUX_MIB_TCPSPURIOUS_RTX_HOSTQUEUES);
		return true;
	}
	return false;
}

/* When probe timeout (PTO) fires, try send a new segment if possible, else
 * retransmit the last segment.
 */
void tcp_send_loss_probe(struct sock *sk)
{
	struct tcp_sock *tp = tcp_sk(sk);
	struct sk_buff *skb;
	int pcount;
	int mss = tcp_current_mss(sk);

	skb = tcp_send_head(sk);
	if (skb && tcp_snd_wnd_test(tp, skb, mss)) {
		pcount = tp->packets_out;
		tp->ops->write_xmit(sk, mss, TCP_NAGLE_OFF, 2, GFP_ATOMIC);
		if (tp->packets_out > pcount)
			goto probe_sent;
		goto rearm_timer;
	}
	skb = skb_rb_last(&sk->tcp_rtx_queue);
	if (unlikely(!skb)) {
		WARN_ONCE(tp->packets_out,
			  "invalid inflight: %u state %u cwnd %u mss %d\n",
			  tp->packets_out, sk->sk_state, tp->snd_cwnd, mss);
		inet_csk(sk)->icsk_pending = 0;
		return;
	}

	/* At most one outstanding TLP retransmission. */
	if (tp->tlp_high_seq)
		goto rearm_timer;

	if (skb_still_in_host_queue(sk, skb))
		goto rearm_timer;

	pcount = tcp_skb_pcount(skb);
	if (WARN_ON(!pcount))
		goto rearm_timer;

	if ((pcount > 1) && (skb->len > (pcount - 1) * mss)) {
		if (unlikely(tcp_fragment(sk, TCP_FRAG_IN_RTX_QUEUE, skb,
					  (pcount - 1) * mss, mss,
					  GFP_ATOMIC)))
			goto rearm_timer;
		skb = skb_rb_next(skb);
	}

	if (WARN_ON(!skb || !tcp_skb_pcount(skb)))
		goto rearm_timer;

	if (__tcp_retransmit_skb(sk, skb, 1))
		goto rearm_timer;

	/* Record snd_nxt for loss detection. */
	tp->tlp_high_seq = tp->snd_nxt;

probe_sent:
	NET_INC_STATS(sock_net(sk), LINUX_MIB_TCPLOSSPROBES);
	/* Reset s.t. tcp_rearm_rto will restart timer from now */
	inet_csk(sk)->icsk_pending = 0;
rearm_timer:
	tcp_rearm_rto(sk);
}

/* Push out any pending frames which were held back due to
 * TCP_CORK or attempt at coalescing tiny packets.
 * The socket must be locked by the caller.
 */
void __tcp_push_pending_frames(struct sock *sk, unsigned int cur_mss,
			       int nonagle)
{
	/* If we are closed, the bytes will have to remain here.
	 * In time closedown will finish, we empty the write queue and
	 * all will be happy.
	 */
	if (unlikely(sk->sk_state == TCP_CLOSE))
		return;

	if (tcp_sk(sk)->ops->write_xmit(sk, cur_mss, nonagle, 0,
					sk_gfp_mask(sk, GFP_ATOMIC)))
		tcp_check_probe_timer(sk);
}

/* Send _single_ skb sitting at the send head. This function requires
 * true push pending frames to setup probe timer etc.
 */
void tcp_push_one(struct sock *sk, unsigned int mss_now)
{
	struct sk_buff *skb = tcp_send_head(sk);

	BUG_ON(!skb || skb->len < mss_now);

	tcp_sk(sk)->ops->write_xmit(sk, mss_now, TCP_NAGLE_PUSH, 1,
				    sk->sk_allocation);
}

/* This function returns the amount that we can raise the
 * usable window based on the following constraints
 *
 * 1. The window can never be shrunk once it is offered (RFC 793)
 * 2. We limit memory per socket
 *
 * RFC 1122:
 * "the suggested [SWS] avoidance algorithm for the receiver is to keep
 *  RECV.NEXT + RCV.WIN fixed until:
 *  RCV.BUFF - RCV.USER - RCV.WINDOW >= min(1/2 RCV.BUFF, MSS)"
 *
 * i.e. don't raise the right edge of the window until you can raise
 * it at least MSS bytes.
 *
 * Unfortunately, the recommended algorithm breaks header prediction,
 * since header prediction assumes th->window stays fixed.
 *
 * Strictly speaking, keeping th->window fixed violates the receiver
 * side SWS prevention criteria. The problem is that under this rule
 * a stream of single byte packets will cause the right side of the
 * window to always advance by a single byte.
 *
 * Of course, if the sender implements sender side SWS prevention
 * then this will not be a problem.
 *
 * BSD seems to make the following compromise:
 *
 *	If the free space is less than the 1/4 of the maximum
 *	space available and the free space is less than 1/2 mss,
 *	then set the window to 0.
 *	[ Actually, bsd uses MSS and 1/4 of maximal _window_ ]
 *	Otherwise, just prevent the window from shrinking
 *	and from being larger than the largest representable value.
 *
 * This prevents incremental opening of the window in the regime
 * where TCP is limited by the speed of the reader side taking
 * data out of the TCP receive queue. It does nothing about
 * those cases where the window is constrained on the sender side
 * because the pipeline is full.
 *
 * BSD also seems to "accidentally" limit itself to windows that are a
 * multiple of MSS, at least until the free space gets quite small.
 * This would appear to be a side effect of the mbuf implementation.
 * Combining these two algorithms results in the observed behavior
 * of having a fixed window size at almost all times.
 *
 * Below we obtain similar behavior by forcing the offered window to
 * a multiple of the mss when it is feasible to do so.
 *
 * Note, we don't "adjust" for TIMESTAMP or SACK option bytes.
 * Regular options like TIMESTAMP are taken into account.
 */
u32 __tcp_select_window(struct sock *sk)
{
	struct inet_connection_sock *icsk = inet_csk(sk);
	struct tcp_sock *tp = tcp_sk(sk);
	/* MSS for the peer's data.  Previous versions used mss_clamp
	 * here.  I don't know if the value based on our guesses
	 * of peer's MSS is better for the performance.  It's more correct
	 * but may be worse for the performance because of rcv_mss
	 * fluctuations.  --SAW  1998/11/1
	 */
	int mss = icsk->icsk_ack.rcv_mss;
	int free_space = tcp_space(sk);
	int allowed_space = tcp_full_space(sk);
	int full_space = min_t(int, tp->window_clamp, allowed_space);
	int window;

	if (unlikely(mss > full_space)) {
		mss = full_space;
		if (mss <= 0)
			return 0;
	}
	if (free_space < (full_space >> 1)) {
		icsk->icsk_ack.quick = 0;

		if (tcp_under_memory_pressure(sk))
			tp->rcv_ssthresh = min(tp->rcv_ssthresh,
					       4U * tp->advmss);

		/* free_space might become our new window, make sure we don't
		 * increase it due to wscale.
		 */
		free_space = round_down(free_space, 1 << tp->rx_opt.rcv_wscale);

		/* if free space is less than mss estimate, or is below 1/16th
		 * of the maximum allowed, try to move to zero-window, else
		 * tcp_clamp_window() will grow rcv buf up to tcp_rmem[2], and
		 * new incoming data is dropped due to memory limits.
		 * With large window, mss test triggers way too late in order
		 * to announce zero window in time before rmem limit kicks in.
		 */
		if (free_space < (allowed_space >> 4) || free_space < mss)
			return 0;
	}

	if (free_space > tp->rcv_ssthresh)
		free_space = tp->rcv_ssthresh;

	/* Don't do rounding if we are using window scaling, since the
	 * scaled window will not line up with the MSS boundary anyway.
	 */
	if (tp->rx_opt.rcv_wscale) {
		window = free_space;

		/* Advertise enough space so that it won't get scaled away.
		 * Import case: prevent zero window announcement if
		 * 1<<rcv_wscale > mss.
		 */
		window = ALIGN(window, (1 << tp->rx_opt.rcv_wscale));
	} else {
		window = tp->rcv_wnd;
		/* Get the largest window that is a nice multiple of mss.
		 * Window clamp already applied above.
		 * If our current window offering is within 1 mss of the
		 * free space we just keep it. This prevents the divide
		 * and multiply from happening most of the time.
		 * We also don't do any window rounding when the free space
		 * is too small.
		 */
		if (window <= free_space - mss || window > free_space)
			window = rounddown(free_space, mss);
		else if (mss == full_space &&
			 free_space > window + (full_space >> 1))
			window = free_space;
	}

	return window;
}

void tcp_skb_collapse_tstamp(struct sk_buff *skb,
			     const struct sk_buff *next_skb)
{
	if (unlikely(tcp_has_tx_tstamp(next_skb))) {
		const struct skb_shared_info *next_shinfo =
			skb_shinfo(next_skb);
		struct skb_shared_info *shinfo = skb_shinfo(skb);

		shinfo->tx_flags |= next_shinfo->tx_flags & SKBTX_ANY_TSTAMP;
		shinfo->tskey = next_shinfo->tskey;
		TCP_SKB_CB(skb)->txstamp_ack |=
			TCP_SKB_CB(next_skb)->txstamp_ack;
	}
}

/* Collapses two adjacent SKB's during retransmission. */
static bool tcp_collapse_retrans(struct sock *sk, struct sk_buff *skb)
{
	struct tcp_sock *tp = tcp_sk(sk);
	struct sk_buff *next_skb = skb_rb_next(skb);
	int next_skb_size;

	next_skb_size = next_skb->len;

	BUG_ON(tcp_skb_pcount(skb) != 1 || tcp_skb_pcount(next_skb) != 1);

	if (next_skb_size) {
		if (next_skb_size <= skb_availroom(skb))
			skb_copy_bits(next_skb, 0, skb_put(skb, next_skb_size),
				      next_skb_size);
		else if (!skb_shift(skb, next_skb, next_skb_size))
			return false;
	}
	tcp_highest_sack_replace(sk, next_skb, skb);

	/* Update sequence range on original skb. */
	TCP_SKB_CB(skb)->end_seq = TCP_SKB_CB(next_skb)->end_seq;

	/* Merge over control information. This moves PSH/FIN etc. over */
	TCP_SKB_CB(skb)->tcp_flags |= TCP_SKB_CB(next_skb)->tcp_flags;

	/* All done, get rid of second SKB and account for it so
	 * packet counting does not break.
	 */
	TCP_SKB_CB(skb)->sacked |= TCP_SKB_CB(next_skb)->sacked & TCPCB_EVER_RETRANS;
	TCP_SKB_CB(skb)->eor = TCP_SKB_CB(next_skb)->eor;

	/* changed transmit queue under us so clear hints */
	tcp_clear_retrans_hints_partial(tp);
	if (next_skb == tp->retransmit_skb_hint)
		tp->retransmit_skb_hint = skb;

	tcp_adjust_pcount(sk, next_skb, tcp_skb_pcount(next_skb));

	tcp_skb_collapse_tstamp(skb, next_skb);

	tcp_rtx_queue_unlink_and_free(next_skb, sk);
	return true;
}

/* Check if coalescing SKBs is legal. */
static bool tcp_can_collapse(const struct sock *sk, const struct sk_buff *skb)
{
	if (tcp_skb_pcount(skb) > 1)
		return false;
	if (skb_cloned(skb))
		return false;
	/* Some heuristics for collapsing over SACK'd could be invented */
	if (TCP_SKB_CB(skb)->sacked & TCPCB_SACKED_ACKED)
		return false;

	return true;
}

/* Collapse packets in the retransmit queue to make to create
 * less packets on the wire. This is only done on retransmission.
 */
static void tcp_retrans_try_collapse(struct sock *sk, struct sk_buff *to,
				     int space)
{
	struct tcp_sock *tp = tcp_sk(sk);
	struct sk_buff *skb = to, *tmp;
	bool first = true;

	if (!sock_net(sk)->ipv4.sysctl_tcp_retrans_collapse)
		return;
	if (TCP_SKB_CB(skb)->tcp_flags & TCPHDR_SYN)
		return;

	/* Currently not supported for MPTCP - but it should be possible */
	if (mptcp(tp))
		return;

	skb_rbtree_walk_from_safe(skb, tmp) {
		if (!tcp_can_collapse(sk, skb))
			break;

		if (!tcp_skb_can_collapse_to(to))
			break;

		space -= skb->len;

		if (first) {
			first = false;
			continue;
		}

		if (space < 0)
			break;

		if (after(TCP_SKB_CB(skb)->end_seq, tcp_wnd_end(tp)))
			break;

		if (!tcp_collapse_retrans(sk, to))
			break;
	}
}

/* This retransmits one SKB.  Policy decisions and retransmit queue
 * state updates are done by the caller.  Returns non-zero if an
 * error occurred which prevented the send.
 */
int __tcp_retransmit_skb(struct sock *sk, struct sk_buff *skb, int segs)
{
	struct inet_connection_sock *icsk = inet_csk(sk);
	struct tcp_sock *tp = tcp_sk(sk);
	unsigned int cur_mss;
	int diff, len, err;


	/* Inconclusive MTU probe */
	if (icsk->icsk_mtup.probe_size)
		icsk->icsk_mtup.probe_size = 0;

	/* Do not sent more than we queued. 1/4 is reserved for possible
	 * copying overhead: fragmentation, tunneling, mangling etc.
	 */
	if (refcount_read(&sk->sk_wmem_alloc) >
	    min_t(u32, sk->sk_wmem_queued + (sk->sk_wmem_queued >> 2),
		  sk->sk_sndbuf))
		return -EAGAIN;

	if (skb_still_in_host_queue(sk, skb))
		return -EBUSY;

	if (before(TCP_SKB_CB(skb)->seq, tp->snd_una)) {
		if (unlikely(before(TCP_SKB_CB(skb)->end_seq, tp->snd_una))) {
			WARN_ON_ONCE(1);
			return -EINVAL;
		}
		if (tcp_trim_head(sk, skb, tp->snd_una - TCP_SKB_CB(skb)->seq))
			return -ENOMEM;
	}

	if (inet_csk(sk)->icsk_af_ops->rebuild_header(sk))
		return -EHOSTUNREACH; /* Routing failure or similar. */

	cur_mss = tcp_current_mss(sk);

	/* If receiver has shrunk his window, and skb is out of
	 * new window, do not retransmit it. The exception is the
	 * case, when window is shrunk to zero. In this case
	 * our retransmit serves as a zero window probe.
	 */
	if (!before(TCP_SKB_CB(skb)->seq, tcp_wnd_end(tp)) &&
	    TCP_SKB_CB(skb)->seq != tp->snd_una)
		return -EAGAIN;

	len = cur_mss * segs;
	if (skb->len > len) {
		if (tcp_fragment(sk, TCP_FRAG_IN_RTX_QUEUE, skb, len,
				 cur_mss, GFP_ATOMIC))
			return -ENOMEM; /* We'll try again later. */
	} else {
		if (skb_unclone(skb, GFP_ATOMIC))
			return -ENOMEM;

		diff = tcp_skb_pcount(skb);
		tcp_set_skb_tso_segs(skb, cur_mss);
		diff -= tcp_skb_pcount(skb);
		if (diff)
			tcp_adjust_pcount(sk, skb, diff);
		if (skb->len < cur_mss)
			tcp_retrans_try_collapse(sk, skb, cur_mss);
	}

	/* RFC3168, section 6.1.1.1. ECN fallback */
	if ((TCP_SKB_CB(skb)->tcp_flags & TCPHDR_SYN_ECN) == TCPHDR_SYN_ECN)
		tcp_ecn_clear_syn(sk, skb);

	/* Update global and local TCP statistics. */
	segs = tcp_skb_pcount(skb);
	TCP_ADD_STATS(sock_net(sk), TCP_MIB_RETRANSSEGS, segs);
	if (TCP_SKB_CB(skb)->tcp_flags & TCPHDR_SYN)
		__NET_INC_STATS(sock_net(sk), LINUX_MIB_TCPSYNRETRANS);
	tp->total_retrans += segs;
	tp->bytes_retrans += skb->len;

	/* make sure skb->data is aligned on arches that require it
	 * and check if ack-trimming & collapsing extended the headroom
	 * beyond what csum_start can cover.
	 */
	if (unlikely((NET_IP_ALIGN && ((unsigned long)skb->data & 3)) ||
		     skb_headroom(skb) >= 0xFFFF)) {
		struct sk_buff *nskb;

		tcp_skb_tsorted_save(skb) {
			nskb = __pskb_copy(skb, MAX_TCP_HEADER, GFP_ATOMIC);
			err = nskb ? tcp_transmit_skb(sk, nskb, 0, GFP_ATOMIC) :
				     -ENOBUFS;
		} tcp_skb_tsorted_restore(skb);

		if (!err) {
			tcp_update_skb_after_send(sk, skb, tp->tcp_wstamp_ns);
			tcp_rate_skb_sent(sk, skb);
		}
	} else {
		err = tcp_transmit_skb(sk, skb, 1, GFP_ATOMIC);
	}

	if (BPF_SOCK_OPS_TEST_FLAG(tp, BPF_SOCK_OPS_RETRANS_CB_FLAG))
		tcp_call_bpf_3arg(sk, BPF_SOCK_OPS_RETRANS_CB,
				  TCP_SKB_CB(skb)->seq, segs, err);

	if (likely(!err)) {
		TCP_SKB_CB(skb)->sacked |= TCPCB_EVER_RETRANS;
		trace_tcp_retransmit_skb(sk, skb);
	} else if (err != -EBUSY) {
		NET_ADD_STATS(sock_net(sk), LINUX_MIB_TCPRETRANSFAIL, segs);
	}
	return err;
}

int tcp_retransmit_skb(struct sock *sk, struct sk_buff *skb, int segs)
{
	struct tcp_sock *tp = tcp_sk(sk);
	int err = __tcp_retransmit_skb(sk, skb, segs);

	if (err == 0) {
#if FASTRETRANS_DEBUG > 0
		if (TCP_SKB_CB(skb)->sacked & TCPCB_SACKED_RETRANS) {
			net_dbg_ratelimited("retrans_out leaked\n");
		}
#endif
		TCP_SKB_CB(skb)->sacked |= TCPCB_RETRANS;
		tp->retrans_out += tcp_skb_pcount(skb);

		/* Save stamp of the first retransmit. */
		if (!tp->retrans_stamp)
			tp->retrans_stamp = tcp_skb_timestamp(skb);

	}

	if (tp->undo_retrans < 0)
		tp->undo_retrans = 0;
	tp->undo_retrans += tcp_skb_pcount(skb);
	return err;
}

/* This gets called after a retransmit timeout, and the initially
 * retransmitted data is acknowledged.  It tries to continue
 * resending the rest of the retransmit queue, until either
 * we've sent it all or the congestion window limit is reached.
 */
void tcp_xmit_retransmit_queue(struct sock *sk)
{
	const struct inet_connection_sock *icsk = inet_csk(sk);
	struct sk_buff *skb, *rtx_head, *hole = NULL;
	struct tcp_sock *tp = tcp_sk(sk);
	u32 max_segs;
	int mib_idx;

	if (!tp->packets_out)
		return;

	rtx_head = tcp_rtx_queue_head(sk);
	skb = tp->retransmit_skb_hint ?: rtx_head;
	max_segs = tcp_tso_segs(sk, tcp_current_mss(sk));
	skb_rbtree_walk_from(skb) {
		__u8 sacked;
		int segs;

		if (tcp_pacing_check(sk))
			break;

		/* we could do better than to assign each time */
		if (!hole)
			tp->retransmit_skb_hint = skb;

		segs = tp->snd_cwnd - tcp_packets_in_flight(tp);
		if (segs <= 0)
			return;
		sacked = TCP_SKB_CB(skb)->sacked;
		/* In case tcp_shift_skb_data() have aggregated large skbs,
		 * we need to make sure not sending too bigs TSO packets
		 */
		segs = min_t(int, segs, max_segs);

		if (tp->retrans_out >= tp->lost_out) {
			break;
		} else if (!(sacked & TCPCB_LOST)) {
			if (!hole && !(sacked & (TCPCB_SACKED_RETRANS|TCPCB_SACKED_ACKED)))
				hole = skb;
			continue;

		} else {
			if (icsk->icsk_ca_state != TCP_CA_Loss)
				mib_idx = LINUX_MIB_TCPFASTRETRANS;
			else
				mib_idx = LINUX_MIB_TCPSLOWSTARTRETRANS;
		}

		if (sacked & (TCPCB_SACKED_ACKED|TCPCB_SACKED_RETRANS))
			continue;

		if (tcp_small_queue_check(sk, skb, 1))
			return;

		if (tcp_retransmit_skb(sk, skb, segs))
			return;

		NET_ADD_STATS(sock_net(sk), mib_idx, tcp_skb_pcount(skb));

		if (tcp_in_cwnd_reduction(sk))
			tp->prr_out += tcp_skb_pcount(skb);

		if (skb == rtx_head &&
		    icsk->icsk_pending != ICSK_TIME_REO_TIMEOUT)
			tcp_reset_xmit_timer(sk, ICSK_TIME_RETRANS,
					     inet_csk(sk)->icsk_rto,
					     TCP_RTO_MAX,
					     skb);
	}
}

/* We allow to exceed memory limits for FIN packets to expedite
 * connection tear down and (memory) recovery.
 * Otherwise tcp_send_fin() could be tempted to either delay FIN
 * or even be forced to close flow without any FIN.
 * In general, we want to allow one skb per socket to avoid hangs
 * with edge trigger epoll()
 */
void sk_forced_mem_schedule(struct sock *sk, int size)
{
	int amt;

	if (size <= sk->sk_forward_alloc)
		return;
	amt = sk_mem_pages(size);
	sk->sk_forward_alloc += amt * SK_MEM_QUANTUM;
	sk_memory_allocated_add(sk, amt);

	if (mem_cgroup_sockets_enabled && sk->sk_memcg)
		mem_cgroup_charge_skmem(sk->sk_memcg, amt);
}

/* Send a FIN. The caller locks the socket for us.
 * We should try to send a FIN packet really hard, but eventually give up.
 */
void tcp_send_fin(struct sock *sk)
{
	struct sk_buff *skb, *tskb = tcp_write_queue_tail(sk);
	struct tcp_sock *tp = tcp_sk(sk);

	/* Optimization, tack on the FIN if we have one skb in write queue and
	 * this skb was not yet sent, or we are under memory pressure.
	 * Note: in the latter case, FIN packet will be sent after a timeout,
	 * as TCP stack thinks it has already been transmitted.
	 */
	if (!tskb && tcp_under_memory_pressure(sk))
		tskb = skb_rb_last(&sk->tcp_rtx_queue);

	if (tskb) {
coalesce:
		TCP_SKB_CB(tskb)->tcp_flags |= TCPHDR_FIN;
		TCP_SKB_CB(tskb)->end_seq++;
		tp->write_seq++;
		if (tcp_write_queue_empty(sk)) {
			/* This means tskb was already sent.
			 * Pretend we included the FIN on previous transmit.
			 * We need to set tp->snd_nxt to the value it would have
			 * if FIN had been sent. This is because retransmit path
			 * does not change tp->snd_nxt.
			 */
			tp->snd_nxt++;
			return;
		}
	} else {
		skb = alloc_skb_fclone(MAX_TCP_HEADER, sk->sk_allocation);
		if (unlikely(!skb)) {
			if (tskb)
				goto coalesce;
			return;
		}
		INIT_LIST_HEAD(&skb->tcp_tsorted_anchor);
		skb_reserve(skb, MAX_TCP_HEADER);
		sk_forced_mem_schedule(sk, skb->truesize);
		/* FIN eats a sequence byte, write_seq advanced by tcp_queue_skb(). */
		tcp_init_nondata_skb(skb, tp->write_seq,
				     TCPHDR_ACK | TCPHDR_FIN);
		tcp_queue_skb(sk, skb);
	}
	__tcp_push_pending_frames(sk, tcp_current_mss(sk), TCP_NAGLE_OFF);
}

/* We get here when a process closes a file descriptor (either due to
 * an explicit close() or as a byproduct of exit()'ing) and there
 * was unread data in the receive queue.  This behavior is recommended
 * by RFC 2525, section 2.17.  -DaveM
 */
void tcp_send_active_reset(struct sock *sk, gfp_t priority)
{
	struct sk_buff *skb;

	TCP_INC_STATS(sock_net(sk), TCP_MIB_OUTRSTS);

	/* NOTE: No TCP options attached and we never retransmit this. */
	skb = alloc_skb(MAX_TCP_HEADER, priority);
	if (!skb) {
		NET_INC_STATS(sock_net(sk), LINUX_MIB_TCPABORTFAILED);
		return;
	}

	/* Reserve space for headers and prepare control bits. */
	skb_reserve(skb, MAX_TCP_HEADER);
	tcp_init_nondata_skb(skb, tcp_acceptable_seq(sk),
			     TCPHDR_ACK | TCPHDR_RST);
	tcp_mstamp_refresh(tcp_sk(sk));
	/* Send it off. */
	if (tcp_transmit_skb(sk, skb, 0, priority))
		NET_INC_STATS(sock_net(sk), LINUX_MIB_TCPABORTFAILED);

	/* skb of trace_tcp_send_reset() keeps the skb that caused RST,
	 * skb here is different to the troublesome skb, so use NULL
	 */
	trace_tcp_send_reset(sk, NULL);
}

/* Send a crossed SYN-ACK during socket establishment.
 * WARNING: This routine must only be called when we have already sent
 * a SYN packet that crossed the incoming SYN that caused this routine
 * to get called. If this assumption fails then the initial rcv_wnd
 * and rcv_wscale values will not be correct.
 */
int tcp_send_synack(struct sock *sk)
{
	struct sk_buff *skb;

	skb = tcp_rtx_queue_head(sk);
	if (!skb || !(TCP_SKB_CB(skb)->tcp_flags & TCPHDR_SYN)) {
		pr_err("%s: wrong queue state\n", __func__);
		return -EFAULT;
	}
	if (!(TCP_SKB_CB(skb)->tcp_flags & TCPHDR_ACK)) {
		if (skb_cloned(skb)) {
			struct sk_buff *nskb;

			tcp_skb_tsorted_save(skb) {
				nskb = skb_copy(skb, GFP_ATOMIC);
			} tcp_skb_tsorted_restore(skb);
			if (!nskb)
				return -ENOMEM;
			INIT_LIST_HEAD(&nskb->tcp_tsorted_anchor);
			tcp_rtx_queue_unlink_and_free(skb, sk);
			__skb_header_release(nskb);
			tcp_rbtree_insert(&sk->tcp_rtx_queue, nskb);
			sk->sk_wmem_queued += nskb->truesize;
			sk_mem_charge(sk, nskb->truesize);
			skb = nskb;
		}

		TCP_SKB_CB(skb)->tcp_flags |= TCPHDR_ACK;
		tcp_ecn_send_synack(sk, skb);
	}
	return tcp_transmit_skb(sk, skb, 1, GFP_ATOMIC);
}

/**
 * tcp_make_synack - Prepare a SYN-ACK.
 * sk: listener socket
 * dst: dst entry attached to the SYNACK
 * req: request_sock pointer
 *
 * Allocate one skb and build a SYNACK packet.
 * @dst is consumed : Caller should not use it again.
 */
struct sk_buff *tcp_make_synack(const struct sock *sk, struct dst_entry *dst,
				struct request_sock *req,
				struct tcp_fastopen_cookie *foc,
				enum tcp_synack_type synack_type)
{
	struct inet_request_sock *ireq = inet_rsk(req);
	const struct tcp_sock *tp = tcp_sk(sk);
	struct tcp_md5sig_key *md5 = NULL;
	struct tcp_out_options opts;
	struct sk_buff *skb;
	int tcp_header_size;
	struct tcphdr *th;
	int mss;

	skb = alloc_skb(MAX_TCP_HEADER, GFP_ATOMIC);
	if (unlikely(!skb)) {
		dst_release(dst);
		return NULL;
	}
	/* Reserve space for headers. */
	skb_reserve(skb, MAX_TCP_HEADER);

	switch (synack_type) {
	case TCP_SYNACK_NORMAL:
		skb_set_owner_w(skb, req_to_sk(req));
		break;
	case TCP_SYNACK_COOKIE:
		/* Under synflood, we do not attach skb to a socket,
		 * to avoid false sharing.
		 */
		break;
	case TCP_SYNACK_FASTOPEN:
		/* sk is a const pointer, because we want to express multiple
		 * cpu might call us concurrently.
		 * sk->sk_wmem_alloc in an atomic, we can promote to rw.
		 */
		skb_set_owner_w(skb, (struct sock *)sk);
		break;
	}
	skb_dst_set(skb, dst);

	mss = tcp_mss_clamp(tp, dst_metric_advmss(dst));

	memset(&opts, 0, sizeof(opts));
#ifdef CONFIG_SYN_COOKIES
	if (unlikely(req->cookie_ts))
		skb->skb_mstamp_ns = cookie_init_timestamp(req);
	else
#endif
		skb->skb_mstamp_ns = tcp_clock_ns();

#ifdef CONFIG_TCP_MD5SIG
	rcu_read_lock();
	md5 = tcp_rsk(req)->af_specific->req_md5_lookup(sk, req_to_sk(req));
#endif
	skb_set_hash(skb, tcp_rsk(req)->txhash, PKT_HASH_TYPE_L4);
	tcp_header_size = tcp_synack_options(sk, req, mss, skb, &opts, md5,
					     foc) + sizeof(*th);

	skb_push(skb, tcp_header_size);
	skb_reset_transport_header(skb);

	th = (struct tcphdr *)skb->data;
	memset(th, 0, sizeof(struct tcphdr));
	th->syn = 1;
	th->ack = 1;
	tcp_ecn_make_synack(req, th);
	th->source = htons(ireq->ir_num);
	th->dest = ireq->ir_rmt_port;
	skb->mark = ireq->ir_mark;
	skb->ip_summed = CHECKSUM_PARTIAL;
	th->seq = htonl(tcp_rsk(req)->snt_isn);
	/* XXX data is queued and acked as is. No buffer/window check */
	th->ack_seq = htonl(tcp_rsk(req)->rcv_nxt);

	/* RFC1323: The window in SYN & SYN/ACK segments is never scaled. */
	th->window = htons(min(req->rsk_rcv_wnd, 65535U));
	tcp_options_write((__be32 *)(th + 1), NULL, &opts, skb);
	th->doff = (tcp_header_size >> 2);
	__TCP_INC_STATS(sock_net(sk), TCP_MIB_OUTSEGS);

#ifdef CONFIG_TCP_MD5SIG
	/* Okay, we have all we need - do the md5 hash if needed */
	if (md5)
		tcp_rsk(req)->af_specific->calc_md5_hash(opts.hash_location,
					       md5, req_to_sk(req), skb);
	rcu_read_unlock();
#endif

	/* Do not fool tcpdump (if any), clean our debris */
	skb->tstamp = 0;
	return skb;
}
EXPORT_SYMBOL(tcp_make_synack);

static void tcp_ca_dst_init(struct sock *sk, const struct dst_entry *dst)
{
	struct inet_connection_sock *icsk = inet_csk(sk);
	const struct tcp_congestion_ops *ca;
	u32 ca_key = dst_metric(dst, RTAX_CC_ALGO);

	if (ca_key == TCP_CA_UNSPEC)
		return;

	rcu_read_lock();
	ca = tcp_ca_find_key(ca_key);
	if (likely(ca && try_module_get(ca->owner))) {
		module_put(icsk->icsk_ca_ops->owner);
		icsk->icsk_ca_dst_locked = tcp_ca_dst_locked(dst);
		icsk->icsk_ca_ops = ca;
	}
	rcu_read_unlock();
}

/* Do all connect socket setups that can be done AF independent. */
static void tcp_connect_init(struct sock *sk)
{
	const struct dst_entry *dst = __sk_dst_get(sk);
	struct tcp_sock *tp = tcp_sk(sk);
	__u8 rcv_wscale;
	u32 rcv_wnd;

	/* We'll fix this up when we get a response from the other end.
	 * See tcp_input.c:tcp_rcv_state_process case TCP_SYN_SENT.
	 */
	tp->tcp_header_len = sizeof(struct tcphdr);
	if (sock_net(sk)->ipv4.sysctl_tcp_timestamps)
		tp->tcp_header_len += TCPOLEN_TSTAMP_ALIGNED;

#ifdef CONFIG_TCP_MD5SIG
	if (tp->af_specific->md5_lookup(sk, sk))
		tp->tcp_header_len += TCPOLEN_MD5SIG_ALIGNED;
#endif

	/* If user gave his TCP_MAXSEG, record it to clamp */
	if (tp->rx_opt.user_mss)
		tp->rx_opt.mss_clamp = tp->rx_opt.user_mss;
	tp->max_window = 0;
	tcp_mtup_init(sk);
	tcp_sync_mss(sk, dst_mtu(dst));

	tcp_ca_dst_init(sk, dst);

	if (!tp->window_clamp)
		tp->window_clamp = dst_metric(dst, RTAX_WINDOW);
	tp->advmss = tcp_mss_clamp(tp, dst_metric_advmss(dst));

	tcp_initialize_rcv_mss(sk);

	/* limit the window selection if the user enforce a smaller rx buffer */
	if (sk->sk_userlocks & SOCK_RCVBUF_LOCK &&
	    (tp->window_clamp > tcp_full_space(sk) || tp->window_clamp == 0))
		tp->window_clamp = tcp_full_space(sk);

	rcv_wnd = tcp_rwnd_init_bpf(sk);
	if (rcv_wnd == 0)
		rcv_wnd = dst_metric(dst, RTAX_INITRWND);

	tp->ops->select_initial_window(sk, tcp_full_space(sk),
				       tp->advmss - (tp->rx_opt.ts_recent_stamp ? tp->tcp_header_len - sizeof(struct tcphdr) : 0),
				       &tp->rcv_wnd,
				       &tp->window_clamp,
				       sock_net(sk)->ipv4.sysctl_tcp_window_scaling,
				       &rcv_wscale,
				       rcv_wnd);

	tp->rx_opt.rcv_wscale = rcv_wscale;
	tp->rcv_ssthresh = tp->rcv_wnd;

	sk->sk_err = 0;
	sock_reset_flag(sk, SOCK_DONE);
	tp->snd_wnd = 0;
	tcp_init_wl(tp, 0);
	tcp_write_queue_purge(sk);
	tp->snd_una = tp->write_seq;
	tp->snd_sml = tp->write_seq;
	tp->snd_up = tp->write_seq;
	tp->snd_nxt = tp->write_seq;

	if (likely(!tp->repair))
		tp->rcv_nxt = 0;
	else
		tp->rcv_tstamp = tcp_jiffies32;
	tp->rcv_wup = tp->rcv_nxt;
	tp->copied_seq = tp->rcv_nxt;

	inet_csk(sk)->icsk_rto = tcp_timeout_init(sk);
	inet_csk(sk)->icsk_retransmits = 0;
	tcp_clear_retrans(tp);

#ifdef CONFIG_MPTCP
	if (sock_flag(sk, SOCK_MPTCP) && mptcp_doit(sk)) {
		if (is_master_tp(tp)) {
			tp->request_mptcp = 1;
			mptcp_connect_init(sk);
		} else if (tp->mptcp) {
			struct inet_sock *inet	= inet_sk(sk);

			tp->mptcp->snt_isn	= tp->write_seq;
			tp->mptcp->init_rcv_wnd	= tp->rcv_wnd;

			/* Set nonce for new subflows */
			if (sk->sk_family == AF_INET)
				tp->mptcp->mptcp_loc_nonce = mptcp_v4_get_nonce(
							inet->inet_saddr,
							inet->inet_daddr,
							inet->inet_sport,
							inet->inet_dport);
#if IS_ENABLED(CONFIG_IPV6)
			else
				tp->mptcp->mptcp_loc_nonce = mptcp_v6_get_nonce(
						inet6_sk(sk)->saddr.s6_addr32,
						sk->sk_v6_daddr.s6_addr32,
						inet->inet_sport,
						inet->inet_dport);
#endif
		}
	}
#endif
}

static void tcp_connect_queue_skb(struct sock *sk, struct sk_buff *skb)
{
	struct tcp_sock *tp = tcp_sk(sk);
	struct tcp_skb_cb *tcb = TCP_SKB_CB(skb);

	tcb->end_seq += skb->len;
	__skb_header_release(skb);
	sk->sk_wmem_queued += skb->truesize;
	sk_mem_charge(sk, skb->truesize);
	tp->write_seq = tcb->end_seq;
	tp->packets_out += tcp_skb_pcount(skb);
}

/* Build and send a SYN with data and (cached) Fast Open cookie. However,
 * queue a data-only packet after the regular SYN, such that regular SYNs
 * are retransmitted on timeouts. Also if the remote SYN-ACK acknowledges
 * only the SYN sequence, the data are retransmitted in the first ACK.
 * If cookie is not cached or other error occurs, falls back to send a
 * regular SYN with Fast Open cookie request option.
 */
static int tcp_send_syn_data(struct sock *sk, struct sk_buff *syn)
{
	struct tcp_sock *tp = tcp_sk(sk);
	struct tcp_fastopen_request *fo = tp->fastopen_req;
	int space, err = 0;
	struct sk_buff *syn_data;

	tp->rx_opt.mss_clamp = tp->advmss;  /* If MSS is not cached */
	if (!tcp_fastopen_cookie_check(sk, &tp->rx_opt.mss_clamp, &fo->cookie))
		goto fallback;

	/* MSS for SYN-data is based on cached MSS and bounded by PMTU and
	 * user-MSS. Reserve maximum option space for middleboxes that add
	 * private TCP options. The cost is reduced data space in SYN :(
	 */
	tp->rx_opt.mss_clamp = tcp_mss_clamp(tp, tp->rx_opt.mss_clamp);

	space = __tcp_mtu_to_mss(sk, inet_csk(sk)->icsk_pmtu_cookie) -
		MAX_TCP_OPTION_SPACE;

	space = min_t(size_t, space, fo->size);

	/* limit to order-0 allocations */
	space = min_t(size_t, space, SKB_MAX_HEAD(MAX_TCP_HEADER));

	syn_data = sk_stream_alloc_skb(sk, space, sk->sk_allocation, false);
	if (!syn_data)
		goto fallback;
	syn_data->ip_summed = CHECKSUM_PARTIAL;
	memcpy(syn_data->cb, syn->cb, sizeof(syn->cb));
	if (space) {
		int copied = copy_from_iter(skb_put(syn_data, space), space,
					    &fo->data->msg_iter);
		if (unlikely(!copied)) {
			tcp_skb_tsorted_anchor_cleanup(syn_data);
			kfree_skb(syn_data);
			goto fallback;
		}
		if (copied != space) {
			skb_trim(syn_data, copied);
			space = copied;
		}
	}
	/* No more data pending in inet_wait_for_connect() */
	if (space == fo->size)
		fo->data = NULL;
	fo->copied = space;

	tcp_connect_queue_skb(sk, syn_data);
	if (syn_data->len)
		tcp_chrono_start(sk, TCP_CHRONO_BUSY);

	err = tcp_transmit_skb(sk, syn_data, 1, sk->sk_allocation);

	syn->skb_mstamp_ns = syn_data->skb_mstamp_ns;

	/* Now full SYN+DATA was cloned and sent (or not),
	 * remove the SYN from the original skb (syn_data)
	 * we keep in write queue in case of a retransmit, as we
	 * also have the SYN packet (with no data) in the same queue.
	 */
	TCP_SKB_CB(syn_data)->seq++;
	TCP_SKB_CB(syn_data)->tcp_flags = TCPHDR_ACK | TCPHDR_PSH;
	if (!err) {
		tp->syn_data = (fo->copied > 0);
		tcp_rbtree_insert(&sk->tcp_rtx_queue, syn_data);
		NET_INC_STATS(sock_net(sk), LINUX_MIB_TCPORIGDATASENT);
		goto done;
	}

	/* data was not sent, put it in write_queue */
	__skb_queue_tail(&sk->sk_write_queue, syn_data);
	tp->packets_out -= tcp_skb_pcount(syn_data);

fallback:
	/* Send a regular SYN with Fast Open cookie request option */
	if (fo->cookie.len > 0)
		fo->cookie.len = 0;
	err = tcp_transmit_skb(sk, syn, 1, sk->sk_allocation);
	if (err)
		tp->syn_fastopen = 0;
done:
	fo->cookie.len = -1;  /* Exclude Fast Open option for SYN retries */
	return err;
}

/* Build a SYN and send it off. */
int tcp_connect(struct sock *sk)
{
	struct tcp_sock *tp = tcp_sk(sk);
	struct sk_buff *buff;
	int err;

	tcp_call_bpf(sk, BPF_SOCK_OPS_TCP_CONNECT_CB, 0, NULL);

	if (inet_csk(sk)->icsk_af_ops->rebuild_header(sk))
		return -EHOSTUNREACH; /* Routing failure or similar. */

	tcp_connect_init(sk);

	if (unlikely(tp->repair)) {
		tcp_finish_connect(sk, NULL);
		return 0;
	}

	buff = sk_stream_alloc_skb(sk, 0, sk->sk_allocation, true);
	if (unlikely(!buff))
		return -ENOBUFS;

	tcp_init_nondata_skb(buff, tp->write_seq++, TCPHDR_SYN);
	tcp_mstamp_refresh(tp);
	tp->retrans_stamp = tcp_time_stamp(tp);
	tcp_connect_queue_skb(sk, buff);
	tcp_ecn_send_syn(sk, buff);
	tcp_rbtree_insert(&sk->tcp_rtx_queue, buff);

	/* Send off SYN; include data in Fast Open. */
	err = tp->fastopen_req ? tcp_send_syn_data(sk, buff) :
	      tcp_transmit_skb(sk, buff, 1, sk->sk_allocation);
	if (err == -ECONNREFUSED)
		return err;

	/* We change tp->snd_nxt after the tcp_transmit_skb() call
	 * in order to make this packet get counted in tcpOutSegs.
	 */
	tp->snd_nxt = tp->write_seq;
	tp->pushed_seq = tp->write_seq;
	buff = tcp_send_head(sk);
	if (unlikely(buff)) {
		tp->snd_nxt	= TCP_SKB_CB(buff)->seq;
		tp->pushed_seq	= TCP_SKB_CB(buff)->seq;
	}
	TCP_INC_STATS(sock_net(sk), TCP_MIB_ACTIVEOPENS);

	/* Timer for repeating the SYN until an answer. */
	inet_csk_reset_xmit_timer(sk, ICSK_TIME_RETRANS,
				  inet_csk(sk)->icsk_rto, TCP_RTO_MAX);
	return 0;
}
EXPORT_SYMBOL(tcp_connect);

/* Send out a delayed ack, the caller does the policy checking
 * to see if we should even be here.  See tcp_input.c:tcp_ack_snd_check()
 * for details.
 */
void tcp_send_delayed_ack(struct sock *sk)
{
	struct inet_connection_sock *icsk = inet_csk(sk);
	int ato = icsk->icsk_ack.ato;
	unsigned long timeout;

	if (ato > TCP_DELACK_MIN) {
		const struct tcp_sock *tp = tcp_sk(sk);
		int max_ato = HZ / 2;

		if (icsk->icsk_ack.pingpong ||
		    (icsk->icsk_ack.pending & ICSK_ACK_PUSHED))
			max_ato = TCP_DELACK_MAX;

		/* Slow path, intersegment interval is "high". */

		/* If some rtt estimate is known, use it to bound delayed ack.
		 * Do not use inet_csk(sk)->icsk_rto here, use results of rtt measurements
		 * directly.
		 */
		if (tp->srtt_us) {
			int rtt = max_t(int, usecs_to_jiffies(tp->srtt_us >> 3),
					TCP_DELACK_MIN);

			if (rtt < max_ato)
				max_ato = rtt;
		}

		ato = min(ato, max_ato);
	}

	/* Stay within the limit we were given */
	timeout = jiffies + ato;

	/* Use new timeout only if there wasn't a older one earlier. */
	if (icsk->icsk_ack.pending & ICSK_ACK_TIMER) {
		/* If delack timer was blocked or is about to expire,
		 * send ACK now.
		 */
		if (icsk->icsk_ack.blocked ||
		    time_before_eq(icsk->icsk_ack.timeout, jiffies + (ato >> 2))) {
			tcp_send_ack(sk);
			return;
		}

		if (!time_before(timeout, icsk->icsk_ack.timeout))
			timeout = icsk->icsk_ack.timeout;
	}
	icsk->icsk_ack.pending |= ICSK_ACK_SCHED | ICSK_ACK_TIMER;
	icsk->icsk_ack.timeout = timeout;
	sk_reset_timer(sk, &icsk->icsk_delack_timer, timeout);
}

/* This routine sends an ack and also updates the window. */
void __tcp_send_ack(struct sock *sk, u32 rcv_nxt)
{
	struct sk_buff *buff;

	/* If we have been reset, we may not send again. */
	if (sk->sk_state == TCP_CLOSE)
		return;

	/* We are not putting this on the write queue, so
	 * tcp_transmit_skb() will set the ownership to this
	 * sock.
	 */
	buff = alloc_skb(MAX_TCP_HEADER,
			 sk_gfp_mask(sk, GFP_ATOMIC | __GFP_NOWARN));
	if (unlikely(!buff)) {
		inet_csk_schedule_ack(sk);
		inet_csk(sk)->icsk_ack.ato = TCP_ATO_MIN;
		inet_csk_reset_xmit_timer(sk, ICSK_TIME_DACK,
					  TCP_DELACK_MAX, TCP_RTO_MAX);
		return;
	}

	/* Reserve space for headers and prepare control bits. */
	skb_reserve(buff, MAX_TCP_HEADER);
	tcp_init_nondata_skb(buff, tcp_acceptable_seq(sk), TCPHDR_ACK);

	/* We do not want pure acks influencing TCP Small Queues or fq/pacing
	 * too much.
	 * SKB_TRUESIZE(max(1 .. 66, MAX_TCP_HEADER)) is unfortunately ~784
	 */
	skb_set_tcp_pure_ack(buff);

	/* Send it off, this clears delayed acks for us. */
	__tcp_transmit_skb(sk, buff, 0, (__force gfp_t)0, rcv_nxt);
}
EXPORT_SYMBOL_GPL(__tcp_send_ack);

void tcp_send_ack(struct sock *sk)
{
	__tcp_send_ack(sk, tcp_sk(sk)->rcv_nxt);
}
EXPORT_SYMBOL_GPL(tcp_send_ack);

/* This routine sends a packet with an out of date sequence
 * number. It assumes the other end will try to ack it.
 *
 * Question: what should we make while urgent mode?
 * 4.4BSD forces sending single byte of data. We cannot send
 * out of window data, because we have SND.NXT==SND.MAX...
 *
 * Current solution: to send TWO zero-length segments in urgent mode:
 * one is with SEG.SEQ=SND.UNA to deliver urgent pointer, another is
 * out-of-date with SND.UNA-1 to probe window.
 */
int tcp_xmit_probe_skb(struct sock *sk, int urgent, int mib)
{
	struct tcp_sock *tp = tcp_sk(sk);
	struct sk_buff *skb;

	/* We don't queue it, tcp_transmit_skb() sets ownership. */
	skb = alloc_skb(MAX_TCP_HEADER,
			sk_gfp_mask(sk, GFP_ATOMIC | __GFP_NOWARN));
	if (!skb)
		return -1;

	/* Reserve space for headers and set control bits. */
	skb_reserve(skb, MAX_TCP_HEADER);
	/* Use a previous sequence.  This should cause the other
	 * end to send an ack.  Don't queue or clone SKB, just
	 * send it.
	 */
	tcp_init_nondata_skb(skb, tp->snd_una - !urgent, TCPHDR_ACK);
	NET_INC_STATS(sock_net(sk), mib);
	return tcp_transmit_skb(sk, skb, 0, (__force gfp_t)0);
}

/* Called from setsockopt( ... TCP_REPAIR ) */
void tcp_send_window_probe(struct sock *sk)
{
	if (sk->sk_state == TCP_ESTABLISHED) {
		tcp_sk(sk)->snd_wl1 = tcp_sk(sk)->rcv_nxt - 1;
		tcp_mstamp_refresh(tcp_sk(sk));
		tcp_xmit_probe_skb(sk, 0, LINUX_MIB_TCPWINPROBE);
	}
}

/* Initiate keepalive or window probe from timer. */
int tcp_write_wakeup(struct sock *sk, int mib)
{
	struct tcp_sock *tp = tcp_sk(sk);
	struct sk_buff *skb;

	if (sk->sk_state == TCP_CLOSE)
		return -1;

	skb = tcp_send_head(sk);
	if (skb && before(TCP_SKB_CB(skb)->seq, tcp_wnd_end(tp))) {
		int err;
		unsigned int mss = tcp_current_mss(sk);
		unsigned int seg_size = tcp_wnd_end(tp) - TCP_SKB_CB(skb)->seq;

		if (before(tp->pushed_seq, TCP_SKB_CB(skb)->end_seq))
			tp->pushed_seq = TCP_SKB_CB(skb)->end_seq;

		/* We are probing the opening of a window
		 * but the window size is != 0
		 * must have been a result SWS avoidance ( sender )
		 */
		if (seg_size < TCP_SKB_CB(skb)->end_seq - TCP_SKB_CB(skb)->seq ||
		    skb->len > mss) {
			seg_size = min(seg_size, mss);
			TCP_SKB_CB(skb)->tcp_flags |= TCPHDR_PSH;
			if (tcp_fragment(sk, TCP_FRAG_IN_WRITE_QUEUE,
					 skb, seg_size, mss, GFP_ATOMIC))
				return -1;
		} else if (!tcp_skb_pcount(skb))
			tcp_set_skb_tso_segs(skb, mss);

		TCP_SKB_CB(skb)->tcp_flags |= TCPHDR_PSH;
		err = tcp_transmit_skb(sk, skb, 1, GFP_ATOMIC);
		if (!err)
			tcp_event_new_data_sent(sk, skb);
		return err;
	} else {
		if (between(tp->snd_up, tp->snd_una + 1, tp->snd_una + 0xFFFF))
			tcp_xmit_probe_skb(sk, 1, mib);
		return tcp_xmit_probe_skb(sk, 0, mib);
	}
}

/* A window probe timeout has occurred.  If window is not closed send
 * a partial packet else a zero probe.
 */
void tcp_send_probe0(struct sock *sk)
{
	struct inet_connection_sock *icsk = inet_csk(sk);
	struct tcp_sock *tp = tcp_sk(sk);
	struct net *net = sock_net(sk);
	unsigned long probe_max;
	int err;

	err = tp->ops->write_wakeup(sk, LINUX_MIB_TCPWINPROBE);

	if (tp->packets_out || tcp_write_queue_empty(sk)) {
		/* Cancel probe timer, if it is not required. */
		icsk->icsk_probes_out = 0;
		icsk->icsk_backoff = 0;
		return;
	}

	if (err <= 0) {
		if (icsk->icsk_backoff < net->ipv4.sysctl_tcp_retries2)
			icsk->icsk_backoff++;
		icsk->icsk_probes_out++;
		probe_max = TCP_RTO_MAX;
	} else {
		/* If packet was not sent due to local congestion,
		 * do not backoff and do not remember icsk_probes_out.
		 * Let local senders to fight for local resources.
		 *
		 * Use accumulated backoff yet.
		 */
		if (!icsk->icsk_probes_out)
			icsk->icsk_probes_out = 1;
		probe_max = TCP_RESOURCE_PROBE_INTERVAL;
	}
	tcp_reset_xmit_timer(sk, ICSK_TIME_PROBE0,
			     tcp_probe0_when(sk, probe_max),
			     TCP_RTO_MAX,
			     NULL);
}

int tcp_rtx_synack(const struct sock *sk, struct request_sock *req)
{
	const struct tcp_request_sock_ops *af_ops = tcp_rsk(req)->af_specific;
	struct flowi fl;
	int res;

	tcp_rsk(req)->txhash = net_tx_rndhash();
	res = af_ops->send_synack(sk, NULL, &fl, req, NULL, TCP_SYNACK_NORMAL);
	if (!res) {
		__TCP_INC_STATS(sock_net(sk), TCP_MIB_RETRANSSEGS);
		__NET_INC_STATS(sock_net(sk), LINUX_MIB_TCPSYNRETRANS);
		if (unlikely(tcp_passive_fastopen(sk)))
			tcp_sk(sk)->total_retrans++;
		trace_tcp_retransmit_synack(sk, req);
	}
	return res;
}
EXPORT_SYMBOL(tcp_rtx_synack);<|MERGE_RESOLUTION|>--- conflicted
+++ resolved
@@ -1953,12 +1953,9 @@
 	int win_divisor;
 	s64 delta;
 
-<<<<<<< HEAD
-	if ((TCP_SKB_CB(skb)->tcp_flags & TCPHDR_FIN) || mptcp_is_data_fin(skb))
+	if (mptcp_is_data_fin(skb))
 		goto send_now;
 
-=======
->>>>>>> 7fa4bd73
 	if (icsk->icsk_ca_state >= TCP_CA_Recovery)
 		goto send_now;
 
