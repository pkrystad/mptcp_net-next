--- conflicted
+++ resolved
@@ -1687,7 +1687,6 @@
 	sk_incoming_cpu_update(sk);
 	skb->dev = NULL;
 
-<<<<<<< HEAD
 	if (mptcp(tcp_sk(sk))) {
 		meta_sk = mptcp_meta_sk(sk);
 
@@ -1698,11 +1697,8 @@
 		meta_sk = sk;
 		bh_lock_sock_nested(sk);
 	}
-
-=======
-	bh_lock_sock_nested(sk);
 	tcp_sk(sk)->segs_in += max_t(u16, 1, skb_shinfo(skb)->gso_segs);
->>>>>>> 64291f7d
+
 	ret = 0;
 	if (!sock_owned_by_user(meta_sk)) {
 		if (!tcp_prequeue(meta_sk, skb))
@@ -1723,7 +1719,6 @@
 	if (!xfrm4_policy_check(NULL, XFRM_POLICY_IN, skb))
 		goto discard_it;
 
-<<<<<<< HEAD
 #ifdef CONFIG_MPTCP
 	if (!sk && th->syn && !th->ack) {
 		int ret = mptcp_lookup_join(skb, NULL);
@@ -1744,10 +1739,7 @@
 	}
 #endif
 
-	if (skb->len < (th->doff << 2) || tcp_checksum_complete(skb)) {
-=======
 	if (tcp_checksum_complete(skb)) {
->>>>>>> 64291f7d
 csum_error:
 		TCP_INC_STATS_BH(net, TCP_MIB_CSUMERRORS);
 bad_packet:
