--- conflicted
+++ resolved
@@ -244,16 +244,11 @@
 							   inet->inet_daddr,
 							   inet->inet_sport,
 							   usin->sin_port);
-
-<<<<<<< HEAD
-	inet->inet_id = tp->write_seq ^ jiffies;
-=======
 #ifdef CONFIG_MTCP
 	tp->snt_isn=tp->write_seq;
 #endif
 
-	inet->id = tp->write_seq ^ jiffies;
->>>>>>> 3d882955
+	inet->inet_id = tp->write_seq ^ jiffies;
 
 	err = tcp_connect(sk);
 	rt = NULL;
@@ -1281,7 +1276,7 @@
 	tcp_clear_options(&tmp_opt);
 	tmp_opt.mss_clamp = TCP_MSS_DEFAULT;
 	tmp_opt.user_mss  = tp->rx_opt.user_mss;
-	tcp_parse_options(skb, &tmp_opt, &hash_location, 0);
+	tcp_parse_options(skb, &tmp_opt, &hash_location, NULL, 0);
 
 	if (tmp_opt.cookie_plus > 0 &&
 	    tmp_opt.saw_tstamp &&
@@ -1296,7 +1291,6 @@
 		if (tcp_cookie_generator(&tmp_ext.cookie_bakery[0]) != 0)
 			goto drop_and_release;
 
-<<<<<<< HEAD
 		/* Secret recipe starts with IP addresses */
 		*mess++ ^= (__force u32)daddr;
 		*mess++ ^= (__force u32)saddr;
@@ -1319,16 +1313,12 @@
 		goto drop_and_release;
 	}
 	tmp_ext.cookie_in_always = tp->rx_opt.cookie_in_always;
-=======
-	tcp_parse_options(skb, &tmp_opt, NULL, 0);
->>>>>>> 3d882955
 
 	if (want_cookie && !tmp_opt.saw_tstamp)
 		tcp_clear_options(&tmp_opt);
 
 	tmp_opt.tstamp_ok = tmp_opt.saw_tstamp;
-<<<<<<< HEAD
-=======
+
 
 #ifdef CONFIG_MTCP_PM
 	/*Must be set to NULL before calling openreq init.
@@ -1336,7 +1326,6 @@
 	  is join request or a conn request.*/
 	req->mpcb=NULL;
 #endif
->>>>>>> 3d882955
 	tcp_openreq_init(req, &tmp_opt, skb);
 
 	ireq = inet_rsk(req);
@@ -1711,16 +1700,12 @@
 process:
 	if (sk->sk_state == TCP_TIME_WAIT)
 		goto do_time_wait;
-<<<<<<< HEAD
 
 	if (unlikely(iph->ttl < inet_sk(sk)->min_ttl)) {
 		NET_INC_STATS_BH(net, LINUX_MIB_TCPMINTTLDROP);
 		goto discard_and_relse;
 	}
 
-=======
-	
->>>>>>> 3d882955
 	if (!xfrm4_policy_check(sk, XFRM_POLICY_IN, skb))
 		goto discard_and_relse;
 	nf_reset(skb);
@@ -1747,8 +1732,13 @@
 			if (!tcp_prequeue(sk, skb))
 				ret = tcp_v4_do_rcv(sk, skb);
 		}
-		else 
-			sk_add_backlog(sk, skb);
+		else if (unlikely(sk_add_backlog(sk, skb))) {
+			if (mpcb_sk)
+				bh_unlock_sock(mpcb_sk);
+			bh_unlock_sock(sk);
+			NET_INC_STATS_BH(net, LINUX_MIB_TCPBACKLOGDROP);
+			goto discard_and_relse;
+		}
 	}
 	else if (!sock_owned_by_user(sk)) {
 #ifdef CONFIG_NET_DMA
@@ -1763,17 +1753,13 @@
 			if (!tcp_prequeue(sk, skb))
 				ret = tcp_v4_do_rcv(sk, skb);
 		}
-<<<<<<< HEAD
 	} else if (unlikely(sk_add_backlog(sk, skb))) {
+		if (mpcb_sk)
+			bh_unlock_sock(mpcb_sk);
 		bh_unlock_sock(sk);
 		NET_INC_STATS_BH(net, LINUX_MIB_TCPBACKLOGDROP);
 		goto discard_and_relse;
 	}
-	bh_unlock_sock(sk);
-=======
-	} else
-		sk_add_backlog(sk, skb);
->>>>>>> 3d882955
 
 	if (mpcb_sk)
 		bh_unlock_sock(mpcb_sk);
@@ -1983,11 +1969,9 @@
 	sk->sk_sndbuf = sysctl_tcp_wmem[1];
 	sk->sk_rcvbuf = sysctl_tcp_rmem[1];
 
-<<<<<<< HEAD
 	local_bh_disable();
 	percpu_counter_inc(&tcp_sockets_allocated);
 	local_bh_enable();
-=======
 #ifdef CONFIG_MTCP
 	/*Init the MPTCP mpcb*/
 	{
@@ -1997,9 +1981,6 @@
 		mtcp_add_sock(mpcb,tp);
 	}
 #endif
-
-	atomic_inc(&tcp_sockets_allocated);
->>>>>>> 3d882955
 
 	return 0;
 }
