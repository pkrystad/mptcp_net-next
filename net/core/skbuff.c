--- conflicted
+++ resolved
@@ -202,17 +202,14 @@
 	skb->data = data;
 	skb_reset_tail_pointer(skb);
 	skb->end = skb->tail + size;
-<<<<<<< HEAD
 	kmemcheck_annotate_bitfield(skb, flags1);
 	kmemcheck_annotate_bitfield(skb, flags2);
 #ifdef NET_SKBUFF_DATA_USES_OFFSET
 	skb->mac_header = ~0U;
 #endif
 
-=======
 	skb->path_index=0;
 	skb->path_mask=0;
->>>>>>> 3d882955
 	/* make sure we initialize shinfo sequentially */
 	shinfo = skb_shinfo(skb);
 	memset(shinfo, 0, offsetof(struct skb_shared_info, dataref));
