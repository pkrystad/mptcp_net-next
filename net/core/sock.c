--- conflicted
+++ resolved
@@ -563,9 +563,6 @@
 	return ret;
 }
 
-<<<<<<< HEAD
-void sock_valbool_flag(struct sock *sk, int bit, int valbool)
-=======
 static int sock_getbindtodevice(struct sock *sk, char __user *optval,
 				int __user *optlen, int len)
 {
@@ -619,8 +616,7 @@
 	return ret;
 }
 
-static inline void sock_valbool_flag(struct sock *sk, int bit, int valbool)
->>>>>>> 19f949f5
+void sock_valbool_flag(struct sock *sk, int bit, int valbool)
 {
 	if (valbool)
 		sock_set_flag(sk, bit);
