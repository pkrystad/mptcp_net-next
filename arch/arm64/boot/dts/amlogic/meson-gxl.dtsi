--- conflicted
+++ resolved
@@ -205,8 +205,16 @@
 				function = "cec_ao";
 			};
 		};
-<<<<<<< HEAD
 	};
+};
+
+&cec_AO {
+	clocks = <&clkc_AO CLKID_AO_CEC_32K>;
+	clock-names = "core";
+};
+
+&clkc_AO {
+	compatible = "amlogic,meson-gxl-aoclkc", "amlogic,meson-gx-aoclkc";
 };
 
 &hdmi_tx {
@@ -229,40 +237,6 @@
 	};
 };
 
-=======
-	};
-};
-
-&cec_AO {
-	clocks = <&clkc_AO CLKID_AO_CEC_32K>;
-	clock-names = "core";
-};
-
-&clkc_AO {
-	compatible = "amlogic,meson-gxl-aoclkc", "amlogic,meson-gx-aoclkc";
-};
-
-&hdmi_tx {
-	compatible = "amlogic,meson-gxl-dw-hdmi", "amlogic,meson-gx-dw-hdmi";
-	resets = <&reset RESET_HDMITX_CAPB3>,
-		 <&reset RESET_HDMI_SYSTEM_RESET>,
-		 <&reset RESET_HDMI_TX>;
-	reset-names = "hdmitx_apb", "hdmitx", "hdmitx_phy";
-	clocks = <&clkc CLKID_HDMI_PCLK>,
-		 <&clkc CLKID_CLK81>,
-		 <&clkc CLKID_GCLK_VENCI_INT0>;
-	clock-names = "isfr", "iahb", "venci";
-};
-
-&hiubus {
-	clkc: clock-controller@0 {
-		compatible = "amlogic,gxl-clkc", "amlogic,gxbb-clkc";
-		#clock-cells = <1>;
-		reg = <0x0 0x0 0x0 0x3db>;
-	};
-};
-
->>>>>>> bb176f67
 &i2c_A {
 	clocks = <&clkc CLKID_I2C>;
 };
@@ -692,8 +666,6 @@
 	clocks = <&clkc CLKID_SPI>;
 };
 
-<<<<<<< HEAD
-=======
 &uart_A {
 	clocks = <&xtal>, <&clkc CLKID_UART0>, <&xtal>;
 	clock-names = "xtal", "core", "baud";
@@ -719,7 +691,6 @@
 	clock-names = "xtal", "core", "baud";
 };
 
->>>>>>> bb176f67
 &vpu {
 	compatible = "amlogic,meson-gxl-vpu", "amlogic,meson-gx-vpu";
 };