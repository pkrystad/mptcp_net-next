--- conflicted
+++ resolved
@@ -51,11 +51,8 @@
 	return __raw_readl(OMAP_SMS_REGADDR(reg));
 }
 
-<<<<<<< HEAD
-=======
 extern void omap2_set_globals_sdrc(void __iomem *sdrc, void __iomem *sms);
 
->>>>>>> 794b175f
 
 /**
  * struct omap_sdrc_params - SDRC parameters for a given SDRC clock rate
