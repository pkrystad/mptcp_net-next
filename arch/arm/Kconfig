#
# For a description of the syntax of this configuration file,
# see Documentation/kbuild/kconfig-language.txt.
#

mainmenu "Linux Kernel Configuration"

config ARM
	bool
	default y
	select HAVE_AOUT
	select HAVE_IDE
	select RTC_LIB
	select SYS_SUPPORTS_APM_EMULATION
	select GENERIC_ATOMIC64 if (!CPU_32v6K)
	select HAVE_OPROFILE if (HAVE_PERF_EVENTS)
	select HAVE_ARCH_KGDB
	select HAVE_KPROBES if (!XIP_KERNEL)
	select HAVE_KRETPROBES if (HAVE_KPROBES)
	select HAVE_FUNCTION_TRACER if (!XIP_KERNEL)
	select HAVE_GENERIC_DMA_COHERENT
	select HAVE_KERNEL_GZIP
	select HAVE_KERNEL_LZO
	select HAVE_KERNEL_LZMA
	select HAVE_PERF_EVENTS
	select PERF_USE_VMALLOC
	help
	  The ARM series is a line of low-power-consumption RISC chip designs
	  licensed by ARM Ltd and targeted at embedded applications and
	  handhelds such as the Compaq IPAQ.  ARM-based PCs are no longer
	  manufactured, but legacy ARM-based PC hardware remains popular in
	  Europe.  There is an ARM Linux project with a web page at
	  <http://www.arm.linux.org.uk/>.

config HAVE_PWM
	bool

config SYS_SUPPORTS_APM_EMULATION
	bool

config GENERIC_GPIO
	bool

config GENERIC_TIME
	bool
	default y

config ARCH_USES_GETTIMEOFFSET
	bool
	default n

config GENERIC_CLOCKEVENTS
	bool

config GENERIC_CLOCKEVENTS_BROADCAST
	bool
	depends on GENERIC_CLOCKEVENTS
	default y if SMP && !LOCAL_TIMERS

config HAVE_TCM
	bool
	select GENERIC_ALLOCATOR

config HAVE_PROC_CPU
	bool

config NO_IOPORT
	bool

config EISA
	bool
	---help---
	  The Extended Industry Standard Architecture (EISA) bus was
	  developed as an open alternative to the IBM MicroChannel bus.

	  The EISA bus provided some of the features of the IBM MicroChannel
	  bus while maintaining backward compatibility with cards made for
	  the older ISA bus.  The EISA bus saw limited use between 1988 and
	  1995 when it was made obsolete by the PCI bus.

	  Say Y here if you are building a kernel for an EISA-based machine.

	  Otherwise, say N.

config SBUS
	bool

config MCA
	bool
	help
	  MicroChannel Architecture is found in some IBM PS/2 machines and
	  laptops.  It is a bus system similar to PCI or ISA. See
	  <file:Documentation/mca.txt> (and especially the web page given
	  there) before attempting to build an MCA bus kernel.

config GENERIC_HARDIRQS
	bool
	default y

config STACKTRACE_SUPPORT
	bool
	default y

config HAVE_LATENCYTOP_SUPPORT
	bool
	depends on !SMP
	default y

config LOCKDEP_SUPPORT
	bool
	default y

config TRACE_IRQFLAGS_SUPPORT
	bool
	default y

config HARDIRQS_SW_RESEND
	bool
	default y

config GENERIC_IRQ_PROBE
	bool
	default y

config GENERIC_LOCKBREAK
	bool
	default y
	depends on SMP && PREEMPT

config RWSEM_GENERIC_SPINLOCK
	bool
	default y

config RWSEM_XCHGADD_ALGORITHM
	bool

config ARCH_HAS_ILOG2_U32
	bool

config ARCH_HAS_ILOG2_U64
	bool

config ARCH_HAS_CPUFREQ
	bool
	help
	  Internal node to signify that the ARCH has CPUFREQ support
	  and that the relevant menu configurations are displayed for
	  it.

config GENERIC_HWEIGHT
	bool
	default y

config GENERIC_CALIBRATE_DELAY
	bool
	default y

config ARCH_MAY_HAVE_PC_FDC
	bool

config ZONE_DMA
	bool

config NEED_DMA_MAP_STATE
       def_bool y

config GENERIC_ISA_DMA
	bool

config FIQ
	bool

config ARCH_MTD_XIP
	bool

config GENERIC_HARDIRQS_NO__DO_IRQ
	def_bool y

config ARM_L1_CACHE_SHIFT_6
	bool
	help
	  Setting ARM L1 cache line size to 64 Bytes.

config VECTORS_BASE
	hex
	default 0xffff0000 if MMU || CPU_HIGH_VECTOR
	default DRAM_BASE if REMAP_VECTORS_TO_RAM
	default 0x00000000
	help
	  The base address of exception vectors.

source "init/Kconfig"

source "kernel/Kconfig.freezer"

menu "System Type"

config MMU
	bool "MMU-based Paged Memory Management Support"
	default y
	help
	  Select if you want MMU-based virtualised addressing space
	  support by paged memory management. If unsure, say 'Y'.

#
# The "ARM system type" choice list is ordered alphabetically by option
# text.  Please add new entries in the option alphabetic order.
#
choice
	prompt "ARM system type"
	default ARCH_VERSATILE

config ARCH_AAEC2000
	bool "Agilent AAEC-2000 based"
	select CPU_ARM920T
	select ARM_AMBA
	select HAVE_CLK
	select ARCH_USES_GETTIMEOFFSET
	help
	  This enables support for systems based on the Agilent AAEC-2000

config ARCH_INTEGRATOR
	bool "ARM Ltd. Integrator family"
	select ARM_AMBA
	select ARCH_HAS_CPUFREQ
	select COMMON_CLKDEV
	select ICST
	select GENERIC_CLOCKEVENTS
	select PLAT_VERSATILE
	help
	  Support for ARM's Integrator platform.

config ARCH_REALVIEW
	bool "ARM Ltd. RealView family"
	select ARM_AMBA
	select COMMON_CLKDEV
	select ICST
	select GENERIC_CLOCKEVENTS
	select ARCH_WANT_OPTIONAL_GPIOLIB
	select PLAT_VERSATILE
	select ARM_TIMER_SP804
	select GPIO_PL061 if GPIOLIB
	help
	  This enables support for ARM Ltd RealView boards.

config ARCH_VERSATILE
	bool "ARM Ltd. Versatile family"
	select ARM_AMBA
	select ARM_VIC
	select COMMON_CLKDEV
	select ICST
	select GENERIC_CLOCKEVENTS
	select ARCH_WANT_OPTIONAL_GPIOLIB
	select PLAT_VERSATILE
	select ARM_TIMER_SP804
	help
	  This enables support for ARM Ltd Versatile board.

config ARCH_VEXPRESS
	bool "ARM Ltd. Versatile Express family"
	select ARCH_WANT_OPTIONAL_GPIOLIB
	select ARM_AMBA
	select ARM_TIMER_SP804
	select COMMON_CLKDEV
	select GENERIC_CLOCKEVENTS
	select HAVE_CLK
	select ICST
	select PLAT_VERSATILE
	help
	  This enables support for the ARM Ltd Versatile Express boards.

config ARCH_AT91
	bool "Atmel AT91"
	select ARCH_REQUIRE_GPIOLIB
	select HAVE_CLK
	select ARCH_USES_GETTIMEOFFSET
	help
	  This enables support for systems based on the Atmel AT91RM9200,
	  AT91SAM9 and AT91CAP9 processors.

config ARCH_BCMRING
	bool "Broadcom BCMRING"
	depends on MMU
	select CPU_V6
	select ARM_AMBA
	select COMMON_CLKDEV
	select GENERIC_CLOCKEVENTS
	select ARCH_WANT_OPTIONAL_GPIOLIB
	help
	  Support for Broadcom's BCMRing platform.

config ARCH_CLPS711X
	bool "Cirrus Logic CLPS711x/EP721x-based"
	select CPU_ARM720T
	select ARCH_USES_GETTIMEOFFSET
	help
	  Support for Cirrus Logic 711x/721x based boards.

config ARCH_CNS3XXX
	bool "Cavium Networks CNS3XXX family"
	select CPU_V6
	select GENERIC_CLOCKEVENTS
	select ARM_GIC
	select PCI_DOMAINS if PCI
	help
	  Support for Cavium Networks CNS3XXX platform.

config ARCH_GEMINI
	bool "Cortina Systems Gemini"
	select CPU_FA526
	select ARCH_REQUIRE_GPIOLIB
	select ARCH_USES_GETTIMEOFFSET
	help
	  Support for the Cortina Systems Gemini family SoCs

config ARCH_EBSA110
	bool "EBSA-110"
	select CPU_SA110
	select ISA
	select NO_IOPORT
	select ARCH_USES_GETTIMEOFFSET
	help
	  This is an evaluation board for the StrongARM processor available
	  from Digital. It has limited hardware on-board, including an
	  Ethernet interface, two PCMCIA sockets, two serial ports and a
	  parallel port.

config ARCH_EP93XX
	bool "EP93xx-based"
	select CPU_ARM920T
	select ARM_AMBA
	select ARM_VIC
	select COMMON_CLKDEV
	select ARCH_REQUIRE_GPIOLIB
	select ARCH_HAS_HOLES_MEMORYMODEL
	select ARCH_USES_GETTIMEOFFSET
	help
	  This enables support for the Cirrus EP93xx series of CPUs.

config ARCH_FOOTBRIDGE
	bool "FootBridge"
	select CPU_SA110
	select FOOTBRIDGE
	select ARCH_USES_GETTIMEOFFSET
	help
	  Support for systems based on the DC21285 companion chip
	  ("FootBridge"), such as the Simtec CATS and the Rebel NetWinder.

config ARCH_MXC
	bool "Freescale MXC/iMX-based"
	select GENERIC_CLOCKEVENTS
	select ARCH_REQUIRE_GPIOLIB
	select COMMON_CLKDEV
	help
	  Support for Freescale MXC/iMX-based family of processors

config ARCH_STMP3XXX
	bool "Freescale STMP3xxx"
	select CPU_ARM926T
	select COMMON_CLKDEV
	select ARCH_REQUIRE_GPIOLIB
	select GENERIC_CLOCKEVENTS
	select USB_ARCH_HAS_EHCI
	help
	  Support for systems based on the Freescale 3xxx CPUs.

config ARCH_NETX
	bool "Hilscher NetX based"
	select CPU_ARM926T
	select ARM_VIC
	select GENERIC_CLOCKEVENTS
	help
	  This enables support for systems based on the Hilscher NetX Soc

config ARCH_H720X
	bool "Hynix HMS720x-based"
	select CPU_ARM720T
	select ISA_DMA_API
	select ARCH_USES_GETTIMEOFFSET
	help
	  This enables support for systems based on the Hynix HMS720x

config ARCH_IOP13XX
	bool "IOP13xx-based"
	depends on MMU
	select CPU_XSC3
	select PLAT_IOP
	select PCI
	select ARCH_SUPPORTS_MSI
	select VMSPLIT_1G
	help
	  Support for Intel's IOP13XX (XScale) family of processors.

config ARCH_IOP32X
	bool "IOP32x-based"
	depends on MMU
	select CPU_XSCALE
	select PLAT_IOP
	select PCI
	select ARCH_REQUIRE_GPIOLIB
	help
	  Support for Intel's 80219 and IOP32X (XScale) family of
	  processors.

config ARCH_IOP33X
	bool "IOP33x-based"
	depends on MMU
	select CPU_XSCALE
	select PLAT_IOP
	select PCI
	select ARCH_REQUIRE_GPIOLIB
	help
	  Support for Intel's IOP33X (XScale) family of processors.

config ARCH_IXP23XX
 	bool "IXP23XX-based"
	depends on MMU
	select CPU_XSC3
 	select PCI
	select ARCH_USES_GETTIMEOFFSET
	help
	  Support for Intel's IXP23xx (XScale) family of processors.

config ARCH_IXP2000
	bool "IXP2400/2800-based"
	depends on MMU
	select CPU_XSCALE
	select PCI
	select ARCH_USES_GETTIMEOFFSET
	help
	  Support for Intel's IXP2400/2800 (XScale) family of processors.

config ARCH_IXP4XX
	bool "IXP4xx-based"
	depends on MMU
	select CPU_XSCALE
	select GENERIC_GPIO
	select GENERIC_CLOCKEVENTS
	select DMABOUNCE if PCI
	help
	  Support for Intel's IXP4XX (XScale) family of processors.

config ARCH_L7200
	bool "LinkUp-L7200"
	select CPU_ARM720T
	select FIQ
	select ARCH_USES_GETTIMEOFFSET
	help
	  Say Y here if you intend to run this kernel on a LinkUp Systems
	  L7200 Software Development Board which uses an ARM720T processor.
	  Information on this board can be obtained at:

	  <http://www.linkupsys.com/>

	  If you have any questions or comments about the Linux kernel port
	  to this board, send e-mail to <sjhill@cotw.com>.

config ARCH_DOVE
	bool "Marvell Dove"
	select PCI
	select ARCH_REQUIRE_GPIOLIB
	select GENERIC_CLOCKEVENTS
	select PLAT_ORION
	help
	  Support for the Marvell Dove SoC 88AP510

config ARCH_KIRKWOOD
	bool "Marvell Kirkwood"
	select CPU_FEROCEON
	select PCI
	select ARCH_REQUIRE_GPIOLIB
	select GENERIC_CLOCKEVENTS
	select PLAT_ORION
	help
	  Support for the following Marvell Kirkwood series SoCs:
	  88F6180, 88F6192 and 88F6281.

config ARCH_LOKI
	bool "Marvell Loki (88RC8480)"
	select CPU_FEROCEON
	select GENERIC_CLOCKEVENTS
	select PLAT_ORION
	help
	  Support for the Marvell Loki (88RC8480) SoC.

config ARCH_LPC32XX
	bool "NXP LPC32XX"
	select CPU_ARM926T
	select ARCH_REQUIRE_GPIOLIB
	select HAVE_IDE
	select ARM_AMBA
	select USB_ARCH_HAS_OHCI
	select COMMON_CLKDEV
	select GENERIC_TIME
	select GENERIC_CLOCKEVENTS
	help
	  Support for the NXP LPC32XX family of processors

config ARCH_MV78XX0
	bool "Marvell MV78xx0"
	select CPU_FEROCEON
	select PCI
	select ARCH_REQUIRE_GPIOLIB
	select GENERIC_CLOCKEVENTS
	select PLAT_ORION
	help
	  Support for the following Marvell MV78xx0 series SoCs:
	  MV781x0, MV782x0.

config ARCH_ORION5X
	bool "Marvell Orion"
	depends on MMU
	select CPU_FEROCEON
	select PCI
	select ARCH_REQUIRE_GPIOLIB
	select GENERIC_CLOCKEVENTS
	select PLAT_ORION
	help
	  Support for the following Marvell Orion 5x series SoCs:
	  Orion-1 (5181), Orion-VoIP (5181L), Orion-NAS (5182),
	  Orion-2 (5281), Orion-1-90 (6183).

config ARCH_MMP
	bool "Marvell PXA168/910/MMP2"
	depends on MMU
	select ARCH_REQUIRE_GPIOLIB
	select COMMON_CLKDEV
	select GENERIC_CLOCKEVENTS
	select TICK_ONESHOT
	select PLAT_PXA
	help
	  Support for Marvell's PXA168/PXA910(MMP) and MMP2 processor line.

config ARCH_KS8695
	bool "Micrel/Kendin KS8695"
	select CPU_ARM922T
	select ARCH_REQUIRE_GPIOLIB
	select ARCH_USES_GETTIMEOFFSET
	help
	  Support for Micrel/Kendin KS8695 "Centaur" (ARM922T) based
	  System-on-Chip devices.

config ARCH_NS9XXX
	bool "NetSilicon NS9xxx"
	select CPU_ARM926T
	select GENERIC_GPIO
	select GENERIC_CLOCKEVENTS
	select HAVE_CLK
	help
	  Say Y here if you intend to run this kernel on a NetSilicon NS9xxx
	  System.

	  <http://www.digi.com/products/microprocessors/index.jsp>

config ARCH_W90X900
	bool "Nuvoton W90X900 CPU"
	select CPU_ARM926T
	select ARCH_REQUIRE_GPIOLIB
	select COMMON_CLKDEV
	select GENERIC_CLOCKEVENTS
	help
	  Support for Nuvoton (Winbond logic dept.) ARM9 processor,
	  At present, the w90x900 has been renamed nuc900, regarding
	  the ARM series product line, you can login the following
	  link address to know more.

	  <http://www.nuvoton.com/hq/enu/ProductAndSales/ProductLines/
		ConsumerElectronicsIC/ARMMicrocontroller/ARMMicrocontroller>

config ARCH_NUC93X
	bool "Nuvoton NUC93X CPU"
	select CPU_ARM926T
	select COMMON_CLKDEV
	help
	  Support for Nuvoton (Winbond logic dept.) NUC93X MCU,The NUC93X is a
	  low-power and high performance MPEG-4/JPEG multimedia controller chip.

config ARCH_PNX4008
	bool "Philips Nexperia PNX4008 Mobile"
	select CPU_ARM926T
	select COMMON_CLKDEV
	select ARCH_USES_GETTIMEOFFSET
	help
	  This enables support for Philips PNX4008 mobile platform.

config ARCH_PXA
	bool "PXA2xx/PXA3xx-based"
	depends on MMU
	select ARCH_MTD_XIP
	select ARCH_HAS_CPUFREQ
	select COMMON_CLKDEV
	select ARCH_REQUIRE_GPIOLIB
	select GENERIC_CLOCKEVENTS
	select TICK_ONESHOT
	select PLAT_PXA
	help
	  Support for Intel/Marvell's PXA2xx/PXA3xx processor line.

config ARCH_MSM
	bool "Qualcomm MSM"
	select HAVE_CLK
	select GENERIC_CLOCKEVENTS
	select ARCH_REQUIRE_GPIOLIB
	help
	  Support for Qualcomm MSM/QSD based systems.  This runs on the
	  apps processor of the MSM/QSD and depends on a shared memory
	  interface to the modem processor which runs the baseband
	  stack and controls some vital subsystems
	  (clock and power control, etc).

config ARCH_SHMOBILE
	bool "Renesas SH-Mobile"
	help
	  Support for Renesas's SH-Mobile ARM platforms

config ARCH_RPC
	bool "RiscPC"
	select ARCH_ACORN
	select FIQ
	select TIMER_ACORN
	select ARCH_MAY_HAVE_PC_FDC
	select HAVE_PATA_PLATFORM
	select ISA_DMA_API
	select NO_IOPORT
	select ARCH_SPARSEMEM_ENABLE
	select ARCH_USES_GETTIMEOFFSET
	help
	  On the Acorn Risc-PC, Linux can support the internal IDE disk and
	  CD-ROM interface, serial and parallel port, and the floppy drive.

config ARCH_SA1100
	bool "SA1100-based"
	select CPU_SA1100
	select ISA
	select ARCH_SPARSEMEM_ENABLE
	select ARCH_MTD_XIP
	select ARCH_HAS_CPUFREQ
	select CPU_FREQ
	select GENERIC_CLOCKEVENTS
	select HAVE_CLK
	select TICK_ONESHOT
	select ARCH_REQUIRE_GPIOLIB
	help
	  Support for StrongARM 11x0 based boards.

config ARCH_S3C2410
	bool "Samsung S3C2410, S3C2412, S3C2413, S3C2416, S3C2440, S3C2442, S3C2443, S3C2450"
	select GENERIC_GPIO
	select ARCH_HAS_CPUFREQ
	select HAVE_CLK
	select ARCH_USES_GETTIMEOFFSET
	help
	  Samsung S3C2410X CPU based systems, such as the Simtec Electronics
	  BAST (<http://www.simtec.co.uk/products/EB110ITX/>), the IPAQ 1940 or
	  the Samsung SMDK2410 development board (and derivatives).

	  Note, the S3C2416 and the S3C2450 are so close that they even share
	  the same SoC ID code. This means that there is no seperate machine
	  directory (no arch/arm/mach-s3c2450) as the S3C2416 was first.

config ARCH_S3C64XX
	bool "Samsung S3C64XX"
	select PLAT_SAMSUNG
	select CPU_V6
	select ARM_VIC
	select HAVE_CLK
	select NO_IOPORT
	select ARCH_USES_GETTIMEOFFSET
	select ARCH_HAS_CPUFREQ
	select ARCH_REQUIRE_GPIOLIB
	select SAMSUNG_CLKSRC
	select SAMSUNG_IRQ_VIC_TIMER
	select SAMSUNG_IRQ_UART
	select S3C_GPIO_TRACK
	select S3C_GPIO_PULL_UPDOWN
	select S3C_GPIO_CFG_S3C24XX
	select S3C_GPIO_CFG_S3C64XX
	select S3C_DEV_NAND
	select USB_ARCH_HAS_OHCI
	select SAMSUNG_GPIOLIB_4BIT
	help
	  Samsung S3C64XX series based systems

config ARCH_S5P6440
	bool "Samsung S5P6440"
	select CPU_V6
	select GENERIC_GPIO
	select HAVE_CLK
	select ARCH_USES_GETTIMEOFFSET
	help
	  Samsung S5P6440 CPU based systems

config ARCH_S5P6442
	bool "Samsung S5P6442"
	select CPU_V6
	select GENERIC_GPIO
	select HAVE_CLK
	select ARCH_USES_GETTIMEOFFSET
	help
	  Samsung S5P6442 CPU based systems

config ARCH_S5PC100
	bool "Samsung S5PC100"
	select GENERIC_GPIO
	select HAVE_CLK
	select CPU_V7
	select ARM_L1_CACHE_SHIFT_6
	select ARCH_USES_GETTIMEOFFSET
	help
	  Samsung S5PC100 series based systems

config ARCH_S5PV210
	bool "Samsung S5PV210/S5PC110"
	select CPU_V7
	select GENERIC_GPIO
	select HAVE_CLK
	select ARM_L1_CACHE_SHIFT_6
	select ARCH_USES_GETTIMEOFFSET
	help
	  Samsung S5PV210/S5PC110 series based systems

config ARCH_SHARK
	bool "Shark"
	select CPU_SA110
	select ISA
	select ISA_DMA
	select ZONE_DMA
	select PCI
	select ARCH_USES_GETTIMEOFFSET
	help
	  Support for the StrongARM based Digital DNARD machine, also known
	  as "Shark" (<http://www.shark-linux.de/shark.html>).

config ARCH_LH7A40X
	bool "Sharp LH7A40X"
	select CPU_ARM922T
	select ARCH_DISCONTIGMEM_ENABLE if !LH7A40X_CONTIGMEM
	select ARCH_SPARSEMEM_ENABLE if !LH7A40X_CONTIGMEM
	select ARCH_USES_GETTIMEOFFSET
	help
	  Say Y here for systems based on one of the Sharp LH7A40X
	  System on a Chip processors.  These CPUs include an ARM922T
	  core with a wide array of integrated devices for
	  hand-held and low-power applications.

config ARCH_U300
	bool "ST-Ericsson U300 Series"
	depends on MMU
	select CPU_ARM926T
	select HAVE_TCM
	select ARM_AMBA
	select ARM_VIC
	select GENERIC_CLOCKEVENTS
	select COMMON_CLKDEV
	select GENERIC_GPIO
	help
	  Support for ST-Ericsson U300 series mobile platforms.

config ARCH_U8500
	bool "ST-Ericsson U8500 Series"
	select CPU_V7
	select ARM_AMBA
	select GENERIC_CLOCKEVENTS
	select COMMON_CLKDEV
	select ARCH_REQUIRE_GPIOLIB
	help
	  Support for ST-Ericsson's Ux500 architecture

config ARCH_NOMADIK
	bool "STMicroelectronics Nomadik"
	select ARM_AMBA
	select ARM_VIC
	select CPU_ARM926T
	select COMMON_CLKDEV
	select GENERIC_CLOCKEVENTS
	select ARCH_REQUIRE_GPIOLIB
	help
	  Support for the Nomadik platform by ST-Ericsson

config ARCH_DAVINCI
	bool "TI DaVinci"
	select GENERIC_CLOCKEVENTS
	select ARCH_REQUIRE_GPIOLIB
	select ZONE_DMA
	select HAVE_IDE
	select COMMON_CLKDEV
	select GENERIC_ALLOCATOR
	select ARCH_HAS_HOLES_MEMORYMODEL
	help
	  Support for TI's DaVinci platform.

config ARCH_OMAP
	bool "TI OMAP"
	select HAVE_CLK
	select ARCH_REQUIRE_GPIOLIB
	select ARCH_HAS_CPUFREQ
	select GENERIC_CLOCKEVENTS
	select ARCH_HAS_HOLES_MEMORYMODEL
	help
	  Support for TI's OMAP platform (OMAP1 and OMAP2).

config PLAT_SPEAR
	bool "ST SPEAr"
	select ARM_AMBA
	select ARCH_REQUIRE_GPIOLIB
	select COMMON_CLKDEV
	select GENERIC_CLOCKEVENTS
	select HAVE_CLK
	help
	  Support for ST's SPEAr platform (SPEAr3xx, SPEAr6xx and SPEAr13xx).

endchoice

#
# This is sorted alphabetically by mach-* pathname.  However, plat-*
# Kconfigs may be included either alphabetically (according to the
# plat- suffix) or along side the corresponding mach-* source.
#
source "arch/arm/mach-aaec2000/Kconfig"

source "arch/arm/mach-at91/Kconfig"

source "arch/arm/mach-bcmring/Kconfig"

source "arch/arm/mach-clps711x/Kconfig"

source "arch/arm/mach-cns3xxx/Kconfig"

source "arch/arm/mach-davinci/Kconfig"

source "arch/arm/mach-dove/Kconfig"

source "arch/arm/mach-ep93xx/Kconfig"

source "arch/arm/mach-footbridge/Kconfig"

source "arch/arm/mach-gemini/Kconfig"

source "arch/arm/mach-h720x/Kconfig"

source "arch/arm/mach-integrator/Kconfig"

source "arch/arm/mach-iop32x/Kconfig"

source "arch/arm/mach-iop33x/Kconfig"

source "arch/arm/mach-iop13xx/Kconfig"

source "arch/arm/mach-ixp4xx/Kconfig"

source "arch/arm/mach-ixp2000/Kconfig"

source "arch/arm/mach-ixp23xx/Kconfig"

source "arch/arm/mach-kirkwood/Kconfig"

source "arch/arm/mach-ks8695/Kconfig"

source "arch/arm/mach-lh7a40x/Kconfig"

source "arch/arm/mach-loki/Kconfig"

source "arch/arm/mach-lpc32xx/Kconfig"

source "arch/arm/mach-msm/Kconfig"

source "arch/arm/mach-mv78xx0/Kconfig"

source "arch/arm/plat-mxc/Kconfig"

source "arch/arm/mach-netx/Kconfig"

source "arch/arm/mach-nomadik/Kconfig"
source "arch/arm/plat-nomadik/Kconfig"

source "arch/arm/mach-ns9xxx/Kconfig"

source "arch/arm/mach-nuc93x/Kconfig"

source "arch/arm/plat-omap/Kconfig"

source "arch/arm/mach-omap1/Kconfig"

source "arch/arm/mach-omap2/Kconfig"

source "arch/arm/mach-orion5x/Kconfig"

source "arch/arm/mach-pxa/Kconfig"
source "arch/arm/plat-pxa/Kconfig"

source "arch/arm/mach-mmp/Kconfig"

source "arch/arm/mach-realview/Kconfig"

source "arch/arm/mach-sa1100/Kconfig"

source "arch/arm/plat-samsung/Kconfig"
source "arch/arm/plat-s3c24xx/Kconfig"
source "arch/arm/plat-s5p/Kconfig"

source "arch/arm/plat-spear/Kconfig"

if ARCH_S3C2410
source "arch/arm/mach-s3c2400/Kconfig"
source "arch/arm/mach-s3c2410/Kconfig"
source "arch/arm/mach-s3c2412/Kconfig"
source "arch/arm/mach-s3c2416/Kconfig"
source "arch/arm/mach-s3c2440/Kconfig"
source "arch/arm/mach-s3c2443/Kconfig"
endif

if ARCH_S3C64XX
source "arch/arm/mach-s3c64xx/Kconfig"
endif

source "arch/arm/mach-s5p6440/Kconfig"

source "arch/arm/mach-s5p6442/Kconfig"

source "arch/arm/mach-s5pc100/Kconfig"

source "arch/arm/mach-s5pv210/Kconfig"

source "arch/arm/mach-shmobile/Kconfig"

source "arch/arm/plat-stmp3xxx/Kconfig"

source "arch/arm/mach-u300/Kconfig"

source "arch/arm/mach-ux500/Kconfig"

source "arch/arm/mach-versatile/Kconfig"

source "arch/arm/mach-vexpress/Kconfig"

source "arch/arm/mach-w90x900/Kconfig"

# Definitions to make life easier
config ARCH_ACORN
	bool

config PLAT_IOP
	bool
	select GENERIC_CLOCKEVENTS

config PLAT_ORION
	bool

config PLAT_PXA
	bool

config PLAT_VERSATILE
	bool

config ARM_TIMER_SP804
	bool

source arch/arm/mm/Kconfig

config IWMMXT
	bool "Enable iWMMXt support"
	depends on CPU_XSCALE || CPU_XSC3 || CPU_MOHAWK
	default y if PXA27x || PXA3xx || ARCH_MMP
	help
	  Enable support for iWMMXt context switching at run time if
	  running on a CPU that supports it.

#  bool 'Use XScale PMU as timer source' CONFIG_XSCALE_PMU_TIMER
config XSCALE_PMU
	bool
	depends on CPU_XSCALE && !XSCALE_PMU_TIMER
	default y

config CPU_HAS_PMU
	depends on (CPU_V6 || CPU_V7 || XSCALE_PMU) && \
		   (!ARCH_OMAP3 || OMAP3_EMU)
	default y
	bool

if !MMU
source "arch/arm/Kconfig-nommu"
endif

config ARM_ERRATA_411920
	bool "ARM errata: Invalidation of the Instruction Cache operation can fail"
	depends on CPU_V6 && !SMP
	help
	  Invalidation of the Instruction Cache operation can
	  fail. This erratum is present in 1136 (before r1p4), 1156 and 1176.
	  It does not affect the MPCore. This option enables the ARM Ltd.
	  recommended workaround.

config ARM_ERRATA_430973
	bool "ARM errata: Stale prediction on replaced interworking branch"
	depends on CPU_V7
	help
	  This option enables the workaround for the 430973 Cortex-A8
	  (r1p0..r1p2) erratum. If a code sequence containing an ARM/Thumb
	  interworking branch is replaced with another code sequence at the
	  same virtual address, whether due to self-modifying code or virtual
	  to physical address re-mapping, Cortex-A8 does not recover from the
	  stale interworking branch prediction. This results in Cortex-A8
	  executing the new code sequence in the incorrect ARM or Thumb state.
	  The workaround enables the BTB/BTAC operations by setting ACTLR.IBE
	  and also flushes the branch target cache at every context switch.
	  Note that setting specific bits in the ACTLR register may not be
	  available in non-secure mode.

config ARM_ERRATA_458693
	bool "ARM errata: Processor deadlock when a false hazard is created"
	depends on CPU_V7
	help
	  This option enables the workaround for the 458693 Cortex-A8 (r2p0)
	  erratum. For very specific sequences of memory operations, it is
	  possible for a hazard condition intended for a cache line to instead
	  be incorrectly associated with a different cache line. This false
	  hazard might then cause a processor deadlock. The workaround enables
	  the L1 caching of the NEON accesses and disables the PLD instruction
	  in the ACTLR register. Note that setting specific bits in the ACTLR
	  register may not be available in non-secure mode.

config ARM_ERRATA_460075
	bool "ARM errata: Data written to the L2 cache can be overwritten with stale data"
	depends on CPU_V7
	help
	  This option enables the workaround for the 460075 Cortex-A8 (r2p0)
	  erratum. Any asynchronous access to the L2 cache may encounter a
	  situation in which recent store transactions to the L2 cache are lost
	  and overwritten with stale memory contents from external memory. The
	  workaround disables the write-allocate mode for the L2 cache via the
	  ACTLR register. Note that setting specific bits in the ACTLR register
	  may not be available in non-secure mode.

config PL310_ERRATA_588369
	bool "Clean & Invalidate maintenance operations do not invalidate clean lines"
	depends on CACHE_L2X0 && ARCH_OMAP4
	help
	   The PL310 L2 cache controller implements three types of Clean &
	   Invalidate maintenance operations: by Physical Address
	   (offset 0x7F0), by Index/Way (0x7F8) and by Way (0x7FC).
	   They are architecturally defined to behave as the execution of a
	   clean operation followed immediately by an invalidate operation,
	   both performing to the same memory location. This functionality
	   is not correctly implemented in PL310 as clean lines are not
	   invalidated as a result of these operations. Note that this errata
	   uses Texas Instrument's secure monitor api.
endmenu

source "arch/arm/common/Kconfig"

config FORCE_MAX_ZONEORDER
	int
	depends on SA1111
	default "9"

menu "Bus support"

config ARM_AMBA
	bool

config ISA
	bool
	help
	  Find out whether you have ISA slots on your motherboard.  ISA is the
	  name of a bus system, i.e. the way the CPU talks to the other stuff
	  inside your box.  Other bus systems are PCI, EISA, MicroChannel
	  (MCA) or VESA.  ISA is an older system, now being displaced by PCI;
	  newer boards don't support it.  If you have ISA, say Y, otherwise N.

# Select ISA DMA controller support
config ISA_DMA
	bool
	select ISA_DMA_API

# Select ISA DMA interface
config ISA_DMA_API
	bool

config PCI
	bool "PCI support" if ARCH_INTEGRATOR_AP || ARCH_VERSATILE_PB || ARCH_IXP4XX || ARCH_KS8695 || MACH_ARMCORE || ARCH_CNS3XXX
	help
	  Find out whether you have a PCI motherboard. PCI is the name of a
	  bus system, i.e. the way the CPU talks to the other stuff inside
	  your box. Other bus systems are ISA, EISA, MicroChannel (MCA) or
	  VESA. If you have PCI, say Y, otherwise N.

config PCI_DOMAINS
	bool
	depends on PCI

config PCI_SYSCALL
	def_bool PCI

# Select the host bridge type
config PCI_HOST_VIA82C505
	bool
	depends on PCI && ARCH_SHARK
	default y

config PCI_HOST_ITE8152
	bool
	depends on PCI && MACH_ARMCORE
	default y
	select DMABOUNCE

source "drivers/pci/Kconfig"

source "drivers/pcmcia/Kconfig"

endmenu

menu "Kernel Features"

source "kernel/time/Kconfig"

config SMP
	bool "Symmetric Multi-Processing (EXPERIMENTAL)"
	depends on EXPERIMENTAL && (REALVIEW_EB_ARM11MP || REALVIEW_EB_A9MP ||\
		 MACH_REALVIEW_PB11MP || MACH_REALVIEW_PBX || ARCH_OMAP4 ||\
		 ARCH_U8500 || ARCH_VEXPRESS_CA9X4)
	depends on GENERIC_CLOCKEVENTS
	select USE_GENERIC_SMP_HELPERS
	select HAVE_ARM_SCU if (ARCH_REALVIEW || ARCH_OMAP4 || ARCH_U8500 || ARCH_VEXPRESS_CA9X4)
	help
	  This enables support for systems with more than one CPU. If you have
	  a system with only one CPU, like most personal computers, say N. If
	  you have a system with more than one CPU, say Y.

	  If you say N here, the kernel will run on single and multiprocessor
	  machines, but will use only one CPU of a multiprocessor machine. If
	  you say Y here, the kernel will run on many, but not all, single
	  processor machines. On a single processor machine, the kernel will
	  run faster if you say N here.

	  See also <file:Documentation/i386/IO-APIC.txt>,
	  <file:Documentation/nmi_watchdog.txt> and the SMP-HOWTO available at
	  <http://www.linuxdoc.org/docs.html#howto>.

	  If you don't know what to do here, say N.

config HAVE_ARM_SCU
	bool
	depends on SMP
	help
	  This option enables support for the ARM system coherency unit

config HAVE_ARM_TWD
	bool
	depends on SMP
	help
	  This options enables support for the ARM timer and watchdog unit

choice
	prompt "Memory split"
	default VMSPLIT_3G
	help
	  Select the desired split between kernel and user memory.

	  If you are not absolutely sure what you are doing, leave this
	  option alone!

	config VMSPLIT_3G
		bool "3G/1G user/kernel split"
	config VMSPLIT_2G
		bool "2G/2G user/kernel split"
	config VMSPLIT_1G
		bool "1G/3G user/kernel split"
endchoice

config PAGE_OFFSET
	hex
	default 0x40000000 if VMSPLIT_1G
	default 0x80000000 if VMSPLIT_2G
	default 0xC0000000

config NR_CPUS
	int "Maximum number of CPUs (2-32)"
	range 2 32
	depends on SMP
	default "4"

config HOTPLUG_CPU
	bool "Support for hot-pluggable CPUs (EXPERIMENTAL)"
	depends on SMP && HOTPLUG && EXPERIMENTAL
	help
	  Say Y here to experiment with turning CPUs off and on.  CPUs
	  can be controlled through /sys/devices/system/cpu.

config LOCAL_TIMERS
	bool "Use local timer interrupts"
	depends on SMP && (REALVIEW_EB_ARM11MP || MACH_REALVIEW_PB11MP || \
		REALVIEW_EB_A9MP || MACH_REALVIEW_PBX || ARCH_OMAP4 || ARCH_U8500)
	default y
	select HAVE_ARM_TWD if (ARCH_REALVIEW || ARCH_OMAP4 || ARCH_U8500)
	help
	  Enable support for local timers on SMP platforms, rather then the
	  legacy IPI broadcast method.  Local timers allows the system
	  accounting to be spread across the timer interval, preventing a
	  "thundering herd" at every timer tick.

source kernel/Kconfig.preempt

config HZ
	int
	default 128 if ARCH_L7200
	default 200 if ARCH_EBSA110 || ARCH_S3C2410 || ARCH_S5P6440 || ARCH_S5P6442 || ARCH_S5PV210
	default OMAP_32K_TIMER_HZ if ARCH_OMAP && OMAP_32K_TIMER
	default AT91_TIMER_HZ if ARCH_AT91
	default 100

config THUMB2_KERNEL
	bool "Compile the kernel in Thumb-2 mode"
	depends on CPU_V7 && EXPERIMENTAL
	select AEABI
	select ARM_ASM_UNIFIED
	help
	  By enabling this option, the kernel will be compiled in
	  Thumb-2 mode. A compiler/assembler that understand the unified
	  ARM-Thumb syntax is needed.

	  If unsure, say N.

config ARM_ASM_UNIFIED
	bool

config AEABI
	bool "Use the ARM EABI to compile the kernel"
	help
	  This option allows for the kernel to be compiled using the latest
	  ARM ABI (aka EABI).  This is only useful if you are using a user
	  space environment that is also compiled with EABI.

	  Since there are major incompatibilities between the legacy ABI and
	  EABI, especially with regard to structure member alignment, this
	  option also changes the kernel syscall calling convention to
	  disambiguate both ABIs and allow for backward compatibility support
	  (selected with CONFIG_OABI_COMPAT).

	  To use this you need GCC version 4.0.0 or later.

config OABI_COMPAT
	bool "Allow old ABI binaries to run with this kernel (EXPERIMENTAL)"
	depends on AEABI && EXPERIMENTAL
	default y
	help
	  This option preserves the old syscall interface along with the
	  new (ARM EABI) one. It also provides a compatibility layer to
	  intercept syscalls that have structure arguments which layout
	  in memory differs between the legacy ABI and the new ARM EABI
	  (only for non "thumb" binaries). This option adds a tiny
	  overhead to all syscalls and produces a slightly larger kernel.
	  If you know you'll be using only pure EABI user space then you
	  can say N here. If this option is not selected and you attempt
	  to execute a legacy ABI binary then the result will be
	  UNPREDICTABLE (in fact it can be predicted that it won't work
	  at all). If in doubt say Y.

config ARCH_HAS_HOLES_MEMORYMODEL
	bool

# Discontigmem is deprecated
config ARCH_DISCONTIGMEM_ENABLE
	bool

config ARCH_SPARSEMEM_ENABLE
	bool

config ARCH_SPARSEMEM_DEFAULT
	def_bool ARCH_SPARSEMEM_ENABLE

config ARCH_SELECT_MEMORY_MODEL
	def_bool ARCH_DISCONTIGMEM_ENABLE && ARCH_SPARSEMEM_ENABLE

config NODES_SHIFT
	int
	default "4" if ARCH_LH7A40X
	default "2"
	depends on NEED_MULTIPLE_NODES

config HIGHMEM
	bool "High Memory Support (EXPERIMENTAL)"
	depends on MMU && EXPERIMENTAL
	help
	  The address space of ARM processors is only 4 Gigabytes large
	  and it has to accommodate user address space, kernel address
	  space as well as some memory mapped IO. That means that, if you
	  have a large amount of physical memory and/or IO, not all of the
	  memory can be "permanently mapped" by the kernel. The physical
	  memory that is not permanently mapped is called "high memory".

	  Depending on the selected kernel/user memory split, minimum
	  vmalloc space and actual amount of RAM, you may not need this
	  option which should result in a slightly faster kernel.

	  If unsure, say n.

config HIGHPTE
	bool "Allocate 2nd-level pagetables from highmem"
	depends on HIGHMEM
	depends on !OUTER_CACHE

config HW_PERF_EVENTS
	bool "Enable hardware performance counter support for perf events"
	depends on PERF_EVENTS && CPU_HAS_PMU
	default y
	help
	  Enable hardware performance counter support for perf events. If
	  disabled, perf events will use software events only.

source "mm/Kconfig"

config LEDS
	bool "Timer and CPU usage LEDs"
	depends on ARCH_CDB89712 || ARCH_EBSA110 || \
		   ARCH_EBSA285 || ARCH_INTEGRATOR || \
		   ARCH_LUBBOCK || MACH_MAINSTONE || ARCH_NETWINDER || \
		   ARCH_OMAP || ARCH_P720T || ARCH_PXA_IDP || \
		   ARCH_SA1100 || ARCH_SHARK || ARCH_VERSATILE || \
		   ARCH_AT91 || ARCH_DAVINCI || \
		   ARCH_KS8695 || MACH_RD88F5182 || ARCH_REALVIEW
	help
	  If you say Y here, the LEDs on your machine will be used
	  to provide useful information about your current system status.

	  If you are compiling a kernel for a NetWinder or EBSA-285, you will
	  be able to select which LEDs are active using the options below. If
	  you are compiling a kernel for the EBSA-110 or the LART however, the
	  red LED will simply flash regularly to indicate that the system is
	  still functional. It is safe to say Y here if you have a CATS
	  system, but the driver will do nothing.

config LEDS_TIMER
	bool "Timer LED" if (!ARCH_CDB89712 && !ARCH_OMAP) || \
			    OMAP_OSK_MISTRAL || MACH_OMAP_H2 \
			    || MACH_OMAP_PERSEUS2
	depends on LEDS
	depends on !GENERIC_CLOCKEVENTS
	default y if ARCH_EBSA110
	help
	  If you say Y here, one of the system LEDs (the green one on the
	  NetWinder, the amber one on the EBSA285, or the red one on the LART)
	  will flash regularly to indicate that the system is still
	  operational. This is mainly useful to kernel hackers who are
	  debugging unstable kernels.

	  The LART uses the same LED for both Timer LED and CPU usage LED
	  functions. You may choose to use both, but the Timer LED function
	  will overrule the CPU usage LED.

config LEDS_CPU
	bool "CPU usage LED" if (!ARCH_CDB89712 && !ARCH_EBSA110 && \
			!ARCH_OMAP) \
			|| OMAP_OSK_MISTRAL || MACH_OMAP_H2 \
			|| MACH_OMAP_PERSEUS2
	depends on LEDS
	help
	  If you say Y here, the red LED will be used to give a good real
	  time indication of CPU usage, by lighting whenever the idle task
	  is not currently executing.

	  The LART uses the same LED for both Timer LED and CPU usage LED
	  functions. You may choose to use both, but the Timer LED function
	  will overrule the CPU usage LED.

config ALIGNMENT_TRAP
	bool
	depends on CPU_CP15_MMU
	default y if !ARCH_EBSA110
	select HAVE_PROC_CPU if PROC_FS
	help
	  ARM processors cannot fetch/store information which is not
	  naturally aligned on the bus, i.e., a 4 byte fetch must start at an
	  address divisible by 4. On 32-bit ARM processors, these non-aligned
	  fetch/store instructions will be emulated in software if you say
	  here, which has a severe performance impact. This is necessary for
	  correct operation of some network protocols. With an IP-only
	  configuration it is safe to say N, otherwise say Y.

config UACCESS_WITH_MEMCPY
	bool "Use kernel mem{cpy,set}() for {copy_to,clear}_user() (EXPERIMENTAL)"
	depends on MMU && EXPERIMENTAL
	default y if CPU_FEROCEON
	help
	  Implement faster copy_to_user and clear_user methods for CPU
	  cores where a 8-word STM instruction give significantly higher
	  memory write throughput than a sequence of individual 32bit stores.

	  A possible side effect is a slight increase in scheduling latency
	  between threads sharing the same address space if they invoke
	  such copy operations with large buffers.

	  However, if the CPU data cache is using a write-allocate mode,
	  this option is unlikely to provide any performance gain.

<<<<<<< HEAD
config CC_STACKPROTECTOR
	bool "Enable -fstack-protector buffer overflow detection (EXPERIMENTAL)"
	help
	  This option turns on the -fstack-protector GCC feature. This
	  feature puts, at the beginning of functions, a canary value on
	  the stack just before the return address, and validates
	  the value just before actually returning.  Stack based buffer
	  overflows (that need to overwrite this return address) now also
	  overwrite the canary, which gets detected and the attack is then
	  neutralized via a kernel panic.
	  This feature requires gcc version 4.2 or above.
=======
config DEPRECATED_PARAM_STRUCT
	bool "Provide old way to pass kernel parameters"
	help
	  This was deprecated in 2001 and announced to live on for 5 years.
	  Some old boot loaders still use this way.
>>>>>>> e69edc79

endmenu

menu "Boot options"

# Compressed boot loader in ROM.  Yes, we really want to ask about
# TEXT and BSS so we preserve their values in the config files.
config ZBOOT_ROM_TEXT
	hex "Compressed ROM boot loader base address"
	default "0"
	help
	  The physical address at which the ROM-able zImage is to be
	  placed in the target.  Platforms which normally make use of
	  ROM-able zImage formats normally set this to a suitable
	  value in their defconfig file.

	  If ZBOOT_ROM is not enabled, this has no effect.

config ZBOOT_ROM_BSS
	hex "Compressed ROM boot loader BSS address"
	default "0"
	help
	  The base address of an area of read/write memory in the target
	  for the ROM-able zImage which must be available while the
	  decompressor is running. It must be large enough to hold the
	  entire decompressed kernel plus an additional 128 KiB.
	  Platforms which normally make use of ROM-able zImage formats
	  normally set this to a suitable value in their defconfig file.

	  If ZBOOT_ROM is not enabled, this has no effect.

config ZBOOT_ROM
	bool "Compressed boot loader in ROM/flash"
	depends on ZBOOT_ROM_TEXT != ZBOOT_ROM_BSS
	help
	  Say Y here if you intend to execute your compressed kernel image
	  (zImage) directly from ROM or flash.  If unsure, say N.

config CMDLINE
	string "Default kernel command string"
	default ""
	help
	  On some architectures (EBSA110 and CATS), there is currently no way
	  for the boot loader to pass arguments to the kernel. For these
	  architectures, you should supply some command-line options at build
	  time by entering them here. As a minimum, you should specify the
	  memory size and the root device (e.g., mem=64M root=/dev/nfs).

config CMDLINE_FORCE
	bool "Always use the default kernel command string"
	depends on CMDLINE != ""
	help
	  Always use the default kernel command string, even if the boot
	  loader passes other arguments to the kernel.
	  This is useful if you cannot or don't want to change the
	  command-line options your boot loader passes to the kernel.

	  If unsure, say N.

config XIP_KERNEL
	bool "Kernel Execute-In-Place from ROM"
	depends on !ZBOOT_ROM
	help
	  Execute-In-Place allows the kernel to run from non-volatile storage
	  directly addressable by the CPU, such as NOR flash. This saves RAM
	  space since the text section of the kernel is not loaded from flash
	  to RAM.  Read-write sections, such as the data section and stack,
	  are still copied to RAM.  The XIP kernel is not compressed since
	  it has to run directly from flash, so it will take more space to
	  store it.  The flash address used to link the kernel object files,
	  and for storing it, is configuration dependent. Therefore, if you
	  say Y here, you must know the proper physical address where to
	  store the kernel image depending on your own flash memory usage.

	  Also note that the make target becomes "make xipImage" rather than
	  "make zImage" or "make Image".  The final kernel binary to put in
	  ROM memory will be arch/arm/boot/xipImage.

	  If unsure, say N.

config XIP_PHYS_ADDR
	hex "XIP Kernel Physical Location"
	depends on XIP_KERNEL
	default "0x00080000"
	help
	  This is the physical address in your flash memory the kernel will
	  be linked for and stored to.  This address is dependent on your
	  own flash usage.

config KEXEC
	bool "Kexec system call (EXPERIMENTAL)"
	depends on EXPERIMENTAL
	help
	  kexec is a system call that implements the ability to shutdown your
	  current kernel, and to start another kernel.  It is like a reboot
	  but it is independent of the system firmware.   And like a reboot
	  you can start any kernel with it, not just Linux.

	  It is an ongoing process to be certain the hardware in a machine
	  is properly shutdown, so do not be surprised if this code does not
	  initially work for you.  It may help to enable device hotplugging
	  support.

config ATAGS_PROC
	bool "Export atags in procfs"
	depends on KEXEC
	default y
	help
	  Should the atags used to boot the kernel be exported in an "atags"
	  file in procfs. Useful with kexec.

config AUTO_ZRELADDR
	bool "Auto calculation of the decompressed kernel image address"
	depends on !ZBOOT_ROM && !ARCH_U300
	help
	  ZRELADDR is the physical address where the decompressed kernel
	  image will be placed. If AUTO_ZRELADDR is selected, the address
	  will be determined at run-time by masking the current IP with
	  0xf8000000. This assumes the zImage being placed in the first 128MB
	  from start of memory.

config ZRELADDR
	hex "Physical address of the decompressed kernel image"
	depends on !AUTO_ZRELADDR
	default 0x00008000 if ARCH_BCMRING ||\
		ARCH_CNS3XXX ||\
		ARCH_DOVE ||\
		ARCH_EBSA110 ||\
		ARCH_FOOTBRIDGE ||\
		ARCH_INTEGRATOR ||\
		ARCH_IOP13XX ||\
		ARCH_IOP33X ||\
		ARCH_IXP2000 ||\
		ARCH_IXP23XX ||\
		ARCH_IXP4XX ||\
		ARCH_KIRKWOOD ||\
		ARCH_KS8695 ||\
		ARCH_LOKI ||\
		ARCH_MMP ||\
		ARCH_MV78XX0 ||\
		ARCH_NOMADIK ||\
		ARCH_NUC93X ||\
		ARCH_NS9XXX ||\
		ARCH_ORION5X ||\
		ARCH_SPEAR3XX ||\
		ARCH_SPEAR6XX ||\
		ARCH_U8500 ||\
		ARCH_VERSATILE ||\
		ARCH_W90X900
	default 0x08008000 if ARCH_MX1 ||\
		ARCH_SHARK
	default 0x10008000 if ARCH_MSM ||\
		ARCH_OMAP1 ||\
		ARCH_RPC
	default 0x20008000 if ARCH_S5P6440 ||\
		ARCH_S5P6442 ||\
		ARCH_S5PC100 ||\
		ARCH_S5PV210
	default 0x30008000 if ARCH_S3C2410 ||\
		ARCH_S3C2400 ||\
		ARCH_S3C2412 ||\
		ARCH_S3C2416 ||\
		ARCH_S3C2440 ||\
		ARCH_S3C2443
	default 0x40008000 if ARCH_STMP378X ||\
		ARCH_STMP37XX ||\
		ARCH_SH7372 ||\
		ARCH_SH7377
	default 0x50008000 if ARCH_S3C64XX ||\
		ARCH_SH7367
	default 0x60008000 if ARCH_VEXPRESS
	default 0x80008000 if ARCH_MX25 ||\
		ARCH_MX3 ||\
		ARCH_NETX ||\
		ARCH_OMAP2PLUS ||\
		ARCH_PNX4008
	default 0x90008000 if ARCH_MX5 ||\
		ARCH_MX91231
	default 0xa0008000 if ARCH_IOP32X ||\
		ARCH_PXA ||\
		MACH_MX27
	default 0xc0008000 if ARCH_LH7A40X ||\
		MACH_MX21
	default 0xf0008000 if ARCH_AAEC2000 ||\
		ARCH_L7200
	default 0xc0028000 if ARCH_CLPS711X
	default 0x70008000 if ARCH_AT91 && (ARCH_AT91CAP9 || ARCH_AT91SAM9G45)
	default 0x20008000 if ARCH_AT91 && !(ARCH_AT91CAP9 || ARCH_AT91SAM9G45)
	default 0xc0008000 if ARCH_DAVINCI && ARCH_DAVINCI_DA8XX
	default 0x80008000 if ARCH_DAVINCI && !ARCH_DAVINCI_DA8XX
	default 0x00008000 if ARCH_EP93XX && EP93XX_SDCE3_SYNC_PHYS_OFFSET
	default 0xc0008000 if ARCH_EP93XX && EP93XX_SDCE0_PHYS_OFFSET
	default 0xd0008000 if ARCH_EP93XX && EP93XX_SDCE1_PHYS_OFFSET
	default 0xe0008000 if ARCH_EP93XX && EP93XX_SDCE2_PHYS_OFFSET
	default 0xf0008000 if ARCH_EP93XX && EP93XX_SDCE3_ASYNC_PHYS_OFFSET
	default 0x00008000 if ARCH_GEMINI && GEMINI_MEM_SWAP
	default 0x10008000 if ARCH_GEMINI && !GEMINI_MEM_SWAP
	default 0x70008000 if ARCH_REALVIEW && REALVIEW_HIGH_PHYS_OFFSET
	default 0x00008000 if ARCH_REALVIEW && !REALVIEW_HIGH_PHYS_OFFSET
	default 0xc0208000 if ARCH_SA1100 && SA1111
	default 0xc0008000 if ARCH_SA1100 && !SA1111
	default 0x30108000 if ARCH_S3C2410 && PM_H1940
	default 0x28E08000 if ARCH_U300 && MACH_U300_SINGLE_RAM
	default 0x48008000 if ARCH_U300 && !MACH_U300_SINGLE_RAM
	help
	  ZRELADDR is the physical address where the decompressed kernel
	  image will be placed. ZRELADDR has to be specified when the
	  assumption of AUTO_ZRELADDR is not valid, or when ZBOOT_ROM is
	  selected.

endmenu

menu "CPU Power Management"

if ARCH_HAS_CPUFREQ

source "drivers/cpufreq/Kconfig"

config CPU_FREQ_SA1100
	bool

config CPU_FREQ_SA1110
	bool

config CPU_FREQ_INTEGRATOR
	tristate "CPUfreq driver for ARM Integrator CPUs"
	depends on ARCH_INTEGRATOR && CPU_FREQ
	default y
	help
	  This enables the CPUfreq driver for ARM Integrator CPUs.

	  For details, take a look at <file:Documentation/cpu-freq>.

	  If in doubt, say Y.

config CPU_FREQ_PXA
	bool
	depends on CPU_FREQ && ARCH_PXA && PXA25x
	default y
	select CPU_FREQ_DEFAULT_GOV_USERSPACE

config CPU_FREQ_S3C64XX
	bool "CPUfreq support for Samsung S3C64XX CPUs"
	depends on CPU_FREQ && CPU_S3C6410

config CPU_FREQ_S3C
	bool
	help
	  Internal configuration node for common cpufreq on Samsung SoC

config CPU_FREQ_S3C24XX
	bool "CPUfreq driver for Samsung S3C24XX series CPUs"
	depends on ARCH_S3C2410 && CPU_FREQ && EXPERIMENTAL
	select CPU_FREQ_S3C
	help
	  This enables the CPUfreq driver for the Samsung S3C24XX family
	  of CPUs.

	  For details, take a look at <file:Documentation/cpu-freq>.

	  If in doubt, say N.

config CPU_FREQ_S3C24XX_PLL
	bool "Support CPUfreq changing of PLL frequency"
	depends on CPU_FREQ_S3C24XX && EXPERIMENTAL
	help
	  Compile in support for changing the PLL frequency from the
	  S3C24XX series CPUfreq driver. The PLL takes time to settle
	  after a frequency change, so by default it is not enabled.

	  This also means that the PLL tables for the selected CPU(s) will
	  be built which may increase the size of the kernel image.

config CPU_FREQ_S3C24XX_DEBUG
	bool "Debug CPUfreq Samsung driver core"
	depends on CPU_FREQ_S3C24XX
	help
	  Enable s3c_freq_dbg for the Samsung S3C CPUfreq core

config CPU_FREQ_S3C24XX_IODEBUG
	bool "Debug CPUfreq Samsung driver IO timing"
	depends on CPU_FREQ_S3C24XX
	help
	  Enable s3c_freq_iodbg for the Samsung S3C CPUfreq core

config CPU_FREQ_S3C24XX_DEBUGFS
	bool "Export debugfs for CPUFreq"
	depends on CPU_FREQ_S3C24XX && DEBUG_FS
	help
	  Export status information via debugfs.

endif

source "drivers/cpuidle/Kconfig"

endmenu

menu "Floating point emulation"

comment "At least one emulation must be selected"

config FPE_NWFPE
	bool "NWFPE math emulation"
	depends on !AEABI || OABI_COMPAT
	---help---
	  Say Y to include the NWFPE floating point emulator in the kernel.
	  This is necessary to run most binaries. Linux does not currently
	  support floating point hardware so you need to say Y here even if
	  your machine has an FPA or floating point co-processor podule.

	  You may say N here if you are going to load the Acorn FPEmulator
	  early in the bootup.

config FPE_NWFPE_XP
	bool "Support extended precision"
	depends on FPE_NWFPE
	help
	  Say Y to include 80-bit support in the kernel floating-point
	  emulator.  Otherwise, only 32 and 64-bit support is compiled in.
	  Note that gcc does not generate 80-bit operations by default,
	  so in most cases this option only enlarges the size of the
	  floating point emulator without any good reason.

	  You almost surely want to say N here.

config FPE_FASTFPE
	bool "FastFPE math emulation (EXPERIMENTAL)"
	depends on (!AEABI || OABI_COMPAT) && !CPU_32v3 && EXPERIMENTAL
	---help---
	  Say Y here to include the FAST floating point emulator in the kernel.
	  This is an experimental much faster emulator which now also has full
	  precision for the mantissa.  It does not support any exceptions.
	  It is very simple, and approximately 3-6 times faster than NWFPE.

	  It should be sufficient for most programs.  It may be not suitable
	  for scientific calculations, but you have to check this for yourself.
	  If you do not feel you need a faster FP emulation you should better
	  choose NWFPE.

config VFP
	bool "VFP-format floating point maths"
	depends on CPU_V6 || CPU_ARM926T || CPU_V7 || CPU_FEROCEON
	help
	  Say Y to include VFP support code in the kernel. This is needed
	  if your hardware includes a VFP unit.

	  Please see <file:Documentation/arm/VFP/release-notes.txt> for
	  release notes and additional status information.

	  Say N if your target does not have VFP hardware.

config VFPv3
	bool
	depends on VFP
	default y if CPU_V7

config NEON
	bool "Advanced SIMD (NEON) Extension support"
	depends on VFPv3 && CPU_V7
	help
	  Say Y to include support code for NEON, the ARMv7 Advanced SIMD
	  Extension.

endmenu

menu "Userspace binary formats"

source "fs/Kconfig.binfmt"

config ARTHUR
	tristate "RISC OS personality"
	depends on !AEABI
	help
	  Say Y here to include the kernel code necessary if you want to run
	  Acorn RISC OS/Arthur binaries under Linux. This code is still very
	  experimental; if this sounds frightening, say N and sleep in peace.
	  You can also say M here to compile this support as a module (which
	  will be called arthur).

endmenu

menu "Power management options"

source "kernel/power/Kconfig"

config ARCH_SUSPEND_POSSIBLE
	def_bool y

endmenu

source "net/Kconfig"

source "drivers/Kconfig"

source "fs/Kconfig"

source "arch/arm/Kconfig.debug"

source "security/Kconfig"

source "crypto/Kconfig"

source "lib/Kconfig"<|MERGE_RESOLUTION|>--- conflicted
+++ resolved
@@ -1392,7 +1392,6 @@
 	  However, if the CPU data cache is using a write-allocate mode,
 	  this option is unlikely to provide any performance gain.
 
-<<<<<<< HEAD
 config CC_STACKPROTECTOR
 	bool "Enable -fstack-protector buffer overflow detection (EXPERIMENTAL)"
 	help
@@ -1404,13 +1403,12 @@
 	  overwrite the canary, which gets detected and the attack is then
 	  neutralized via a kernel panic.
 	  This feature requires gcc version 4.2 or above.
-=======
+
 config DEPRECATED_PARAM_STRUCT
 	bool "Provide old way to pass kernel parameters"
 	help
 	  This was deprecated in 2001 and announced to live on for 5 years.
 	  Some old boot loaders still use this way.
->>>>>>> e69edc79
 
 endmenu
 
