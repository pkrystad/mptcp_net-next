--- conflicted
+++ resolved
@@ -302,13 +302,8 @@
 }
 early_param("vmalloc", parse_vmalloc);
 
-<<<<<<< HEAD
-unsigned int addressing_mode = HOME_SPACE_MODE;
-EXPORT_SYMBOL_GPL(addressing_mode);
-=======
 unsigned int s390_user_mode = PRIMARY_SPACE_MODE;
 EXPORT_SYMBOL_GPL(s390_user_mode);
->>>>>>> 4a8e43fe
 
 static void __init set_user_mode_primary(void)
 {
@@ -318,41 +313,15 @@
 	psw32_user_bits =
 		(psw32_user_bits & ~PSW32_MASK_ASC) | PSW32_ASC_PRIMARY;
 #endif
-<<<<<<< HEAD
-
-	if (MACHINE_HAS_MVCOS) {
-		memcpy(&uaccess, &uaccess_mvcos_switch, sizeof(uaccess));
-		return 1;
-	} else {
-		memcpy(&uaccess, &uaccess_pt, sizeof(uaccess));
-		return 0;
-	}
-}
-
-/*
- * Switch kernel/user addressing modes?
- */
-static int __init early_parse_switch_amode(char *p)
-{
-	addressing_mode = PRIMARY_SPACE_MODE;
-	return 0;
-=======
 	uaccess = MACHINE_HAS_MVCOS ? uaccess_mvcos_switch : uaccess_pt;
->>>>>>> 4a8e43fe
 }
 
 static int __init early_parse_user_mode(char *p)
 {
 	if (p && strcmp(p, "primary") == 0)
-<<<<<<< HEAD
-		addressing_mode = PRIMARY_SPACE_MODE;
-	else if (!p || strcmp(p, "home") == 0)
-		addressing_mode = HOME_SPACE_MODE;
-=======
 		s390_user_mode = PRIMARY_SPACE_MODE;
 	else if (!p || strcmp(p, "home") == 0)
 		s390_user_mode = HOME_SPACE_MODE;
->>>>>>> 4a8e43fe
 	else
 		return 1;
 	return 0;
@@ -361,16 +330,6 @@
 
 static void __init setup_addressing_mode(void)
 {
-<<<<<<< HEAD
-	if (addressing_mode == PRIMARY_SPACE_MODE) {
-		if (set_amode_primary())
-			pr_info("Address spaces switched, "
-				"mvcos available\n");
-		else
-			pr_info("Address spaces switched, "
-				"mvcos not available\n");
-	}
-=======
 	if (s390_user_mode != PRIMARY_SPACE_MODE)
 		return;
 	set_user_mode_primary();
@@ -378,7 +337,6 @@
 		pr_info("Address spaces switched, mvcos available\n");
 	else
 		pr_info("Address spaces switched, mvcos not available\n");
->>>>>>> 4a8e43fe
 }
 
 void *restart_stack __attribute__((__section__(".data")));
