--- conflicted
+++ resolved
@@ -388,8 +388,6 @@
 	if (dev_priv->forcewake_count++ == 0)
 		dev_priv->display.force_wake_get(dev_priv);
 	spin_unlock_irqrestore(&dev_priv->gt_lock, irqflags);
-<<<<<<< HEAD
-=======
 }
 
 static void gen6_gt_check_fifodbg(struct drm_i915_private *dev_priv)
@@ -399,7 +397,6 @@
 	if (WARN(gtfifodbg & GT_FIFO_CPU_ERROR_MASK,
 	     "MMIO read or write has been dropped %x\n", gtfifodbg))
 		I915_WRITE_NOTRACE(GTFIFODBG, GT_FIFO_CPU_ERROR_MASK);
->>>>>>> e9676695
 }
 
 void __gen6_gt_force_wake_put(struct drm_i915_private *dev_priv)
