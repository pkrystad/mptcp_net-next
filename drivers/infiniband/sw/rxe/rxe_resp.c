/*
 * Copyright (c) 2016 Mellanox Technologies Ltd. All rights reserved.
 * Copyright (c) 2015 System Fabric Works, Inc. All rights reserved.
 *
 * This software is available to you under a choice of one of two
 * licenses.  You may choose to be licensed under the terms of the GNU
 * General Public License (GPL) Version 2, available from the file
 * COPYING in the main directory of this source tree, or the
 * OpenIB.org BSD license below:
 *
 *     Redistribution and use in source and binary forms, with or
 *     without modification, are permitted provided that the following
 *     conditions are met:
 *
 *	- Redistributions of source code must retain the above
 *	  copyright notice, this list of conditions and the following
 *	  disclaimer.
 *
 *	- Redistributions in binary form must reproduce the above
 *	  copyright notice, this list of conditions and the following
 *	  disclaimer in the documentation and/or other materials
 *	  provided with the distribution.
 *
 * THE SOFTWARE IS PROVIDED "AS IS", WITHOUT WARRANTY OF ANY KIND,
 * EXPRESS OR IMPLIED, INCLUDING BUT NOT LIMITED TO THE WARRANTIES OF
 * MERCHANTABILITY, FITNESS FOR A PARTICULAR PURPOSE AND
 * NONINFRINGEMENT. IN NO EVENT SHALL THE AUTHORS OR COPYRIGHT HOLDERS
 * BE LIABLE FOR ANY CLAIM, DAMAGES OR OTHER LIABILITY, WHETHER IN AN
 * ACTION OF CONTRACT, TORT OR OTHERWISE, ARISING FROM, OUT OF OR IN
 * CONNECTION WITH THE SOFTWARE OR THE USE OR OTHER DEALINGS IN THE
 * SOFTWARE.
 */

#include <linux/skbuff.h>

#include "rxe.h"
#include "rxe_loc.h"
#include "rxe_queue.h"

enum resp_states {
	RESPST_NONE,
	RESPST_GET_REQ,
	RESPST_CHK_PSN,
	RESPST_CHK_OP_SEQ,
	RESPST_CHK_OP_VALID,
	RESPST_CHK_RESOURCE,
	RESPST_CHK_LENGTH,
	RESPST_CHK_RKEY,
	RESPST_EXECUTE,
	RESPST_READ_REPLY,
	RESPST_COMPLETE,
	RESPST_ACKNOWLEDGE,
	RESPST_CLEANUP,
	RESPST_DUPLICATE_REQUEST,
	RESPST_ERR_MALFORMED_WQE,
	RESPST_ERR_UNSUPPORTED_OPCODE,
	RESPST_ERR_MISALIGNED_ATOMIC,
	RESPST_ERR_PSN_OUT_OF_SEQ,
	RESPST_ERR_MISSING_OPCODE_FIRST,
	RESPST_ERR_MISSING_OPCODE_LAST_C,
	RESPST_ERR_MISSING_OPCODE_LAST_D1E,
	RESPST_ERR_TOO_MANY_RDMA_ATM_REQ,
	RESPST_ERR_RNR,
	RESPST_ERR_RKEY_VIOLATION,
	RESPST_ERR_LENGTH,
	RESPST_ERR_CQ_OVERFLOW,
	RESPST_ERROR,
	RESPST_RESET,
	RESPST_DONE,
	RESPST_EXIT,
};

static char *resp_state_name[] = {
	[RESPST_NONE]				= "NONE",
	[RESPST_GET_REQ]			= "GET_REQ",
	[RESPST_CHK_PSN]			= "CHK_PSN",
	[RESPST_CHK_OP_SEQ]			= "CHK_OP_SEQ",
	[RESPST_CHK_OP_VALID]			= "CHK_OP_VALID",
	[RESPST_CHK_RESOURCE]			= "CHK_RESOURCE",
	[RESPST_CHK_LENGTH]			= "CHK_LENGTH",
	[RESPST_CHK_RKEY]			= "CHK_RKEY",
	[RESPST_EXECUTE]			= "EXECUTE",
	[RESPST_READ_REPLY]			= "READ_REPLY",
	[RESPST_COMPLETE]			= "COMPLETE",
	[RESPST_ACKNOWLEDGE]			= "ACKNOWLEDGE",
	[RESPST_CLEANUP]			= "CLEANUP",
	[RESPST_DUPLICATE_REQUEST]		= "DUPLICATE_REQUEST",
	[RESPST_ERR_MALFORMED_WQE]		= "ERR_MALFORMED_WQE",
	[RESPST_ERR_UNSUPPORTED_OPCODE]		= "ERR_UNSUPPORTED_OPCODE",
	[RESPST_ERR_MISALIGNED_ATOMIC]		= "ERR_MISALIGNED_ATOMIC",
	[RESPST_ERR_PSN_OUT_OF_SEQ]		= "ERR_PSN_OUT_OF_SEQ",
	[RESPST_ERR_MISSING_OPCODE_FIRST]	= "ERR_MISSING_OPCODE_FIRST",
	[RESPST_ERR_MISSING_OPCODE_LAST_C]	= "ERR_MISSING_OPCODE_LAST_C",
	[RESPST_ERR_MISSING_OPCODE_LAST_D1E]	= "ERR_MISSING_OPCODE_LAST_D1E",
	[RESPST_ERR_TOO_MANY_RDMA_ATM_REQ]	= "ERR_TOO_MANY_RDMA_ATM_REQ",
	[RESPST_ERR_RNR]			= "ERR_RNR",
	[RESPST_ERR_RKEY_VIOLATION]		= "ERR_RKEY_VIOLATION",
	[RESPST_ERR_LENGTH]			= "ERR_LENGTH",
	[RESPST_ERR_CQ_OVERFLOW]		= "ERR_CQ_OVERFLOW",
	[RESPST_ERROR]				= "ERROR",
	[RESPST_RESET]				= "RESET",
	[RESPST_DONE]				= "DONE",
	[RESPST_EXIT]				= "EXIT",
};

/* rxe_recv calls here to add a request packet to the input queue */
void rxe_resp_queue_pkt(struct rxe_dev *rxe, struct rxe_qp *qp,
			struct sk_buff *skb)
{
	int must_sched;
	struct rxe_pkt_info *pkt = SKB_TO_PKT(skb);

	skb_queue_tail(&qp->req_pkts, skb);

	must_sched = (pkt->opcode == IB_OPCODE_RC_RDMA_READ_REQUEST) ||
			(skb_queue_len(&qp->req_pkts) > 1);

	rxe_run_task(&qp->resp.task, must_sched);
}

static inline enum resp_states get_req(struct rxe_qp *qp,
				       struct rxe_pkt_info **pkt_p)
{
	struct sk_buff *skb;

	if (qp->resp.state == QP_STATE_ERROR) {
		skb = skb_dequeue(&qp->req_pkts);
		if (skb) {
			/* drain request packet queue */
			rxe_drop_ref(qp);
			kfree_skb(skb);
			return RESPST_GET_REQ;
		}

		/* go drain recv wr queue */
		return RESPST_CHK_RESOURCE;
	}

	skb = skb_peek(&qp->req_pkts);
	if (!skb)
		return RESPST_EXIT;

	*pkt_p = SKB_TO_PKT(skb);

	return (qp->resp.res) ? RESPST_READ_REPLY : RESPST_CHK_PSN;
}

static enum resp_states check_psn(struct rxe_qp *qp,
				  struct rxe_pkt_info *pkt)
{
	int diff = psn_compare(pkt->psn, qp->resp.psn);
	struct rxe_dev *rxe = to_rdev(qp->ibqp.device);

	switch (qp_type(qp)) {
	case IB_QPT_RC:
		if (diff > 0) {
			if (qp->resp.sent_psn_nak)
				return RESPST_CLEANUP;

			qp->resp.sent_psn_nak = 1;
			rxe_counter_inc(rxe, RXE_CNT_OUT_OF_SEQ_REQ);
			return RESPST_ERR_PSN_OUT_OF_SEQ;

		} else if (diff < 0) {
			rxe_counter_inc(rxe, RXE_CNT_DUP_REQ);
			return RESPST_DUPLICATE_REQUEST;
		}

		if (qp->resp.sent_psn_nak)
			qp->resp.sent_psn_nak = 0;

		break;

	case IB_QPT_UC:
		if (qp->resp.drop_msg || diff != 0) {
			if (pkt->mask & RXE_START_MASK) {
				qp->resp.drop_msg = 0;
				return RESPST_CHK_OP_SEQ;
			}

			qp->resp.drop_msg = 1;
			return RESPST_CLEANUP;
		}
		break;
	default:
		break;
	}

	return RESPST_CHK_OP_SEQ;
}

static enum resp_states check_op_seq(struct rxe_qp *qp,
				     struct rxe_pkt_info *pkt)
{
	switch (qp_type(qp)) {
	case IB_QPT_RC:
		switch (qp->resp.opcode) {
		case IB_OPCODE_RC_SEND_FIRST:
		case IB_OPCODE_RC_SEND_MIDDLE:
			switch (pkt->opcode) {
			case IB_OPCODE_RC_SEND_MIDDLE:
			case IB_OPCODE_RC_SEND_LAST:
			case IB_OPCODE_RC_SEND_LAST_WITH_IMMEDIATE:
			case IB_OPCODE_RC_SEND_LAST_WITH_INVALIDATE:
				return RESPST_CHK_OP_VALID;
			default:
				return RESPST_ERR_MISSING_OPCODE_LAST_C;
			}

		case IB_OPCODE_RC_RDMA_WRITE_FIRST:
		case IB_OPCODE_RC_RDMA_WRITE_MIDDLE:
			switch (pkt->opcode) {
			case IB_OPCODE_RC_RDMA_WRITE_MIDDLE:
			case IB_OPCODE_RC_RDMA_WRITE_LAST:
			case IB_OPCODE_RC_RDMA_WRITE_LAST_WITH_IMMEDIATE:
				return RESPST_CHK_OP_VALID;
			default:
				return RESPST_ERR_MISSING_OPCODE_LAST_C;
			}

		default:
			switch (pkt->opcode) {
			case IB_OPCODE_RC_SEND_MIDDLE:
			case IB_OPCODE_RC_SEND_LAST:
			case IB_OPCODE_RC_SEND_LAST_WITH_IMMEDIATE:
			case IB_OPCODE_RC_SEND_LAST_WITH_INVALIDATE:
			case IB_OPCODE_RC_RDMA_WRITE_MIDDLE:
			case IB_OPCODE_RC_RDMA_WRITE_LAST:
			case IB_OPCODE_RC_RDMA_WRITE_LAST_WITH_IMMEDIATE:
				return RESPST_ERR_MISSING_OPCODE_FIRST;
			default:
				return RESPST_CHK_OP_VALID;
			}
		}
		break;

	case IB_QPT_UC:
		switch (qp->resp.opcode) {
		case IB_OPCODE_UC_SEND_FIRST:
		case IB_OPCODE_UC_SEND_MIDDLE:
			switch (pkt->opcode) {
			case IB_OPCODE_UC_SEND_MIDDLE:
			case IB_OPCODE_UC_SEND_LAST:
			case IB_OPCODE_UC_SEND_LAST_WITH_IMMEDIATE:
				return RESPST_CHK_OP_VALID;
			default:
				return RESPST_ERR_MISSING_OPCODE_LAST_D1E;
			}

		case IB_OPCODE_UC_RDMA_WRITE_FIRST:
		case IB_OPCODE_UC_RDMA_WRITE_MIDDLE:
			switch (pkt->opcode) {
			case IB_OPCODE_UC_RDMA_WRITE_MIDDLE:
			case IB_OPCODE_UC_RDMA_WRITE_LAST:
			case IB_OPCODE_UC_RDMA_WRITE_LAST_WITH_IMMEDIATE:
				return RESPST_CHK_OP_VALID;
			default:
				return RESPST_ERR_MISSING_OPCODE_LAST_D1E;
			}

		default:
			switch (pkt->opcode) {
			case IB_OPCODE_UC_SEND_MIDDLE:
			case IB_OPCODE_UC_SEND_LAST:
			case IB_OPCODE_UC_SEND_LAST_WITH_IMMEDIATE:
			case IB_OPCODE_UC_RDMA_WRITE_MIDDLE:
			case IB_OPCODE_UC_RDMA_WRITE_LAST:
			case IB_OPCODE_UC_RDMA_WRITE_LAST_WITH_IMMEDIATE:
				qp->resp.drop_msg = 1;
				return RESPST_CLEANUP;
			default:
				return RESPST_CHK_OP_VALID;
			}
		}
		break;

	default:
		return RESPST_CHK_OP_VALID;
	}
}

static enum resp_states check_op_valid(struct rxe_qp *qp,
				       struct rxe_pkt_info *pkt)
{
	switch (qp_type(qp)) {
	case IB_QPT_RC:
		if (((pkt->mask & RXE_READ_MASK) &&
		     !(qp->attr.qp_access_flags & IB_ACCESS_REMOTE_READ)) ||
		    ((pkt->mask & RXE_WRITE_MASK) &&
		     !(qp->attr.qp_access_flags & IB_ACCESS_REMOTE_WRITE)) ||
		    ((pkt->mask & RXE_ATOMIC_MASK) &&
		     !(qp->attr.qp_access_flags & IB_ACCESS_REMOTE_ATOMIC))) {
			return RESPST_ERR_UNSUPPORTED_OPCODE;
		}

		break;

	case IB_QPT_UC:
		if ((pkt->mask & RXE_WRITE_MASK) &&
		    !(qp->attr.qp_access_flags & IB_ACCESS_REMOTE_WRITE)) {
			qp->resp.drop_msg = 1;
			return RESPST_CLEANUP;
		}

		break;

	case IB_QPT_UD:
	case IB_QPT_SMI:
	case IB_QPT_GSI:
		break;

	default:
		WARN_ON_ONCE(1);
		break;
	}

	return RESPST_CHK_RESOURCE;
}

static enum resp_states get_srq_wqe(struct rxe_qp *qp)
{
	struct rxe_srq *srq = qp->srq;
	struct rxe_queue *q = srq->rq.queue;
	struct rxe_recv_wqe *wqe;
	struct ib_event ev;

	if (srq->error)
		return RESPST_ERR_RNR;

	spin_lock_bh(&srq->rq.consumer_lock);

	wqe = queue_head(q);
	if (!wqe) {
		spin_unlock_bh(&srq->rq.consumer_lock);
		return RESPST_ERR_RNR;
	}

	/* note kernel and user space recv wqes have same size */
	memcpy(&qp->resp.srq_wqe, wqe, sizeof(qp->resp.srq_wqe));

	qp->resp.wqe = &qp->resp.srq_wqe.wqe;
	advance_consumer(q);

	if (srq->limit && srq->ibsrq.event_handler &&
	    (queue_count(q) < srq->limit)) {
		srq->limit = 0;
		goto event;
	}

	spin_unlock_bh(&srq->rq.consumer_lock);
	return RESPST_CHK_LENGTH;

event:
	spin_unlock_bh(&srq->rq.consumer_lock);
	ev.device = qp->ibqp.device;
	ev.element.srq = qp->ibqp.srq;
	ev.event = IB_EVENT_SRQ_LIMIT_REACHED;
	srq->ibsrq.event_handler(&ev, srq->ibsrq.srq_context);
	return RESPST_CHK_LENGTH;
}

static enum resp_states check_resource(struct rxe_qp *qp,
				       struct rxe_pkt_info *pkt)
{
	struct rxe_srq *srq = qp->srq;

	if (qp->resp.state == QP_STATE_ERROR) {
		if (qp->resp.wqe) {
			qp->resp.status = IB_WC_WR_FLUSH_ERR;
			return RESPST_COMPLETE;
		} else if (!srq) {
			qp->resp.wqe = queue_head(qp->rq.queue);
			if (qp->resp.wqe) {
				qp->resp.status = IB_WC_WR_FLUSH_ERR;
				return RESPST_COMPLETE;
			} else {
				return RESPST_EXIT;
			}
		} else {
			return RESPST_EXIT;
		}
	}

	if (pkt->mask & RXE_READ_OR_ATOMIC) {
		/* it is the requesters job to not send
		 * too many read/atomic ops, we just
		 * recycle the responder resource queue
		 */
		if (likely(qp->attr.max_dest_rd_atomic > 0))
			return RESPST_CHK_LENGTH;
		else
			return RESPST_ERR_TOO_MANY_RDMA_ATM_REQ;
	}

	if (pkt->mask & RXE_RWR_MASK) {
		if (srq)
			return get_srq_wqe(qp);

		qp->resp.wqe = queue_head(qp->rq.queue);
		return (qp->resp.wqe) ? RESPST_CHK_LENGTH : RESPST_ERR_RNR;
	}

	return RESPST_CHK_LENGTH;
}

static enum resp_states check_length(struct rxe_qp *qp,
				     struct rxe_pkt_info *pkt)
{
	switch (qp_type(qp)) {
	case IB_QPT_RC:
		return RESPST_CHK_RKEY;

	case IB_QPT_UC:
		return RESPST_CHK_RKEY;

	default:
		return RESPST_CHK_RKEY;
	}
}

static enum resp_states check_rkey(struct rxe_qp *qp,
				   struct rxe_pkt_info *pkt)
{
	struct rxe_mem *mem = NULL;
	u64 va;
	u32 rkey;
	u32 resid;
	u32 pktlen;
	int mtu = qp->mtu;
	enum resp_states state;
	int access;

	if (pkt->mask & (RXE_READ_MASK | RXE_WRITE_MASK)) {
		if (pkt->mask & RXE_RETH_MASK) {
			qp->resp.va = reth_va(pkt);
			qp->resp.rkey = reth_rkey(pkt);
			qp->resp.resid = reth_len(pkt);
		}
		access = (pkt->mask & RXE_READ_MASK) ? IB_ACCESS_REMOTE_READ
						     : IB_ACCESS_REMOTE_WRITE;
	} else if (pkt->mask & RXE_ATOMIC_MASK) {
		qp->resp.va = atmeth_va(pkt);
		qp->resp.rkey = atmeth_rkey(pkt);
		qp->resp.resid = sizeof(u64);
		access = IB_ACCESS_REMOTE_ATOMIC;
	} else {
		return RESPST_EXECUTE;
	}

	/* A zero-byte op is not required to set an addr or rkey. */
	if ((pkt->mask & (RXE_READ_MASK | RXE_WRITE_OR_SEND)) &&
	    (pkt->mask & RXE_RETH_MASK) &&
	    reth_len(pkt) == 0) {
		return RESPST_EXECUTE;
	}

	va	= qp->resp.va;
	rkey	= qp->resp.rkey;
	resid	= qp->resp.resid;
	pktlen	= payload_size(pkt);

	mem = lookup_mem(qp->pd, access, rkey, lookup_remote);
	if (!mem) {
		state = RESPST_ERR_RKEY_VIOLATION;
		goto err;
	}

	if (unlikely(mem->state == RXE_MEM_STATE_FREE)) {
		state = RESPST_ERR_RKEY_VIOLATION;
		goto err;
	}

	if (mem_check_range(mem, va, resid)) {
		state = RESPST_ERR_RKEY_VIOLATION;
		goto err;
	}

	if (pkt->mask & RXE_WRITE_MASK)	 {
		if (resid > mtu) {
			if (pktlen != mtu || bth_pad(pkt)) {
				state = RESPST_ERR_LENGTH;
				goto err;
			}
		} else {
			if (pktlen != resid) {
				state = RESPST_ERR_LENGTH;
				goto err;
			}
			if ((bth_pad(pkt) != (0x3 & (-resid)))) {
				/* This case may not be exactly that
				 * but nothing else fits.
				 */
				state = RESPST_ERR_LENGTH;
				goto err;
			}
		}
	}

	WARN_ON_ONCE(qp->resp.mr);

	qp->resp.mr = mem;
	return RESPST_EXECUTE;

err:
	if (mem)
		rxe_drop_ref(mem);
	return state;
}

static enum resp_states send_data_in(struct rxe_qp *qp, void *data_addr,
				     int data_len)
{
	int err;

	err = copy_data(qp->pd, IB_ACCESS_LOCAL_WRITE, &qp->resp.wqe->dma,
			data_addr, data_len, to_mem_obj, NULL);
	if (unlikely(err))
		return (err == -ENOSPC) ? RESPST_ERR_LENGTH
					: RESPST_ERR_MALFORMED_WQE;

	return RESPST_NONE;
}

static enum resp_states write_data_in(struct rxe_qp *qp,
				      struct rxe_pkt_info *pkt)
{
	enum resp_states rc = RESPST_NONE;
	int	err;
	int data_len = payload_size(pkt);

	err = rxe_mem_copy(qp->resp.mr, qp->resp.va, payload_addr(pkt),
			   data_len, to_mem_obj, NULL);
	if (err) {
		rc = RESPST_ERR_RKEY_VIOLATION;
		goto out;
	}

	qp->resp.va += data_len;
	qp->resp.resid -= data_len;

out:
	return rc;
}

/* Guarantee atomicity of atomic operations at the machine level. */
static DEFINE_SPINLOCK(atomic_ops_lock);

static enum resp_states process_atomic(struct rxe_qp *qp,
				       struct rxe_pkt_info *pkt)
{
	u64 iova = atmeth_va(pkt);
	u64 *vaddr;
	enum resp_states ret;
	struct rxe_mem *mr = qp->resp.mr;

	if (mr->state != RXE_MEM_STATE_VALID) {
		ret = RESPST_ERR_RKEY_VIOLATION;
		goto out;
	}

	vaddr = iova_to_vaddr(mr, iova, sizeof(u64));

	/* check vaddr is 8 bytes aligned. */
	if (!vaddr || (uintptr_t)vaddr & 7) {
		ret = RESPST_ERR_MISALIGNED_ATOMIC;
		goto out;
	}

	spin_lock_bh(&atomic_ops_lock);

	qp->resp.atomic_orig = *vaddr;

	if (pkt->opcode == IB_OPCODE_RC_COMPARE_SWAP ||
	    pkt->opcode == IB_OPCODE_RD_COMPARE_SWAP) {
		if (*vaddr == atmeth_comp(pkt))
			*vaddr = atmeth_swap_add(pkt);
	} else {
		*vaddr += atmeth_swap_add(pkt);
	}

	spin_unlock_bh(&atomic_ops_lock);

	ret = RESPST_NONE;
out:
	return ret;
}

static struct sk_buff *prepare_ack_packet(struct rxe_qp *qp,
					  struct rxe_pkt_info *pkt,
					  struct rxe_pkt_info *ack,
					  int opcode,
					  int payload,
					  u32 psn,
					  u8 syndrome,
					  u32 *crcp)
{
	struct rxe_dev *rxe = to_rdev(qp->ibqp.device);
	struct sk_buff *skb;
	u32 crc = 0;
	u32 *p;
	int paylen;
	int pad;
	int err;

	/*
	 * allocate packet
	 */
	pad = (-payload) & 0x3;
	paylen = rxe_opcode[opcode].length + payload + pad + RXE_ICRC_SIZE;

	skb = rxe_init_packet(rxe, &qp->pri_av, paylen, ack);
	if (!skb)
		return NULL;

	ack->qp = qp;
	ack->opcode = opcode;
	ack->mask = rxe_opcode[opcode].mask;
	ack->offset = pkt->offset;
	ack->paylen = paylen;

	/* fill in bth using the request packet headers */
	memcpy(ack->hdr, pkt->hdr, pkt->offset + RXE_BTH_BYTES);

	bth_set_opcode(ack, opcode);
	bth_set_qpn(ack, qp->attr.dest_qp_num);
	bth_set_pad(ack, pad);
	bth_set_se(ack, 0);
	bth_set_psn(ack, psn);
	bth_set_ack(ack, 0);
	ack->psn = psn;

	if (ack->mask & RXE_AETH_MASK) {
		aeth_set_syn(ack, syndrome);
		aeth_set_msn(ack, qp->resp.msn);
	}

	if (ack->mask & RXE_ATMACK_MASK)
		atmack_set_orig(ack, qp->resp.atomic_orig);

	err = rxe_prepare(rxe, ack, skb, &crc);
	if (err) {
		kfree_skb(skb);
		return NULL;
	}

	if (crcp) {
		/* CRC computation will be continued by the caller */
		*crcp = crc;
	} else {
		p = payload_addr(ack) + payload + bth_pad(ack);
		*p = ~crc;
	}

	return skb;
}

/* RDMA read response. If res is not NULL, then we have a current RDMA request
 * being processed or replayed.
 */
static enum resp_states read_reply(struct rxe_qp *qp,
				   struct rxe_pkt_info *req_pkt)
{
	struct rxe_dev *rxe = to_rdev(qp->ibqp.device);
	struct rxe_pkt_info ack_pkt;
	struct sk_buff *skb;
	int mtu = qp->mtu;
	enum resp_states state;
	int payload;
	int opcode;
	int err;
	struct resp_res *res = qp->resp.res;
	u32 icrc;
	u32 *p;

	if (!res) {
		/* This is the first time we process that request. Get a
		 * resource
		 */
		res = &qp->resp.resources[qp->resp.res_head];

		free_rd_atomic_resource(qp, res);
		rxe_advance_resp_resource(qp);

		res->type		= RXE_READ_MASK;

		res->read.va		= qp->resp.va;
		res->read.va_org	= qp->resp.va;

		res->first_psn		= req_pkt->psn;

		if (reth_len(req_pkt)) {
			res->last_psn	= (req_pkt->psn +
					   (reth_len(req_pkt) + mtu - 1) /
					   mtu - 1) & BTH_PSN_MASK;
		} else {
			res->last_psn	= res->first_psn;
		}
		res->cur_psn		= req_pkt->psn;

		res->read.resid		= qp->resp.resid;
		res->read.length	= qp->resp.resid;
		res->read.rkey		= qp->resp.rkey;

		/* note res inherits the reference to mr from qp */
		res->read.mr		= qp->resp.mr;
		qp->resp.mr		= NULL;

		qp->resp.res		= res;
		res->state		= rdatm_res_state_new;
	}

	if (res->state == rdatm_res_state_new) {
		if (res->read.resid <= mtu)
			opcode = IB_OPCODE_RC_RDMA_READ_RESPONSE_ONLY;
		else
			opcode = IB_OPCODE_RC_RDMA_READ_RESPONSE_FIRST;
	} else {
		if (res->read.resid > mtu)
			opcode = IB_OPCODE_RC_RDMA_READ_RESPONSE_MIDDLE;
		else
			opcode = IB_OPCODE_RC_RDMA_READ_RESPONSE_LAST;
	}

	res->state = rdatm_res_state_next;

	payload = min_t(int, res->read.resid, mtu);

	skb = prepare_ack_packet(qp, req_pkt, &ack_pkt, opcode, payload,
				 res->cur_psn, AETH_ACK_UNLIMITED, &icrc);
	if (!skb)
		return RESPST_ERR_RNR;

	err = rxe_mem_copy(res->read.mr, res->read.va, payload_addr(&ack_pkt),
			   payload, from_mem_obj, &icrc);
	if (err)
		pr_err("Failed copying memory\n");

	p = payload_addr(&ack_pkt) + payload + bth_pad(&ack_pkt);
	*p = ~icrc;

	err = rxe_xmit_packet(rxe, qp, &ack_pkt, skb);
	if (err) {
		pr_err("Failed sending RDMA reply.\n");
		return RESPST_ERR_RNR;
	}

	res->read.va += payload;
	res->read.resid -= payload;
	res->cur_psn = (res->cur_psn + 1) & BTH_PSN_MASK;

	if (res->read.resid > 0) {
		state = RESPST_DONE;
	} else {
		qp->resp.res = NULL;
		qp->resp.opcode = -1;
		if (psn_compare(res->cur_psn, qp->resp.psn) >= 0)
			qp->resp.psn = res->cur_psn;
		state = RESPST_CLEANUP;
	}

	return state;
}

static void build_rdma_network_hdr(union rdma_network_hdr *hdr,
				   struct rxe_pkt_info *pkt)
{
	struct sk_buff *skb = PKT_TO_SKB(pkt);

	memset(hdr, 0, sizeof(*hdr));
	if (skb->protocol == htons(ETH_P_IP))
		memcpy(&hdr->roce4grh, ip_hdr(skb), sizeof(hdr->roce4grh));
	else if (skb->protocol == htons(ETH_P_IPV6))
		memcpy(&hdr->ibgrh, ipv6_hdr(skb), sizeof(hdr->ibgrh));
}

/* Executes a new request. A retried request never reach that function (send
 * and writes are discarded, and reads and atomics are retried elsewhere.
 */
static enum resp_states execute(struct rxe_qp *qp, struct rxe_pkt_info *pkt)
{
	enum resp_states err;

	if (pkt->mask & RXE_SEND_MASK) {
		if (qp_type(qp) == IB_QPT_UD ||
		    qp_type(qp) == IB_QPT_SMI ||
		    qp_type(qp) == IB_QPT_GSI) {
			union rdma_network_hdr hdr;

			build_rdma_network_hdr(&hdr, pkt);

			err = send_data_in(qp, &hdr, sizeof(hdr));
			if (err)
				return err;
		}
		err = send_data_in(qp, payload_addr(pkt), payload_size(pkt));
		if (err)
			return err;
	} else if (pkt->mask & RXE_WRITE_MASK) {
		err = write_data_in(qp, pkt);
		if (err)
			return err;
	} else if (pkt->mask & RXE_READ_MASK) {
		/* For RDMA Read we can increment the msn now. See C9-148. */
		qp->resp.msn++;
		return RESPST_READ_REPLY;
	} else if (pkt->mask & RXE_ATOMIC_MASK) {
		err = process_atomic(qp, pkt);
		if (err)
			return err;
	} else {
		/* Unreachable */
		WARN_ON_ONCE(1);
	}

	/* next expected psn, read handles this separately */
	qp->resp.psn = (pkt->psn + 1) & BTH_PSN_MASK;

	qp->resp.opcode = pkt->opcode;
	qp->resp.status = IB_WC_SUCCESS;

	if (pkt->mask & RXE_COMP_MASK) {
		/* We successfully processed this new request. */
		qp->resp.msn++;
		return RESPST_COMPLETE;
	} else if (qp_type(qp) == IB_QPT_RC)
		return RESPST_ACKNOWLEDGE;
	else
		return RESPST_CLEANUP;
}

static enum resp_states do_complete(struct rxe_qp *qp,
				    struct rxe_pkt_info *pkt)
{
	struct rxe_cqe cqe;
	struct ib_wc *wc = &cqe.ibwc;
	struct ib_uverbs_wc *uwc = &cqe.uibwc;
	struct rxe_recv_wqe *wqe = qp->resp.wqe;

	if (unlikely(!wqe))
		return RESPST_CLEANUP;

	memset(&cqe, 0, sizeof(cqe));

	wc->wr_id		= wqe->wr_id;
	wc->status		= qp->resp.status;
	wc->qp			= &qp->ibqp;

	/* fields after status are not required for errors */
	if (wc->status == IB_WC_SUCCESS) {
		wc->opcode = (pkt->mask & RXE_IMMDT_MASK &&
				pkt->mask & RXE_WRITE_MASK) ?
					IB_WC_RECV_RDMA_WITH_IMM : IB_WC_RECV;
		wc->vendor_err = 0;
		wc->byte_len = wqe->dma.length - wqe->dma.resid;

		/* fields after byte_len are different between kernel and user
		 * space
		 */
		if (qp->rcq->is_user) {
			uwc->wc_flags = IB_WC_GRH;

			if (pkt->mask & RXE_IMMDT_MASK) {
				uwc->wc_flags |= IB_WC_WITH_IMM;
				uwc->ex.imm_data = immdt_imm(pkt);
			}

			if (pkt->mask & RXE_IETH_MASK) {
				uwc->wc_flags |= IB_WC_WITH_INVALIDATE;
				uwc->ex.invalidate_rkey = ieth_rkey(pkt);
			}

			uwc->qp_num		= qp->ibqp.qp_num;

			if (pkt->mask & RXE_DETH_MASK)
				uwc->src_qp = deth_sqp(pkt);

			uwc->port_num		= qp->attr.port_num;
		} else {
			struct sk_buff *skb = PKT_TO_SKB(pkt);

			wc->wc_flags = IB_WC_GRH | IB_WC_WITH_NETWORK_HDR_TYPE;
			if (skb->protocol == htons(ETH_P_IP))
				wc->network_hdr_type = RDMA_NETWORK_IPV4;
			else
				wc->network_hdr_type = RDMA_NETWORK_IPV6;

			if (pkt->mask & RXE_IMMDT_MASK) {
				wc->wc_flags |= IB_WC_WITH_IMM;
				wc->ex.imm_data = immdt_imm(pkt);
			}

			if (pkt->mask & RXE_IETH_MASK) {
				struct rxe_dev *rxe = to_rdev(qp->ibqp.device);
				struct rxe_mem *rmr;

				wc->wc_flags |= IB_WC_WITH_INVALIDATE;
				wc->ex.invalidate_rkey = ieth_rkey(pkt);

				rmr = rxe_pool_get_index(&rxe->mr_pool,
							 wc->ex.invalidate_rkey >> 8);
				if (unlikely(!rmr)) {
					pr_err("Bad rkey %#x invalidation\n",
					       wc->ex.invalidate_rkey);
					return RESPST_ERROR;
				}
				rmr->state = RXE_MEM_STATE_FREE;
				rxe_drop_ref(rmr);
			}

			wc->qp			= &qp->ibqp;

			if (pkt->mask & RXE_DETH_MASK)
				wc->src_qp = deth_sqp(pkt);

			wc->port_num		= qp->attr.port_num;
		}
	}

	/* have copy for srq and reference for !srq */
	if (!qp->srq)
		advance_consumer(qp->rq.queue);

	qp->resp.wqe = NULL;

	if (rxe_cq_post(qp->rcq, &cqe, pkt ? bth_se(pkt) : 1))
		return RESPST_ERR_CQ_OVERFLOW;

	if (qp->resp.state == QP_STATE_ERROR)
		return RESPST_CHK_RESOURCE;

	if (!pkt)
		return RESPST_DONE;
	else if (qp_type(qp) == IB_QPT_RC)
		return RESPST_ACKNOWLEDGE;
	else
		return RESPST_CLEANUP;
}

static int send_ack(struct rxe_qp *qp, struct rxe_pkt_info *pkt,
		    u8 syndrome, u32 psn)
{
	int err = 0;
	struct rxe_pkt_info ack_pkt;
	struct sk_buff *skb;
	struct rxe_dev *rxe = to_rdev(qp->ibqp.device);

	skb = prepare_ack_packet(qp, pkt, &ack_pkt, IB_OPCODE_RC_ACKNOWLEDGE,
				 0, psn, syndrome, NULL);
	if (!skb) {
		err = -ENOMEM;
		goto err1;
	}

	err = rxe_xmit_packet(rxe, qp, &ack_pkt, skb);
	if (err)
		pr_err_ratelimited("Failed sending ack\n");

err1:
	return err;
}

static int send_atomic_ack(struct rxe_qp *qp, struct rxe_pkt_info *pkt,
			   u8 syndrome)
{
	int rc = 0;
	struct rxe_pkt_info ack_pkt;
	struct sk_buff *skb;
	struct rxe_dev *rxe = to_rdev(qp->ibqp.device);
	struct resp_res *res;

	skb = prepare_ack_packet(qp, pkt, &ack_pkt,
				 IB_OPCODE_RC_ATOMIC_ACKNOWLEDGE, 0, pkt->psn,
				 syndrome, NULL);
	if (!skb) {
		rc = -ENOMEM;
		goto out;
	}

	rxe_add_ref(qp);

	res = &qp->resp.resources[qp->resp.res_head];
	free_rd_atomic_resource(qp, res);
	rxe_advance_resp_resource(qp);

	memcpy(SKB_TO_PKT(skb), &ack_pkt, sizeof(ack_pkt));
	memset((unsigned char *)SKB_TO_PKT(skb) + sizeof(ack_pkt), 0,
	       sizeof(skb->cb) - sizeof(ack_pkt));

	skb_get(skb);
	res->type = RXE_ATOMIC_MASK;
	res->atomic.skb = skb;
	res->first_psn = ack_pkt.psn;
	res->last_psn  = ack_pkt.psn;
	res->cur_psn   = ack_pkt.psn;

	rc = rxe_xmit_packet(rxe, qp, &ack_pkt, skb);
	if (rc) {
		pr_err_ratelimited("Failed sending ack\n");
		rxe_drop_ref(qp);
	}
out:
	return rc;
}

static enum resp_states acknowledge(struct rxe_qp *qp,
				    struct rxe_pkt_info *pkt)
{
	if (qp_type(qp) != IB_QPT_RC)
		return RESPST_CLEANUP;

	if (qp->resp.aeth_syndrome != AETH_ACK_UNLIMITED)
		send_ack(qp, pkt, qp->resp.aeth_syndrome, pkt->psn);
	else if (pkt->mask & RXE_ATOMIC_MASK)
		send_atomic_ack(qp, pkt, AETH_ACK_UNLIMITED);
	else if (bth_ack(pkt))
		send_ack(qp, pkt, AETH_ACK_UNLIMITED, pkt->psn);

	return RESPST_CLEANUP;
}

static enum resp_states cleanup(struct rxe_qp *qp,
				struct rxe_pkt_info *pkt)
{
	struct sk_buff *skb;

	if (pkt) {
		skb = skb_dequeue(&qp->req_pkts);
		rxe_drop_ref(qp);
		kfree_skb(skb);
	}

	if (qp->resp.mr) {
		rxe_drop_ref(qp->resp.mr);
		qp->resp.mr = NULL;
	}

	return RESPST_DONE;
}

static struct resp_res *find_resource(struct rxe_qp *qp, u32 psn)
{
	int i;

	for (i = 0; i < qp->attr.max_dest_rd_atomic; i++) {
		struct resp_res *res = &qp->resp.resources[i];

		if (res->type == 0)
			continue;

		if (psn_compare(psn, res->first_psn) >= 0 &&
		    psn_compare(psn, res->last_psn) <= 0) {
			return res;
		}
	}

	return NULL;
}

static enum resp_states duplicate_request(struct rxe_qp *qp,
					  struct rxe_pkt_info *pkt)
{
	enum resp_states rc;
	u32 prev_psn = (qp->resp.psn - 1) & BTH_PSN_MASK;

	if (pkt->mask & RXE_SEND_MASK ||
	    pkt->mask & RXE_WRITE_MASK) {
		/* SEND. Ack again and cleanup. C9-105. */
		if (bth_ack(pkt))
			send_ack(qp, pkt, AETH_ACK_UNLIMITED, prev_psn);
		rc = RESPST_CLEANUP;
		goto out;
	} else if (pkt->mask & RXE_READ_MASK) {
		struct resp_res *res;

		res = find_resource(qp, pkt->psn);
		if (!res) {
			/* Resource not found. Class D error.  Drop the
			 * request.
			 */
			rc = RESPST_CLEANUP;
			goto out;
		} else {
			/* Ensure this new request is the same as the previous
			 * one or a subset of it.
			 */
			u64 iova = reth_va(pkt);
			u32 resid = reth_len(pkt);

			if (iova < res->read.va_org ||
			    resid > res->read.length ||
			    (iova + resid) > (res->read.va_org +
					      res->read.length)) {
				rc = RESPST_CLEANUP;
				goto out;
			}

			if (reth_rkey(pkt) != res->read.rkey) {
				rc = RESPST_CLEANUP;
				goto out;
			}

			res->cur_psn = pkt->psn;
			res->state = (pkt->psn == res->first_psn) ?
					rdatm_res_state_new :
					rdatm_res_state_replay;

			/* Reset the resource, except length. */
			res->read.va_org = iova;
			res->read.va = iova;
			res->read.resid = resid;

			/* Replay the RDMA read reply. */
			qp->resp.res = res;
			rc = RESPST_READ_REPLY;
			goto out;
		}
	} else {
		struct resp_res *res;

		/* Find the operation in our list of responder resources. */
		res = find_resource(qp, pkt->psn);
		if (res) {
			skb_get(res->atomic.skb);
			/* Resend the result. */
			rc = rxe_xmit_packet(to_rdev(qp->ibqp.device), qp,
					     pkt, res->atomic.skb);
			if (rc) {
				pr_err("Failed resending result. This flow is not handled - skb ignored\n");
<<<<<<< HEAD
				kfree_skb(res->atomic.skb);
=======
				rxe_drop_ref(qp);
>>>>>>> 9aa16921
				rc = RESPST_CLEANUP;
				goto out;
			}
		}

		/* Resource not found. Class D error. Drop the request. */
		rc = RESPST_CLEANUP;
		goto out;
	}
out:
	return rc;
}

/* Process a class A or C. Both are treated the same in this implementation. */
static void do_class_ac_error(struct rxe_qp *qp, u8 syndrome,
			      enum ib_wc_status status)
{
	qp->resp.aeth_syndrome	= syndrome;
	qp->resp.status		= status;

	/* indicate that we should go through the ERROR state */
	qp->resp.goto_error	= 1;
}

static enum resp_states do_class_d1e_error(struct rxe_qp *qp)
{
	/* UC */
	if (qp->srq) {
		/* Class E */
		qp->resp.drop_msg = 1;
		if (qp->resp.wqe) {
			qp->resp.status = IB_WC_REM_INV_REQ_ERR;
			return RESPST_COMPLETE;
		} else {
			return RESPST_CLEANUP;
		}
	} else {
		/* Class D1. This packet may be the start of a
		 * new message and could be valid. The previous
		 * message is invalid and ignored. reset the
		 * recv wr to its original state
		 */
		if (qp->resp.wqe) {
			qp->resp.wqe->dma.resid = qp->resp.wqe->dma.length;
			qp->resp.wqe->dma.cur_sge = 0;
			qp->resp.wqe->dma.sge_offset = 0;
			qp->resp.opcode = -1;
		}

		if (qp->resp.mr) {
			rxe_drop_ref(qp->resp.mr);
			qp->resp.mr = NULL;
		}

		return RESPST_CLEANUP;
	}
}

static void rxe_drain_req_pkts(struct rxe_qp *qp, bool notify)
{
	struct sk_buff *skb;

	while ((skb = skb_dequeue(&qp->req_pkts))) {
		rxe_drop_ref(qp);
		kfree_skb(skb);
	}

	if (notify)
		return;

	while (!qp->srq && qp->rq.queue && queue_head(qp->rq.queue))
		advance_consumer(qp->rq.queue);
}

int rxe_responder(void *arg)
{
	struct rxe_qp *qp = (struct rxe_qp *)arg;
	struct rxe_dev *rxe = to_rdev(qp->ibqp.device);
	enum resp_states state;
	struct rxe_pkt_info *pkt = NULL;
	int ret = 0;

	rxe_add_ref(qp);

	qp->resp.aeth_syndrome = AETH_ACK_UNLIMITED;

	if (!qp->valid) {
		ret = -EINVAL;
		goto done;
	}

	switch (qp->resp.state) {
	case QP_STATE_RESET:
		state = RESPST_RESET;
		break;

	default:
		state = RESPST_GET_REQ;
		break;
	}

	while (1) {
		pr_debug("qp#%d state = %s\n", qp_num(qp),
			 resp_state_name[state]);
		switch (state) {
		case RESPST_GET_REQ:
			state = get_req(qp, &pkt);
			break;
		case RESPST_CHK_PSN:
			state = check_psn(qp, pkt);
			break;
		case RESPST_CHK_OP_SEQ:
			state = check_op_seq(qp, pkt);
			break;
		case RESPST_CHK_OP_VALID:
			state = check_op_valid(qp, pkt);
			break;
		case RESPST_CHK_RESOURCE:
			state = check_resource(qp, pkt);
			break;
		case RESPST_CHK_LENGTH:
			state = check_length(qp, pkt);
			break;
		case RESPST_CHK_RKEY:
			state = check_rkey(qp, pkt);
			break;
		case RESPST_EXECUTE:
			state = execute(qp, pkt);
			break;
		case RESPST_COMPLETE:
			state = do_complete(qp, pkt);
			break;
		case RESPST_READ_REPLY:
			state = read_reply(qp, pkt);
			break;
		case RESPST_ACKNOWLEDGE:
			state = acknowledge(qp, pkt);
			break;
		case RESPST_CLEANUP:
			state = cleanup(qp, pkt);
			break;
		case RESPST_DUPLICATE_REQUEST:
			state = duplicate_request(qp, pkt);
			break;
		case RESPST_ERR_PSN_OUT_OF_SEQ:
			/* RC only - Class B. Drop packet. */
			send_ack(qp, pkt, AETH_NAK_PSN_SEQ_ERROR, qp->resp.psn);
			state = RESPST_CLEANUP;
			break;

		case RESPST_ERR_TOO_MANY_RDMA_ATM_REQ:
		case RESPST_ERR_MISSING_OPCODE_FIRST:
		case RESPST_ERR_MISSING_OPCODE_LAST_C:
		case RESPST_ERR_UNSUPPORTED_OPCODE:
		case RESPST_ERR_MISALIGNED_ATOMIC:
			/* RC Only - Class C. */
			do_class_ac_error(qp, AETH_NAK_INVALID_REQ,
					  IB_WC_REM_INV_REQ_ERR);
			state = RESPST_COMPLETE;
			break;

		case RESPST_ERR_MISSING_OPCODE_LAST_D1E:
			state = do_class_d1e_error(qp);
			break;
		case RESPST_ERR_RNR:
			if (qp_type(qp) == IB_QPT_RC) {
				rxe_counter_inc(rxe, RXE_CNT_SND_RNR);
				/* RC - class B */
				send_ack(qp, pkt, AETH_RNR_NAK |
					 (~AETH_TYPE_MASK &
					 qp->attr.min_rnr_timer),
					 pkt->psn);
			} else {
				/* UD/UC - class D */
				qp->resp.drop_msg = 1;
			}
			state = RESPST_CLEANUP;
			break;

		case RESPST_ERR_RKEY_VIOLATION:
			if (qp_type(qp) == IB_QPT_RC) {
				/* Class C */
				do_class_ac_error(qp, AETH_NAK_REM_ACC_ERR,
						  IB_WC_REM_ACCESS_ERR);
				state = RESPST_COMPLETE;
			} else {
				qp->resp.drop_msg = 1;
				if (qp->srq) {
					/* UC/SRQ Class D */
					qp->resp.status = IB_WC_REM_ACCESS_ERR;
					state = RESPST_COMPLETE;
				} else {
					/* UC/non-SRQ Class E. */
					state = RESPST_CLEANUP;
				}
			}
			break;

		case RESPST_ERR_LENGTH:
			if (qp_type(qp) == IB_QPT_RC) {
				/* Class C */
				do_class_ac_error(qp, AETH_NAK_INVALID_REQ,
						  IB_WC_REM_INV_REQ_ERR);
				state = RESPST_COMPLETE;
			} else if (qp->srq) {
				/* UC/UD - class E */
				qp->resp.status = IB_WC_REM_INV_REQ_ERR;
				state = RESPST_COMPLETE;
			} else {
				/* UC/UD - class D */
				qp->resp.drop_msg = 1;
				state = RESPST_CLEANUP;
			}
			break;

		case RESPST_ERR_MALFORMED_WQE:
			/* All, Class A. */
			do_class_ac_error(qp, AETH_NAK_REM_OP_ERR,
					  IB_WC_LOC_QP_OP_ERR);
			state = RESPST_COMPLETE;
			break;

		case RESPST_ERR_CQ_OVERFLOW:
			/* All - Class G */
			state = RESPST_ERROR;
			break;

		case RESPST_DONE:
			if (qp->resp.goto_error) {
				state = RESPST_ERROR;
				break;
			}

			goto done;

		case RESPST_EXIT:
			if (qp->resp.goto_error) {
				state = RESPST_ERROR;
				break;
			}

			goto exit;

		case RESPST_RESET:
			rxe_drain_req_pkts(qp, false);
			qp->resp.wqe = NULL;
			goto exit;

		case RESPST_ERROR:
			qp->resp.goto_error = 0;
			pr_warn("qp#%d moved to error state\n", qp_num(qp));
			rxe_qp_error(qp);
			goto exit;

		default:
			WARN_ON_ONCE(1);
		}
	}

exit:
	ret = -EAGAIN;
done:
	rxe_drop_ref(qp);
	return ret;
}<|MERGE_RESOLUTION|>--- conflicted
+++ resolved
@@ -1126,11 +1126,6 @@
 					     pkt, res->atomic.skb);
 			if (rc) {
 				pr_err("Failed resending result. This flow is not handled - skb ignored\n");
-<<<<<<< HEAD
-				kfree_skb(res->atomic.skb);
-=======
-				rxe_drop_ref(qp);
->>>>>>> 9aa16921
 				rc = RESPST_CLEANUP;
 				goto out;
 			}
