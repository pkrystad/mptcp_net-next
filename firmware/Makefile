#
# kbuild file for firmware/
#

# Create $(fwabs) from $(CONFIG_EXTRA_FIRMWARE_DIR) -- if it doesn't have a
# leading /, it's relative to $(srctree).
fwdir := $(subst ",,$(CONFIG_EXTRA_FIRMWARE_DIR))
fwabs := $(addprefix $(srctree)/,$(filter-out /%,$(fwdir)))$(filter /%,$(fwdir))

fw-external-y := $(subst ",,$(CONFIG_EXTRA_FIRMWARE))

# There are three cases to care about:
# 1. Building kernel with CONFIG_FIRMWARE_IN_KERNEL=y -- $(fw-shipped-y) should
#    include the firmware files to include, according to .config
# 2. 'make modules_install', which will install firmware for modules, and 
#    _also_ for the in-kernel drivers when CONFIG_FIRMWARE_IN_KERNEL=n
# 3. 'make firmware_install', which installs all firmware, unconditionally.

# For the former two cases we want $(fw-shipped-y) and $(fw-shipped-m) to be
# accurate. In the latter case it doesn't matter -- it'll use $(fw-shipped-all).
# But be aware that the config file might not be included at all.

ifdef CONFIG_ACENIC_OMIT_TIGON_I
acenic-objs := acenic/tg2.bin
fw-shipped- += acenic/tg1.bin
else
acenic-objs := acenic/tg1.bin acenic/tg2.bin
endif
fw-shipped-$(CONFIG_3C359) += 3com/3C359.bin
fw-shipped-$(CONFIG_ACENIC) += $(acenic-objs)
fw-shipped-$(CONFIG_ADAPTEC_STARFIRE) += adaptec/starfire_rx.bin \
					 adaptec/starfire_tx.bin
fw-shipped-$(CONFIG_ATARI_DSP56K) += dsp56k/bootstrap.bin
fw-shipped-$(CONFIG_ATM_AMBASSADOR) += atmsar11.fw
fw-shipped-$(CONFIG_BNX2X) += bnx2x-e1-5.0.21.0.fw bnx2x-e1h-5.0.21.0.fw
fw-shipped-$(CONFIG_BNX2) += bnx2/bnx2-mips-09-5.0.0.j3.fw \
			     bnx2/bnx2-rv2p-09-5.0.0.j3.fw \
			     bnx2/bnx2-rv2p-09ax-5.0.0.j3.fw \
			     bnx2/bnx2-mips-06-5.0.0.j3.fw \
			     bnx2/bnx2-rv2p-06-5.0.0.j3.fw
fw-shipped-$(CONFIG_CASSINI) += sun/cassini.bin
fw-shipped-$(CONFIG_COMPUTONE) += intelliport2.bin
fw-shipped-$(CONFIG_CHELSIO_T3) += cxgb3/t3b_psram-1.1.0.bin \
				   cxgb3/t3c_psram-1.1.0.bin \
				   cxgb3/t3fw-7.4.0.bin \
				   cxgb3/ael2005_opt_edc.bin \
				   cxgb3/ael2005_twx_edc.bin \
				   cxgb3/ael2020_twx_edc.bin
fw-shipped-$(CONFIG_DRM_MGA) += matrox/g200_warp.fw matrox/g400_warp.fw
fw-shipped-$(CONFIG_DRM_R128) += r128/r128_cce.bin
fw-shipped-$(CONFIG_DRM_RADEON) += radeon/R100_cp.bin radeon/R200_cp.bin \
				   radeon/R300_cp.bin radeon/R420_cp.bin \
				   radeon/RS690_cp.bin radeon/RS600_cp.bin \
				   radeon/R520_cp.bin \
				   radeon/R600_pfp.bin radeon/R600_me.bin \
				   radeon/RV610_pfp.bin radeon/RV610_me.bin \
				   radeon/RV630_pfp.bin radeon/RV630_me.bin \
				   radeon/RV620_pfp.bin radeon/RV620_me.bin \
				   radeon/RV635_pfp.bin radeon/RV635_me.bin \
				   radeon/RV670_pfp.bin radeon/RV670_me.bin \
				   radeon/RS780_pfp.bin radeon/RS780_me.bin \
				   radeon/RV770_pfp.bin radeon/RV770_me.bin \
				   radeon/RV730_pfp.bin radeon/RV730_me.bin \
				   radeon/RV710_pfp.bin radeon/RV710_me.bin
fw-shipped-$(CONFIG_DVB_AV7110) += av7110/bootcode.bin
fw-shipped-$(CONFIG_DVB_TTUSB_BUDGET) += ttusb-budget/dspbootcode.bin
fw-shipped-$(CONFIG_E100) += e100/d101m_ucode.bin e100/d101s_ucode.bin \
			     e100/d102e_ucode.bin
fw-shipped-$(CONFIG_MYRI_SBUS) += myricom/lanai.bin
fw-shipped-$(CONFIG_PCMCIA_PCNET) += cis/LA-PCM.cis cis/PCMLM28.cis \
				     cis/DP83903.cis cis/NE2K.cis \
<<<<<<< HEAD
				     cis/tamarack.cis
fw-shipped-$(CONFIG_PCMCIA_3C589) += cis/3CXEM556.cis
fw-shipped-$(CONFIG_PCMCIA_3C574) += cis/3CCFEM556.cis
fw-shipped-$(CONFIG_SERIAL_8250_CS) += cis/MT5634ZLX.cis cis/RS-COM-2P.cis \
				       cis/COMpad2.cis cis/COMpad4.cis
=======
				     cis/tamarack.cis cis/PE-200.cis
fw-shipped-$(CONFIG_PCMCIA_3C589) += cis/3CXEM556.cis
fw-shipped-$(CONFIG_PCMCIA_3C574) += cis/3CCFEM556.cis
fw-shipped-$(CONFIG_SERIAL_8250_CS) += cis/MT5634ZLX.cis cis/RS-COM-2P.cis \
				       cis/COMpad2.cis cis/COMpad4.cis \
				       cis/SW_555_SER.cis cis/SW_7xx_SER.cis \
				       cis/SW_8xx_SER.cis
>>>>>>> 22763c5c
fw-shipped-$(CONFIG_PCMCIA_SMC91C92) += ositech/Xilinx7OD.bin
fw-shipped-$(CONFIG_SCSI_ADVANSYS) += advansys/mcode.bin advansys/38C1600.bin \
				      advansys/3550.bin advansys/38C0800.bin
fw-shipped-$(CONFIG_SCSI_QLOGIC_1280) += qlogic/1040.bin qlogic/1280.bin \
					 qlogic/12160.bin
fw-shipped-$(CONFIG_SCSI_QLOGICPTI) += qlogic/isp1000.bin
fw-shipped-$(CONFIG_SMCTR) += tr_smctr.bin
fw-shipped-$(CONFIG_SND_KORG1212) += korg/k1212.dsp
fw-shipped-$(CONFIG_SND_MAESTRO3) += ess/maestro3_assp_kernel.fw \
				     ess/maestro3_assp_minisrc.fw
fw-shipped-$(CONFIG_SND_SB16_CSP) += sb16/mulaw_main.csp sb16/alaw_main.csp \
				     sb16/ima_adpcm_init.csp \
				     sb16/ima_adpcm_playback.csp \
				     sb16/ima_adpcm_capture.csp
fw-shipped-$(CONFIG_SND_YMFPCI) += yamaha/ds1_ctrl.fw yamaha/ds1_dsp.fw \
				   yamaha/ds1e_ctrl.fw
fw-shipped-$(CONFIG_SND_WAVEFRONT) += yamaha/yss225_registers.bin
fw-shipped-$(CONFIG_TEHUTI) += tehuti/bdx.bin
fw-shipped-$(CONFIG_TIGON3) += tigon/tg3.bin tigon/tg3_tso.bin \
			       tigon/tg3_tso5.bin
fw-shipped-$(CONFIG_TYPHOON) += 3com/typhoon.bin
fw-shipped-$(CONFIG_USB_DABUSB) += dabusb/firmware.fw dabusb/bitstream.bin
fw-shipped-$(CONFIG_USB_EMI26) += emi26/loader.fw emi26/firmware.fw \
				  emi26/bitstream.fw
fw-shipped-$(CONFIG_USB_EMI62) += emi62/loader.fw emi62/bitstream.fw \
				  emi62/spdif.fw emi62/midi.fw
fw-shipped-$(CONFIG_USB_KAWETH) += kaweth/new_code.bin kaweth/trigger_code.bin \
				   kaweth/new_code_fix.bin \
				   kaweth/trigger_code_fix.bin
ifdef CONFIG_FIRMWARE_IN_KERNEL
fw-shipped-$(CONFIG_USB_SERIAL_KEYSPAN_MPR) += keyspan/mpr.fw
fw-shipped-$(CONFIG_USB_SERIAL_KEYSPAN_USA18X) += keyspan/usa18x.fw
fw-shipped-$(CONFIG_USB_SERIAL_KEYSPAN_USA19) += keyspan/usa19.fw
fw-shipped-$(CONFIG_USB_SERIAL_KEYSPAN_USA19QI) += keyspan/usa19qi.fw
fw-shipped-$(CONFIG_USB_SERIAL_KEYSPAN_USA19QW) += keyspan/usa19qw.fw
fw-shipped-$(CONFIG_USB_SERIAL_KEYSPAN_USA19W) += keyspan/usa19w.fw
fw-shipped-$(CONFIG_USB_SERIAL_KEYSPAN_USA28) += keyspan/usa28.fw
fw-shipped-$(CONFIG_USB_SERIAL_KEYSPAN_USA28XA) += keyspan/usa28xa.fw
fw-shipped-$(CONFIG_USB_SERIAL_KEYSPAN_USA28XB) += keyspan/usa28xb.fw
fw-shipped-$(CONFIG_USB_SERIAL_KEYSPAN_USA28X) += keyspan/usa28x.fw
fw-shipped-$(CONFIG_USB_SERIAL_KEYSPAN_USA49W) += keyspan/usa49w.fw
fw-shipped-$(CONFIG_USB_SERIAL_KEYSPAN_USA49WLC) += keyspan/usa49wlc.fw
else
fw-shipped- += keyspan/mpr.fw keyspan/usa18x.fw keyspan/usa19.fw	\
	keyspan/usa19qi.fw keyspan/usa19qw.fw keyspan/usa19w.fw		\
	keyspan/usa28.fw keyspan/usa28xa.fw keyspan/usa28xb.fw		\
	keyspan/usa28x.fw keyspan/usa49w.fw keyspan/usa49wlc.fw
endif
fw-shipped-$(CONFIG_USB_SERIAL_TI) += ti_3410.fw ti_5052.fw \
				      mts_cdma.fw mts_gsm.fw mts_edge.fw
fw-shipped-$(CONFIG_USB_SERIAL_EDGEPORT) += edgeport/boot.fw edgeport/boot2.fw \
					    edgeport/down.fw edgeport/down2.fw
fw-shipped-$(CONFIG_USB_SERIAL_EDGEPORT_TI) += edgeport/down3.bin
fw-shipped-$(CONFIG_USB_SERIAL_WHITEHEAT) += whiteheat_loader.fw whiteheat.fw \
					   # whiteheat_loader_debug.fw
fw-shipped-$(CONFIG_USB_SERIAL_KEYSPAN_PDA) += keyspan_pda/keyspan_pda.fw
fw-shipped-$(CONFIG_USB_SERIAL_XIRCOM) += keyspan_pda/xircom_pgs.fw
fw-shipped-$(CONFIG_USB_VICAM) += vicam/firmware.fw
fw-shipped-$(CONFIG_VIDEO_CPIA2) += cpia2/stv0672_vp4.bin
fw-shipped-$(CONFIG_YAM) += yam/1200.bin yam/9600.bin

fw-shipped-all := $(fw-shipped-y) $(fw-shipped-m) $(fw-shipped-)

# Directories which we _might_ need to create, so we have a rule for them.
firmware-dirs := $(sort $(patsubst %,$(objtree)/$(obj)/%/,$(dir $(fw-external-y) $(fw-shipped-all))))

quiet_cmd_mkdir = MKDIR   $(patsubst $(objtree)/%,%,$@)
      cmd_mkdir = mkdir -p $@

quiet_cmd_ihex  = IHEX    $@
      cmd_ihex  = $(OBJCOPY) -Iihex -Obinary $< $@

quiet_cmd_ihex2fw  = IHEX2FW $@
      cmd_ihex2fw  = $(objtree)/$(obj)/ihex2fw $< $@

quiet_cmd_h16tofw  = H16TOFW $@
      cmd_h16tofw  = $(objtree)/$(obj)/ihex2fw -w $< $@

quiet_cmd_fwbin = MK_FW   $@
      cmd_fwbin = FWNAME="$(patsubst firmware/%.gen.S,%,$@)";		     \
		  FWSTR="$(subst /,_,$(subst .,_,$(subst -,_,$(patsubst	     \
				firmware/%.gen.S,%,$@))))";		     \
		  ASM_WORD=$(if $(CONFIG_64BIT),.quad,.long);		     \
		  ASM_ALIGN=$(if $(CONFIG_64BIT),3,2);			     \
		  PROGBITS=$(if $(CONFIG_ARM),%,@)progbits;		     \
		  echo "/* Generated by firmware/Makefile */"		> $@;\
		  echo "    .section .rodata"				>>$@;\
		  echo "    .p2align $${ASM_ALIGN}"			>>$@;\
		  echo "_fw_$${FWSTR}_bin:"				>>$@;\
		  echo "    .incbin \"$(2)\""				>>$@;\
		  echo "_fw_end:"					>>$@;\
		  echo "   .section .rodata.str,\"aMS\",$${PROGBITS},1"	>>$@;\
		  echo "    .p2align $${ASM_ALIGN}"			>>$@;\
		  echo "_fw_$${FWSTR}_name:"				>>$@;\
		  echo "    .string \"$$FWNAME\""			>>$@;\
		  echo "    .section .builtin_fw,\"a\",$${PROGBITS}"	>>$@;\
		  echo "    .p2align $${ASM_ALIGN}"			>>$@;\
		  echo "    $${ASM_WORD} _fw_$${FWSTR}_name"		>>$@;\
		  echo "    $${ASM_WORD} _fw_$${FWSTR}_bin"		>>$@;\
		  echo "    $${ASM_WORD} _fw_end - _fw_$${FWSTR}_bin"	>>$@;

# One of these files will change, or come into existence, whenever
# the configuration changes between 32-bit and 64-bit. The .S files
# need to change when that happens.
wordsize_deps := $(wildcard include/config/64bit.h include/config/32bit.h \
		include/config/ppc32.h include/config/ppc64.h \
		include/config/superh32.h include/config/superh64.h \
		include/config/x86_32.h include/config/x86_64.h)

# Workaround for make < 3.81, where .SECONDEXPANSION doesn't work.
# It'll end up depending on these targets, so make them a PHONY rule which
# depends on _all_ the directories in $(firmware-dirs), and it'll work out OK.
PHONY += $(objtree)/$$(%) $(objtree)/$(obj)/$$(%)
$(objtree)/$$(%) $(objtree)/$(obj)/$$(%): $(firmware-dirs)
	@true

# For the $$(dir %) trick, where we need % to be expanded first.
.SECONDEXPANSION:

$(patsubst %,$(obj)/%.gen.S, $(fw-shipped-y)): %: $(wordsize_deps) \
		| $(objtree)/$$(dir %)
	$(call cmd,fwbin,$(patsubst %.gen.S,%,$@))
$(patsubst %,$(obj)/%.gen.S, $(fw-external-y)): %: $(wordsize_deps) \
		include/config/extra/firmware/dir.h | $(objtree)/$$(dir %)
	$(call cmd,fwbin,$(fwabs)/$(patsubst $(obj)/%.gen.S,%,$@))

# The .o files depend on the binaries directly; the .S files don't.
$(patsubst %,$(obj)/%.gen.o, $(fw-shipped-y)): %.gen.o: %
$(patsubst %,$(obj)/%.gen.o, $(fw-external-y)): $(obj)/%.gen.o: $(fwdir)/%

# .ihex is used just as a simple way to hold binary files in a source tree
# where binaries are frowned upon. They are directly converted with objcopy.
$(obj)/%: $(obj)/%.ihex | $(objtree)/$(obj)/$$(dir %)
	$(call cmd,ihex)

# Don't depend on ihex2fw if we're installing and it already exists.
# Putting it after | in the dependencies doesn't seem sufficient when
# we're installing after a cross-compile, because ihex2fw has dependencies
# on stuff like /usr/lib/gcc/ppc64-redhat-linux/4.3.0/include/stddef.h and 
# thus wants to be rebuilt. Which it can't be, if the prebuilt kernel tree
# is exported read-only for someone to run 'make install'.
ifeq ($(INSTALL):$(wildcard $(obj)/ihex2fw),install:$(obj)/ihex2fw)
ihex2fw_dep :=
else
ihex2fw_dep := $(obj)/ihex2fw
endif

# .HEX is also Intel HEX, but where the offset and length in each record
# is actually meaningful, because the firmware has to be loaded in a certain
# order rather than as a single binary blob. Thus, we convert them into our
# more compact binary representation of ihex records (<linux/ihex.h>)
$(obj)/%.fw: $(obj)/%.HEX $(ihex2fw_dep) | $(objtree)/$(obj)/$$(dir %)
	$(call cmd,ihex2fw)

# .H16 is our own modified form of Intel HEX, with 16-bit length for records.
$(obj)/%.fw: $(obj)/%.H16 $(ihex2fw_dep) | $(objtree)/$(obj)/$$(dir %)
	$(call cmd,h16tofw)

$(firmware-dirs):
	$(call cmd,mkdir)

obj-y				 += $(patsubst %,%.gen.o, $(fw-external-y))
obj-$(CONFIG_FIRMWARE_IN_KERNEL) += $(patsubst %,%.gen.o, $(fw-shipped-y))

# Remove .S files and binaries created from ihex
# (during 'make clean' .config isn't included so they're all in $(fw-shipped-))
targets := $(fw-shipped-) $(patsubst $(obj)/%,%, \
				$(shell find $(obj) -name \*.gen.S 2>/dev/null))

# Without this, built-in.o won't be created when it's empty, and the
# final vmlinux link will fail.
obj-n := dummy

hostprogs-y := ihex2fw<|MERGE_RESOLUTION|>--- conflicted
+++ resolved
@@ -69,13 +69,6 @@
 fw-shipped-$(CONFIG_MYRI_SBUS) += myricom/lanai.bin
 fw-shipped-$(CONFIG_PCMCIA_PCNET) += cis/LA-PCM.cis cis/PCMLM28.cis \
 				     cis/DP83903.cis cis/NE2K.cis \
-<<<<<<< HEAD
-				     cis/tamarack.cis
-fw-shipped-$(CONFIG_PCMCIA_3C589) += cis/3CXEM556.cis
-fw-shipped-$(CONFIG_PCMCIA_3C574) += cis/3CCFEM556.cis
-fw-shipped-$(CONFIG_SERIAL_8250_CS) += cis/MT5634ZLX.cis cis/RS-COM-2P.cis \
-				       cis/COMpad2.cis cis/COMpad4.cis
-=======
 				     cis/tamarack.cis cis/PE-200.cis
 fw-shipped-$(CONFIG_PCMCIA_3C589) += cis/3CXEM556.cis
 fw-shipped-$(CONFIG_PCMCIA_3C574) += cis/3CCFEM556.cis
@@ -83,7 +76,6 @@
 				       cis/COMpad2.cis cis/COMpad4.cis \
 				       cis/SW_555_SER.cis cis/SW_7xx_SER.cis \
 				       cis/SW_8xx_SER.cis
->>>>>>> 22763c5c
 fw-shipped-$(CONFIG_PCMCIA_SMC91C92) += ositech/Xilinx7OD.bin
 fw-shipped-$(CONFIG_SCSI_ADVANSYS) += advansys/mcode.bin advansys/38C1600.bin \
 				      advansys/3550.bin advansys/38C0800.bin
