--- conflicted
+++ resolved
@@ -394,12 +394,8 @@
 	if (err < 0)
 		return err;
 
-<<<<<<< HEAD
 	chip->bus.core.needs_damn_long_delay = 1;
-=======
-	chip->bus.needs_damn_long_delay = 1;
 	chip->bus.core.aligned_mmio = 1;
->>>>>>> 4d024fe8
 
 	err = snd_device_new(card, SNDRV_DEV_LOWLEVEL, chip, &ops);
 	if (err < 0) {
