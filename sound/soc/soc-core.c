--- conflicted
+++ resolved
@@ -2205,121 +2205,6 @@
 }
 EXPORT_SYMBOL_GPL(snd_soc_free_ac97_codec);
 
-<<<<<<< HEAD
-unsigned int snd_soc_read(struct snd_soc_codec *codec, unsigned int reg)
-{
-	unsigned int ret;
-
-	ret = codec->read(codec, reg);
-	dev_dbg(codec->dev, "read %x => %x\n", reg, ret);
-	trace_snd_soc_reg_read(codec, reg, ret);
-
-	return ret;
-}
-EXPORT_SYMBOL_GPL(snd_soc_read);
-
-unsigned int snd_soc_write(struct snd_soc_codec *codec,
-			   unsigned int reg, unsigned int val)
-{
-	dev_dbg(codec->dev, "write %x = %x\n", reg, val);
-	trace_snd_soc_reg_write(codec, reg, val);
-	return codec->write(codec, reg, val);
-}
-EXPORT_SYMBOL_GPL(snd_soc_write);
-
-/**
- * snd_soc_update_bits - update codec register bits
- * @codec: audio codec
- * @reg: codec register
- * @mask: register mask
- * @value: new value
- *
- * Writes new register value.
- *
- * Returns 1 for change, 0 for no change, or negative error code.
- */
-int snd_soc_update_bits(struct snd_soc_codec *codec, unsigned int reg,
-				unsigned int mask, unsigned int value)
-{
-	bool change;
-	unsigned int old, new;
-	int ret;
-
-	if (codec->using_regmap) {
-		ret = regmap_update_bits_check(codec->control_data, reg,
-					       mask, value, &change);
-	} else {
-		ret = snd_soc_read(codec, reg);
-		if (ret < 0)
-			return ret;
-
-		old = ret;
-		new = (old & ~mask) | (value & mask);
-		change = old != new;
-		if (change)
-			ret = snd_soc_write(codec, reg, new);
-	}
-
-	if (ret < 0)
-		return ret;
-
-	return change;
-}
-EXPORT_SYMBOL_GPL(snd_soc_update_bits);
-
-/**
- * snd_soc_update_bits_locked - update codec register bits
- * @codec: audio codec
- * @reg: codec register
- * @mask: register mask
- * @value: new value
- *
- * Writes new register value, and takes the codec mutex.
- *
- * Returns 1 for change else 0.
- */
-int snd_soc_update_bits_locked(struct snd_soc_codec *codec,
-			       unsigned int reg, unsigned int mask,
-			       unsigned int value)
-{
-	int change;
-
-	mutex_lock(&codec->mutex);
-	change = snd_soc_update_bits(codec, reg, mask, value);
-	mutex_unlock(&codec->mutex);
-
-	return change;
-}
-EXPORT_SYMBOL_GPL(snd_soc_update_bits_locked);
-
-/**
- * snd_soc_test_bits - test register for change
- * @codec: audio codec
- * @reg: codec register
- * @mask: register mask
- * @value: new value
- *
- * Tests a register with a new value and checks if the new value is
- * different from the old value.
- *
- * Returns 1 for change else 0.
- */
-int snd_soc_test_bits(struct snd_soc_codec *codec, unsigned int reg,
-				unsigned int mask, unsigned int value)
-{
-	int change;
-	unsigned int old, new;
-
-	old = snd_soc_read(codec, reg);
-	new = (old & ~mask) | value;
-	change = old != new;
-
-	return change;
-}
-EXPORT_SYMBOL_GPL(snd_soc_test_bits);
-
-=======
->>>>>>> b37f1d12
 /**
  * snd_soc_cnew - create new control
  * @_template: control template
