--- conflicted
+++ resolved
@@ -608,61 +608,6 @@
 	return NULL;
 }
 
-<<<<<<< HEAD
-struct srcline_node {
-	u64			addr;
-	char			*srcline;
-	struct rb_node		rb_node;
-};
-
-void srcline__tree_insert(struct rb_root *tree, u64 addr, char *srcline)
-{
-	struct rb_node **p = &tree->rb_node;
-	struct rb_node *parent = NULL;
-	struct srcline_node *i, *node;
-
-	node = zalloc(sizeof(struct srcline_node));
-	if (!node) {
-		perror("not enough memory for the srcline node");
-		return;
-	}
-
-	node->addr = addr;
-	node->srcline = srcline;
-
-	while (*p != NULL) {
-		parent = *p;
-		i = rb_entry(parent, struct srcline_node, rb_node);
-		if (addr < i->addr)
-			p = &(*p)->rb_left;
-		else
-			p = &(*p)->rb_right;
-	}
-	rb_link_node(&node->rb_node, parent, p);
-	rb_insert_color(&node->rb_node, tree);
-}
-
-char *srcline__tree_find(struct rb_root *tree, u64 addr)
-{
-	struct rb_node *n = tree->rb_node;
-
-	while (n) {
-		struct srcline_node *i = rb_entry(n, struct srcline_node,
-						  rb_node);
-
-		if (addr < i->addr)
-			n = n->rb_left;
-		else if (addr > i->addr)
-			n = n->rb_right;
-		else
-			return i->srcline;
-	}
-
-	return NULL;
-}
-
-=======
->>>>>>> 661e50bc
 void srcline__tree_delete(struct rb_root *tree)
 {
 	struct srcline_node *pos;
