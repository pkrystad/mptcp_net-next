--- conflicted
+++ resolved
@@ -344,8 +344,8 @@
 
 extern void tcp_v4_err(struct sk_buff *skb, u32);
 
-extern __u32 tcp_v4_init_sequence(struct sk_buff *skb);
-extern __u32 tcp_v6_init_sequence(struct sk_buff *skb);
+extern __u32 tcp_v4_init_sequence(const struct sk_buff *skb);
+extern __u32 tcp_v6_init_sequence(const struct sk_buff *skb);
 
 extern int tcp_v4_send_synack(struct sock *sk, struct dst_entry *dst,
 			      struct request_sock *req,
@@ -375,9 +375,9 @@
 			size_t size, int flags);
 extern int tcp_ioctl(struct sock *sk, int cmd, unsigned long arg);
 extern int tcp_rcv_state_process(struct sock *sk, struct sk_buff *skb,
-				 const struct tcphdr *th, unsigned int len);
+				 struct tcphdr *th, unsigned int len);
 extern int tcp_rcv_established(struct sock *sk, struct sk_buff *skb,
-			       const struct tcphdr *th, unsigned int len);
+			       struct tcphdr *th, unsigned int len);
 extern void tcp_rcv_space_adjust(struct sock *sk);
 extern void tcp_cleanup_rbuf(struct sock *sk, int copied);
 extern int tcp_twsk_unique(struct sock *sk, struct sock *sktw, void *twp);
@@ -449,17 +449,10 @@
 extern void tcp_syn_ack_timeout(struct sock *sk, struct request_sock *req);
 extern int tcp_recvmsg(struct kiocb *iocb, struct sock *sk, struct msghdr *msg,
 		       size_t len, int nonblock, int flags, int *addr_len);
-<<<<<<< HEAD
 extern void tcp_parse_options(const struct sk_buff *skb,
 			      struct tcp_options_received *opt_rx, const u8 **hvpp,
-			      int estab);
+			      struct multipath_options *mopt, int estab);
 extern const u8 *tcp_parse_md5sig_option(const struct tcphdr *th);
-=======
-extern void tcp_parse_options(struct sk_buff *skb,
-			      struct tcp_options_received *opt_rx, u8 **hvpp,
-			      struct multipath_options *mopt, int estab);
-extern u8 *tcp_parse_md5sig_option(struct tcphdr *th);
->>>>>>> 3e9a3732
 
 /*
  *	TCP v4 functions exported for the inet6 API
@@ -522,21 +515,21 @@
 
 extern int tcp_xmit_probe_skb(struct sock *sk, int urgent);
 extern void tcp_cwnd_validate(struct sock *sk);
-extern void tcp_event_new_data_sent(struct sock *sk, struct sk_buff *skb);
+extern void tcp_event_new_data_sent(struct sock *sk, const struct sk_buff *skb);
 extern int tcp_transmit_skb(struct sock *sk, struct sk_buff *skb, int clone_it,
 			    gfp_t gfp_mask);
 extern int tso_fragment(struct sock *sk, struct sk_buff *skb, unsigned int len,
 			unsigned int mss_now, gfp_t gfp);
-extern unsigned int tcp_mss_split_point(struct sock *sk, struct sk_buff *skb,
+extern unsigned int tcp_mss_split_point(const struct sock *sk, const struct sk_buff *skb,
 					unsigned int mss_now, unsigned int cwnd);
 extern int tcp_tso_should_defer(struct sock *sk, struct sk_buff *skb);
-extern int tcp_nagle_test(struct tcp_sock *tp, struct sk_buff *skb,
+extern int tcp_nagle_test(const struct tcp_sock *tp, const struct sk_buff *skb,
 			  unsigned int cur_mss, int nonagle);
-extern int tcp_snd_wnd_test(struct tcp_sock *tp, struct sk_buff *skb,
+extern int tcp_snd_wnd_test(const struct tcp_sock *tp, const struct sk_buff *skb,
 			    unsigned int cur_mss);
-extern unsigned int tcp_cwnd_test(struct tcp_sock *tp, struct sk_buff *skb);
+extern unsigned int tcp_cwnd_test(const struct tcp_sock *tp, const struct sk_buff *skb);
 extern int tcp_mtu_probe(struct sock *sk);
-extern int tcp_init_tso_segs(struct sock *sk, struct sk_buff *skb,
+extern int tcp_init_tso_segs(const struct sock *sk, struct sk_buff *skb,
 			     unsigned int mss_now);
 extern void __tcp_push_pending_frames(struct sock *sk, unsigned int cur_mss,
 				      int nonagle);
@@ -756,9 +749,6 @@
 	__u32		seq;		/* Starting sequence number	*/
 	__u32		end_seq;	/* SEQ + FIN + SYN + datalen	*/
 	__u32		when;		/* used to compute rtt's	*/
-<<<<<<< HEAD
-	__u8		tcp_flags;	/* TCP header flags. (tcp[13])	*/
-=======
 #ifdef CONFIG_MPTCP
 	__u32		data_seq;	/* Starting data seq            */
 	__u32		sub_seq;	/* subflow seqnum (MPTCP)       */
@@ -772,8 +762,7 @@
 	__u8		dss_off;	/* Number of 4-byte words until
 					 * seq-number */
 #endif
-	__u8		flags;		/* TCP header flags.		*/
->>>>>>> 3e9a3732
+	__u8		tcp_flags;	/* TCP header flags. (tcp[13])	*/
 	__u8		sacked;		/* State flags for SACK/FACK.	*/
 #define TCPCB_SACKED_ACKED	0x01	/* SKB ACK'd by a SACK block	*/
 #define TCPCB_SACKED_RETRANS	0x02	/* SKB retransmitted		*/
@@ -791,11 +780,11 @@
 
 static inline void tcp_mark_push(struct tcp_sock *tp, struct sk_buff *skb)
 {
-	TCP_SKB_CB(skb)->flags |= TCPHDR_PSH;
+	TCP_SKB_CB(skb)->tcp_flags |= TCPHDR_PSH;
 	tp->pushed_seq = tp->write_seq;
 }
 
-static inline int forced_push(struct tcp_sock *tp)
+static inline int forced_push(const struct tcp_sock *tp)
 {
 	return after(tp->write_seq, tp->pushed_seq + (tp->max_window >> 1));
 }
@@ -1330,12 +1319,8 @@
 extern int tcp_md5_hash_skb_data(struct tcp_md5sig_pool *, const struct sk_buff *,
 				 unsigned header_len);
 extern int tcp_md5_hash_key(struct tcp_md5sig_pool *hp,
-<<<<<<< HEAD
 			    const struct tcp_md5sig_key *key);
 
-=======
-			    struct tcp_md5sig_key *key);
->>>>>>> 3e9a3732
 /* write queue abstraction */
 static inline void tcp_write_queue_purge(struct sock *sk)
 {
