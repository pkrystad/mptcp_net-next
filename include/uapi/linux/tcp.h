/* SPDX-License-Identifier: GPL-2.0+ WITH Linux-syscall-note */
/*
 * INET		An implementation of the TCP/IP protocol suite for the LINUX
 *		operating system.  INET is implemented using the  BSD Socket
 *		interface as the means of communication with the user level.
 *
 *		Definitions for the TCP protocol.
 *
 * Version:	@(#)tcp.h	1.0.2	04/28/93
 *
 * Author:	Fred N. van Kempen, <waltje@uWalt.NL.Mugnet.ORG>
 *
 *		This program is free software; you can redistribute it and/or
 *		modify it under the terms of the GNU General Public License
 *		as published by the Free Software Foundation; either version
 *		2 of the License, or (at your option) any later version.
 */
#ifndef _UAPI_LINUX_TCP_H
#define _UAPI_LINUX_TCP_H

#ifndef __KERNEL__
#include <sys/socket.h>
#endif

#include <asm/byteorder.h>
#include <linux/in.h>
#include <linux/in6.h>
#include <linux/socket.h>
#include <linux/types.h>

struct tcphdr {
	__be16	source;
	__be16	dest;
	__be32	seq;
	__be32	ack_seq;
#if defined(__LITTLE_ENDIAN_BITFIELD)
	__u16	res1:4,
		doff:4,
		fin:1,
		syn:1,
		rst:1,
		psh:1,
		ack:1,
		urg:1,
		ece:1,
		cwr:1;
#elif defined(__BIG_ENDIAN_BITFIELD)
	__u16	doff:4,
		res1:4,
		cwr:1,
		ece:1,
		urg:1,
		ack:1,
		psh:1,
		rst:1,
		syn:1,
		fin:1;
#else
#error	"Adjust your <asm/byteorder.h> defines"
#endif	
	__be16	window;
	__sum16	check;
	__be16	urg_ptr;
};

/*
 *	The union cast uses a gcc extension to avoid aliasing problems
 *  (union is compatible to any of its members)
 *  This means this part of the code is -fstrict-aliasing safe now.
 */
union tcp_word_hdr { 
	struct tcphdr hdr;
	__be32 		  words[5];
}; 

#define tcp_flag_word(tp) ( ((union tcp_word_hdr *)(tp))->words [3]) 

enum { 
	TCP_FLAG_CWR = __constant_cpu_to_be32(0x00800000),
	TCP_FLAG_ECE = __constant_cpu_to_be32(0x00400000),
	TCP_FLAG_URG = __constant_cpu_to_be32(0x00200000),
	TCP_FLAG_ACK = __constant_cpu_to_be32(0x00100000),
	TCP_FLAG_PSH = __constant_cpu_to_be32(0x00080000),
	TCP_FLAG_RST = __constant_cpu_to_be32(0x00040000),
	TCP_FLAG_SYN = __constant_cpu_to_be32(0x00020000),
	TCP_FLAG_FIN = __constant_cpu_to_be32(0x00010000),
	TCP_RESERVED_BITS = __constant_cpu_to_be32(0x0F000000),
	TCP_DATA_OFFSET = __constant_cpu_to_be32(0xF0000000)
}; 

/*
 * TCP general constants
 */
#define TCP_MSS_DEFAULT		 536U	/* IPv4 (RFC1122, RFC2581) */
#define TCP_MSS_DESIRED		1220U	/* IPv6 (tunneled), EDNS0 (RFC3226) */

/* TCP socket options */
#define TCP_NODELAY		1	/* Turn off Nagle's algorithm. */
#define TCP_MAXSEG		2	/* Limit MSS */
#define TCP_CORK		3	/* Never send partially complete segments */
#define TCP_KEEPIDLE		4	/* Start keeplives after this period */
#define TCP_KEEPINTVL		5	/* Interval between keepalives */
#define TCP_KEEPCNT		6	/* Number of keepalives before death */
#define TCP_SYNCNT		7	/* Number of SYN retransmits */
#define TCP_LINGER2		8	/* Life time of orphaned FIN-WAIT-2 state */
#define TCP_DEFER_ACCEPT	9	/* Wake up listener only when data arrive */
#define TCP_WINDOW_CLAMP	10	/* Bound advertised window */
#define TCP_INFO		11	/* Information about this connection. */
#define TCP_QUICKACK		12	/* Block/reenable quick acks */
#define TCP_CONGESTION		13	/* Congestion control algorithm */
#define TCP_MD5SIG		14	/* TCP MD5 Signature (RFC2385) */
#define TCP_THIN_LINEAR_TIMEOUTS 16      /* Use linear timeouts for thin streams*/
#define TCP_THIN_DUPACK         17      /* Fast retrans. after 1 dupack */
#define TCP_USER_TIMEOUT	18	/* How long for loss retry before timeout */
#define TCP_REPAIR		19	/* TCP sock is under repair right now */
#define TCP_REPAIR_QUEUE	20
#define TCP_QUEUE_SEQ		21
#define TCP_REPAIR_OPTIONS	22
#define TCP_FASTOPEN		23	/* Enable FastOpen on listeners */
#define TCP_TIMESTAMP		24
#define TCP_NOTSENT_LOWAT	25	/* limit number of unsent bytes in write queue */
#define TCP_CC_INFO		26	/* Get Congestion Control (optional) info */
#define TCP_SAVE_SYN		27	/* Record SYN headers for new connections */
#define TCP_SAVED_SYN		28	/* Get SYN headers recorded for connection */
#define TCP_REPAIR_WINDOW	29	/* Get/set window parameters */
#define TCP_FASTOPEN_CONNECT	30	/* Attempt FastOpen with connect */
#define TCP_ULP			31	/* Attach a ULP to a TCP connection */
#define TCP_MD5SIG_EXT		32	/* TCP MD5 Signature with extensions */
#define TCP_FASTOPEN_KEY	33	/* Set the key for Fast Open (cookie) */
#define TCP_FASTOPEN_NO_COOKIE	34	/* Enable TFO without a TFO cookie */
#define TCP_ZEROCOPY_RECEIVE	35
#define TCP_INQ			36	/* Notify bytes available to read as a cmsg on read */

#define TCP_CM_INQ		TCP_INQ

<<<<<<< HEAD
#define MPTCP_ENABLED		42
#define MPTCP_SCHEDULER		43
#define MPTCP_PATH_MANAGER	44
#define MPTCP_INFO		45

#define MPTCP_INFO_FLAG_SAVE_MASTER	0x01
=======
#define TCP_REPAIR_ON		1
#define TCP_REPAIR_OFF		0
#define TCP_REPAIR_OFF_NO_WP	-1	/* Turn off without window probes */
>>>>>>> bc510d59

struct tcp_repair_opt {
	__u32	opt_code;
	__u32	opt_val;
};

struct tcp_repair_window {
	__u32	snd_wl1;
	__u32	snd_wnd;
	__u32	max_window;

	__u32	rcv_wnd;
	__u32	rcv_wup;
};

enum {
	TCP_NO_QUEUE,
	TCP_RECV_QUEUE,
	TCP_SEND_QUEUE,
	TCP_QUEUES_NR,
};

/* for TCP_INFO socket option */
#define TCPI_OPT_TIMESTAMPS	1
#define TCPI_OPT_SACK		2
#define TCPI_OPT_WSCALE		4
#define TCPI_OPT_ECN		8 /* ECN was negociated at TCP session init */
#define TCPI_OPT_ECN_SEEN	16 /* we received at least one packet with ECT */
#define TCPI_OPT_SYN_DATA	32 /* SYN-ACK acked data in SYN sent or rcvd */

enum tcp_ca_state {
	TCP_CA_Open = 0,
#define TCPF_CA_Open	(1<<TCP_CA_Open)
	TCP_CA_Disorder = 1,
#define TCPF_CA_Disorder (1<<TCP_CA_Disorder)
	TCP_CA_CWR = 2,
#define TCPF_CA_CWR	(1<<TCP_CA_CWR)
	TCP_CA_Recovery = 3,
#define TCPF_CA_Recovery (1<<TCP_CA_Recovery)
	TCP_CA_Loss = 4
#define TCPF_CA_Loss	(1<<TCP_CA_Loss)
};

struct tcp_info {
	__u8	tcpi_state;
	__u8	tcpi_ca_state;
	__u8	tcpi_retransmits;
	__u8	tcpi_probes;
	__u8	tcpi_backoff;
	__u8	tcpi_options;
	__u8	tcpi_snd_wscale : 4, tcpi_rcv_wscale : 4;
	__u8	tcpi_delivery_rate_app_limited:1;

	__u32	tcpi_rto;
	__u32	tcpi_ato;
	__u32	tcpi_snd_mss;
	__u32	tcpi_rcv_mss;

	__u32	tcpi_unacked;
	__u32	tcpi_sacked;
	__u32	tcpi_lost;
	__u32	tcpi_retrans;
	__u32	tcpi_fackets;

	/* Times. */
	__u32	tcpi_last_data_sent;
	__u32	tcpi_last_ack_sent;     /* Not remembered, sorry. */
	__u32	tcpi_last_data_recv;
	__u32	tcpi_last_ack_recv;

	/* Metrics. */
	__u32	tcpi_pmtu;
	__u32	tcpi_rcv_ssthresh;
	__u32	tcpi_rtt;
	__u32	tcpi_rttvar;
	__u32	tcpi_snd_ssthresh;
	__u32	tcpi_snd_cwnd;
	__u32	tcpi_advmss;
	__u32	tcpi_reordering;

	__u32	tcpi_rcv_rtt;
	__u32	tcpi_rcv_space;

	__u32	tcpi_total_retrans;

	__u64	tcpi_pacing_rate;
	__u64	tcpi_max_pacing_rate;
	__u64	tcpi_bytes_acked;    /* RFC4898 tcpEStatsAppHCThruOctetsAcked */
	__u64	tcpi_bytes_received; /* RFC4898 tcpEStatsAppHCThruOctetsReceived */
	__u32	tcpi_segs_out;	     /* RFC4898 tcpEStatsPerfSegsOut */
	__u32	tcpi_segs_in;	     /* RFC4898 tcpEStatsPerfSegsIn */

	__u32	tcpi_notsent_bytes;
	__u32	tcpi_min_rtt;
	__u32	tcpi_data_segs_in;	/* RFC4898 tcpEStatsDataSegsIn */
	__u32	tcpi_data_segs_out;	/* RFC4898 tcpEStatsDataSegsOut */

	__u64   tcpi_delivery_rate;

	__u64	tcpi_busy_time;      /* Time (usec) busy sending data */
	__u64	tcpi_rwnd_limited;   /* Time (usec) limited by receive window */
	__u64	tcpi_sndbuf_limited; /* Time (usec) limited by send buffer */

	__u32	tcpi_delivered;
	__u32	tcpi_delivered_ce;
};

/* netlink attributes types for SCM_TIMESTAMPING_OPT_STATS */
enum {
	TCP_NLA_PAD,
	TCP_NLA_BUSY,		/* Time (usec) busy sending data */
	TCP_NLA_RWND_LIMITED,	/* Time (usec) limited by receive window */
	TCP_NLA_SNDBUF_LIMITED,	/* Time (usec) limited by send buffer */
	TCP_NLA_DATA_SEGS_OUT,	/* Data pkts sent including retransmission */
	TCP_NLA_TOTAL_RETRANS,	/* Data pkts retransmitted */
	TCP_NLA_PACING_RATE,    /* Pacing rate in bytes per second */
	TCP_NLA_DELIVERY_RATE,  /* Delivery rate in bytes per second */
	TCP_NLA_SND_CWND,       /* Sending congestion window */
	TCP_NLA_REORDERING,     /* Reordering metric */
	TCP_NLA_MIN_RTT,        /* minimum RTT */
	TCP_NLA_RECUR_RETRANS,  /* Recurring retransmits for the current pkt */
	TCP_NLA_DELIVERY_RATE_APP_LMT, /* delivery rate application limited ? */
	TCP_NLA_SNDQ_SIZE,	/* Data (bytes) pending in send queue */
	TCP_NLA_CA_STATE,	/* ca_state of socket */
	TCP_NLA_SND_SSTHRESH,	/* Slow start size threshold */
	TCP_NLA_DELIVERED,	/* Data pkts delivered incl. out-of-order */
	TCP_NLA_DELIVERED_CE,	/* Like above but only ones w/ CE marks */

};

struct mptcp_meta_info {
	__u8	mptcpi_state;
	__u8	mptcpi_retransmits;
	__u8	mptcpi_probes;
	__u8	mptcpi_backoff;

	__u32	mptcpi_rto;
	__u32	mptcpi_unacked;

	/* Times. */
	__u32	mptcpi_last_data_sent;
	__u32	mptcpi_last_data_recv;
	__u32	mptcpi_last_ack_recv;

	__u32	mptcpi_total_retrans;

	__u64	mptcpi_bytes_acked;    /* RFC4898 tcpEStatsAppHCThruOctetsAcked */
	__u64	mptcpi_bytes_received; /* RFC4898 tcpEStatsAppHCThruOctetsReceived */
};

struct mptcp_sub_info {
	union {
		struct sockaddr src;
		struct sockaddr_in src_v4;
		struct sockaddr_in6 src_v6;
	};

	union {
		struct sockaddr dst;
		struct sockaddr_in dst_v4;
		struct sockaddr_in6 dst_v6;
	};
};

struct mptcp_info {
	__u32	tcp_info_len;	/* Length of each struct tcp_info in subflows pointer */
	__u32	sub_len;	/* Total length of memory pointed to by subflows pointer */
	__u32	meta_len;	/* Length of memory pointed to by meta_info */
	__u32	sub_info_len;	/* Length of each struct mptcp_sub_info in subflow_info pointer */
	__u32	total_sub_info_len;	/* Total length of memory pointed to by subflow_info */

	struct mptcp_meta_info	*meta_info;
	struct tcp_info		*initial;
	struct tcp_info		*subflows;	/* Pointer to array of tcp_info structs */
	struct mptcp_sub_info	*subflow_info;
};

/* for TCP_MD5SIG socket option */
#define TCP_MD5SIG_MAXKEYLEN	80

/* tcp_md5sig extension flags for TCP_MD5SIG_EXT */
#define TCP_MD5SIG_FLAG_PREFIX		1	/* address prefix length */

struct tcp_md5sig {
	struct __kernel_sockaddr_storage tcpm_addr;	/* address associated */
	__u8	tcpm_flags;				/* extension flags */
	__u8	tcpm_prefixlen;				/* address prefix */
	__u16	tcpm_keylen;				/* key length */
	__u32	__tcpm_pad;				/* zero */
	__u8	tcpm_key[TCP_MD5SIG_MAXKEYLEN];		/* key (binary) */
};

/* INET_DIAG_MD5SIG */
struct tcp_diag_md5sig {
	__u8	tcpm_family;
	__u8	tcpm_prefixlen;
	__u16	tcpm_keylen;
	__be32	tcpm_addr[4];
	__u8	tcpm_key[TCP_MD5SIG_MAXKEYLEN];
};

/* setsockopt(fd, IPPROTO_TCP, TCP_ZEROCOPY_RECEIVE, ...) */

struct tcp_zerocopy_receive {
	__u64 address;		/* in: address of mapping */
	__u32 length;		/* in/out: number of bytes to map/mapped */
	__u32 recv_skip_hint;	/* out: amount of bytes to skip */
};
#endif /* _UAPI_LINUX_TCP_H */<|MERGE_RESOLUTION|>--- conflicted
+++ resolved
@@ -133,18 +133,16 @@
 
 #define TCP_CM_INQ		TCP_INQ
 
-<<<<<<< HEAD
 #define MPTCP_ENABLED		42
 #define MPTCP_SCHEDULER		43
 #define MPTCP_PATH_MANAGER	44
 #define MPTCP_INFO		45
 
 #define MPTCP_INFO_FLAG_SAVE_MASTER	0x01
-=======
+
 #define TCP_REPAIR_ON		1
 #define TCP_REPAIR_OFF		0
 #define TCP_REPAIR_OFF_NO_WP	-1	/* Turn off without window probes */
->>>>>>> bc510d59
 
 struct tcp_repair_opt {
 	__u32	opt_code;
