/*
 * Copyright (C) 2008, 2009 Intel Corporation
 * Authors: Andi Kleen, Fengguang Wu
 *
 * This software may be redistributed and/or modified under the terms of
 * the GNU General Public License ("GPL") version 2 only as published by the
 * Free Software Foundation.
 *
 * High level machine check handler. Handles pages reported by the
 * hardware as being corrupted usually due to a multi-bit ECC memory or cache
 * failure.
 * 
 * In addition there is a "soft offline" entry point that allows stop using
 * not-yet-corrupted-by-suspicious pages without killing anything.
 *
 * Handles page cache pages in various states.	The tricky part
 * here is that we can access any page asynchronously in respect to 
 * other VM users, because memory failures could happen anytime and 
 * anywhere. This could violate some of their assumptions. This is why 
 * this code has to be extremely careful. Generally it tries to use 
 * normal locking rules, as in get the standard locks, even if that means 
 * the error handling takes potentially a long time.
 * 
 * There are several operations here with exponential complexity because
 * of unsuitable VM data structures. For example the operation to map back 
 * from RMAP chains to processes has to walk the complete process list and 
 * has non linear complexity with the number. But since memory corruptions
 * are rare we hope to get away with this. This avoids impacting the core 
 * VM.
 */

/*
 * Notebook:
 * - hugetlb needs more code
 * - kcore/oldmem/vmcore/mem/kmem check for hwpoison pages
 * - pass bad pages to kdump next kernel
 */
#include <linux/kernel.h>
#include <linux/mm.h>
#include <linux/page-flags.h>
#include <linux/kernel-page-flags.h>
#include <linux/sched.h>
#include <linux/ksm.h>
#include <linux/rmap.h>
#include <linux/export.h>
#include <linux/pagemap.h>
#include <linux/swap.h>
#include <linux/backing-dev.h>
#include <linux/migrate.h>
#include <linux/page-isolation.h>
#include <linux/suspend.h>
#include <linux/slab.h>
#include <linux/swapops.h>
#include <linux/hugetlb.h>
#include <linux/memory_hotplug.h>
#include <linux/mm_inline.h>
#include <linux/kfifo.h>
#include "internal.h"

int sysctl_memory_failure_early_kill __read_mostly = 0;

int sysctl_memory_failure_recovery __read_mostly = 1;

atomic_long_t num_poisoned_pages __read_mostly = ATOMIC_LONG_INIT(0);

#if defined(CONFIG_HWPOISON_INJECT) || defined(CONFIG_HWPOISON_INJECT_MODULE)

u32 hwpoison_filter_enable = 0;
u32 hwpoison_filter_dev_major = ~0U;
u32 hwpoison_filter_dev_minor = ~0U;
u64 hwpoison_filter_flags_mask;
u64 hwpoison_filter_flags_value;
EXPORT_SYMBOL_GPL(hwpoison_filter_enable);
EXPORT_SYMBOL_GPL(hwpoison_filter_dev_major);
EXPORT_SYMBOL_GPL(hwpoison_filter_dev_minor);
EXPORT_SYMBOL_GPL(hwpoison_filter_flags_mask);
EXPORT_SYMBOL_GPL(hwpoison_filter_flags_value);

static int hwpoison_filter_dev(struct page *p)
{
	struct address_space *mapping;
	dev_t dev;

	if (hwpoison_filter_dev_major == ~0U &&
	    hwpoison_filter_dev_minor == ~0U)
		return 0;

	/*
	 * page_mapping() does not accept slab pages.
	 */
	if (PageSlab(p))
		return -EINVAL;

	mapping = page_mapping(p);
	if (mapping == NULL || mapping->host == NULL)
		return -EINVAL;

	dev = mapping->host->i_sb->s_dev;
	if (hwpoison_filter_dev_major != ~0U &&
	    hwpoison_filter_dev_major != MAJOR(dev))
		return -EINVAL;
	if (hwpoison_filter_dev_minor != ~0U &&
	    hwpoison_filter_dev_minor != MINOR(dev))
		return -EINVAL;

	return 0;
}

static int hwpoison_filter_flags(struct page *p)
{
	if (!hwpoison_filter_flags_mask)
		return 0;

	if ((stable_page_flags(p) & hwpoison_filter_flags_mask) ==
				    hwpoison_filter_flags_value)
		return 0;
	else
		return -EINVAL;
}

/*
 * This allows stress tests to limit test scope to a collection of tasks
 * by putting them under some memcg. This prevents killing unrelated/important
 * processes such as /sbin/init. Note that the target task may share clean
 * pages with init (eg. libc text), which is harmless. If the target task
 * share _dirty_ pages with another task B, the test scheme must make sure B
 * is also included in the memcg. At last, due to race conditions this filter
 * can only guarantee that the page either belongs to the memcg tasks, or is
 * a freed page.
 */
#ifdef	CONFIG_MEMCG_SWAP
u64 hwpoison_filter_memcg;
EXPORT_SYMBOL_GPL(hwpoison_filter_memcg);
static int hwpoison_filter_task(struct page *p)
{
	struct mem_cgroup *mem;
	struct cgroup_subsys_state *css;
	unsigned long ino;

	if (!hwpoison_filter_memcg)
		return 0;

	mem = try_get_mem_cgroup_from_page(p);
	if (!mem)
		return -EINVAL;

	css = mem_cgroup_css(mem);
	/* root_mem_cgroup has NULL dentries */
	if (!css->cgroup->dentry)
		return -EINVAL;

	ino = css->cgroup->dentry->d_inode->i_ino;
	css_put(css);

	if (ino != hwpoison_filter_memcg)
		return -EINVAL;

	return 0;
}
#else
static int hwpoison_filter_task(struct page *p) { return 0; }
#endif

int hwpoison_filter(struct page *p)
{
	if (!hwpoison_filter_enable)
		return 0;

	if (hwpoison_filter_dev(p))
		return -EINVAL;

	if (hwpoison_filter_flags(p))
		return -EINVAL;

	if (hwpoison_filter_task(p))
		return -EINVAL;

	return 0;
}
#else
int hwpoison_filter(struct page *p)
{
	return 0;
}
#endif

EXPORT_SYMBOL_GPL(hwpoison_filter);

/*
 * Send all the processes who have the page mapped a signal.
 * ``action optional'' if they are not immediately affected by the error
 * ``action required'' if error happened in current execution context
 */
static int kill_proc(struct task_struct *t, unsigned long addr, int trapno,
			unsigned long pfn, struct page *page, int flags)
{
	struct siginfo si;
	int ret;

	printk(KERN_ERR
		"MCE %#lx: Killing %s:%d due to hardware memory corruption\n",
		pfn, t->comm, t->pid);
	si.si_signo = SIGBUS;
	si.si_errno = 0;
	si.si_addr = (void *)addr;
#ifdef __ARCH_SI_TRAPNO
	si.si_trapno = trapno;
#endif
	si.si_addr_lsb = compound_order(compound_head(page)) + PAGE_SHIFT;

	if ((flags & MF_ACTION_REQUIRED) && t == current) {
		si.si_code = BUS_MCEERR_AR;
		ret = force_sig_info(SIGBUS, &si, t);
	} else {
		/*
		 * Don't use force here, it's convenient if the signal
		 * can be temporarily blocked.
		 * This could cause a loop when the user sets SIGBUS
		 * to SIG_IGN, but hopefully no one will do that?
		 */
		si.si_code = BUS_MCEERR_AO;
		ret = send_sig_info(SIGBUS, &si, t);  /* synchronous? */
	}
	if (ret < 0)
		printk(KERN_INFO "MCE: Error sending signal to %s:%d: %d\n",
		       t->comm, t->pid, ret);
	return ret;
}

/*
 * When a unknown page type is encountered drain as many buffers as possible
 * in the hope to turn the page into a LRU or free page, which we can handle.
 */
void shake_page(struct page *p, int access)
{
	if (!PageSlab(p)) {
		lru_add_drain_all();
		if (PageLRU(p))
			return;
		drain_all_pages();
		if (PageLRU(p) || is_free_buddy_page(p))
			return;
	}

	/*
	 * Only call shrink_slab here (which would also shrink other caches) if
	 * access is not potentially fatal.
	 */
	if (access) {
		int nr;
		int nid = page_to_nid(p);
		do {
			struct shrink_control shrink = {
				.gfp_mask = GFP_KERNEL,
			};
			node_set(nid, shrink.nodes_to_scan);

			nr = shrink_slab(&shrink, 1000, 1000);
			if (page_count(p) == 1)
				break;
		} while (nr > 10);
	}
}
EXPORT_SYMBOL_GPL(shake_page);

/*
 * Kill all processes that have a poisoned page mapped and then isolate
 * the page.
 *
 * General strategy:
 * Find all processes having the page mapped and kill them.
 * But we keep a page reference around so that the page is not
 * actually freed yet.
 * Then stash the page away
 *
 * There's no convenient way to get back to mapped processes
 * from the VMAs. So do a brute-force search over all
 * running processes.
 *
 * Remember that machine checks are not common (or rather
 * if they are common you have other problems), so this shouldn't
 * be a performance issue.
 *
 * Also there are some races possible while we get from the
 * error detection to actually handle it.
 */

struct to_kill {
	struct list_head nd;
	struct task_struct *tsk;
	unsigned long addr;
	char addr_valid;
};

/*
 * Failure handling: if we can't find or can't kill a process there's
 * not much we can do.	We just print a message and ignore otherwise.
 */

/*
 * Schedule a process for later kill.
 * Uses GFP_ATOMIC allocations to avoid potential recursions in the VM.
 * TBD would GFP_NOIO be enough?
 */
static void add_to_kill(struct task_struct *tsk, struct page *p,
		       struct vm_area_struct *vma,
		       struct list_head *to_kill,
		       struct to_kill **tkc)
{
	struct to_kill *tk;

	if (*tkc) {
		tk = *tkc;
		*tkc = NULL;
	} else {
		tk = kmalloc(sizeof(struct to_kill), GFP_ATOMIC);
		if (!tk) {
			printk(KERN_ERR
		"MCE: Out of memory while machine check handling\n");
			return;
		}
	}
	tk->addr = page_address_in_vma(p, vma);
	tk->addr_valid = 1;

	/*
	 * In theory we don't have to kill when the page was
	 * munmaped. But it could be also a mremap. Since that's
	 * likely very rare kill anyways just out of paranoia, but use
	 * a SIGKILL because the error is not contained anymore.
	 */
	if (tk->addr == -EFAULT) {
		pr_info("MCE: Unable to find user space address %lx in %s\n",
			page_to_pfn(p), tsk->comm);
		tk->addr_valid = 0;
	}
	get_task_struct(tsk);
	tk->tsk = tsk;
	list_add_tail(&tk->nd, to_kill);
}

/*
 * Kill the processes that have been collected earlier.
 *
 * Only do anything when DOIT is set, otherwise just free the list
 * (this is used for clean pages which do not need killing)
 * Also when FAIL is set do a force kill because something went
 * wrong earlier.
 */
static void kill_procs(struct list_head *to_kill, int forcekill, int trapno,
			  int fail, struct page *page, unsigned long pfn,
			  int flags)
{
	struct to_kill *tk, *next;

	list_for_each_entry_safe (tk, next, to_kill, nd) {
		if (forcekill) {
			/*
			 * In case something went wrong with munmapping
			 * make sure the process doesn't catch the
			 * signal and then access the memory. Just kill it.
			 */
			if (fail || tk->addr_valid == 0) {
				printk(KERN_ERR
		"MCE %#lx: forcibly killing %s:%d because of failure to unmap corrupted page\n",
					pfn, tk->tsk->comm, tk->tsk->pid);
				force_sig(SIGKILL, tk->tsk);
			}

			/*
			 * In theory the process could have mapped
			 * something else on the address in-between. We could
			 * check for that, but we need to tell the
			 * process anyways.
			 */
			else if (kill_proc(tk->tsk, tk->addr, trapno,
					      pfn, page, flags) < 0)
				printk(KERN_ERR
		"MCE %#lx: Cannot send advisory machine check signal to %s:%d\n",
					pfn, tk->tsk->comm, tk->tsk->pid);
		}
		put_task_struct(tk->tsk);
		kfree(tk);
	}
}

static int task_early_kill(struct task_struct *tsk)
{
	if (!tsk->mm)
		return 0;
	if (tsk->flags & PF_MCE_PROCESS)
		return !!(tsk->flags & PF_MCE_EARLY);
	return sysctl_memory_failure_early_kill;
}

/*
 * Collect processes when the error hit an anonymous page.
 */
static void collect_procs_anon(struct page *page, struct list_head *to_kill,
			      struct to_kill **tkc)
{
	struct vm_area_struct *vma;
	struct task_struct *tsk;
	struct anon_vma *av;
	pgoff_t pgoff;

	av = page_lock_anon_vma_read(page);
	if (av == NULL)	/* Not actually mapped anymore */
		return;

	pgoff = page->index << (PAGE_CACHE_SHIFT - PAGE_SHIFT);
	read_lock(&tasklist_lock);
	for_each_process (tsk) {
		struct anon_vma_chain *vmac;

		if (!task_early_kill(tsk))
			continue;
		anon_vma_interval_tree_foreach(vmac, &av->rb_root,
					       pgoff, pgoff) {
			vma = vmac->vma;
			if (!page_mapped_in_vma(page, vma))
				continue;
			if (vma->vm_mm == tsk->mm)
				add_to_kill(tsk, page, vma, to_kill, tkc);
		}
	}
	read_unlock(&tasklist_lock);
	page_unlock_anon_vma_read(av);
}

/*
 * Collect processes when the error hit a file mapped page.
 */
static void collect_procs_file(struct page *page, struct list_head *to_kill,
			      struct to_kill **tkc)
{
	struct vm_area_struct *vma;
	struct task_struct *tsk;
	struct address_space *mapping = page->mapping;

	mutex_lock(&mapping->i_mmap_mutex);
	read_lock(&tasklist_lock);
	for_each_process(tsk) {
		pgoff_t pgoff = page->index << (PAGE_CACHE_SHIFT - PAGE_SHIFT);

		if (!task_early_kill(tsk))
			continue;

		vma_interval_tree_foreach(vma, &mapping->i_mmap, pgoff,
				      pgoff) {
			/*
			 * Send early kill signal to tasks where a vma covers
			 * the page but the corrupted page is not necessarily
			 * mapped it in its pte.
			 * Assume applications who requested early kill want
			 * to be informed of all such data corruptions.
			 */
			if (vma->vm_mm == tsk->mm)
				add_to_kill(tsk, page, vma, to_kill, tkc);
		}
	}
	read_unlock(&tasklist_lock);
	mutex_unlock(&mapping->i_mmap_mutex);
}

/*
 * Collect the processes who have the corrupted page mapped to kill.
 * This is done in two steps for locking reasons.
 * First preallocate one tokill structure outside the spin locks,
 * so that we can kill at least one process reasonably reliable.
 */
static void collect_procs(struct page *page, struct list_head *tokill)
{
	struct to_kill *tk;

	if (!page->mapping)
		return;

	tk = kmalloc(sizeof(struct to_kill), GFP_NOIO);
	if (!tk)
		return;
	if (PageAnon(page))
		collect_procs_anon(page, tokill, &tk);
	else
		collect_procs_file(page, tokill, &tk);
	kfree(tk);
}

/*
 * Error handlers for various types of pages.
 */

enum outcome {
	IGNORED,	/* Error: cannot be handled */
	FAILED,		/* Error: handling failed */
	DELAYED,	/* Will be handled later */
	RECOVERED,	/* Successfully recovered */
};

static const char *action_name[] = {
	[IGNORED] = "Ignored",
	[FAILED] = "Failed",
	[DELAYED] = "Delayed",
	[RECOVERED] = "Recovered",
};

/*
 * XXX: It is possible that a page is isolated from LRU cache,
 * and then kept in swap cache or failed to remove from page cache.
 * The page count will stop it from being freed by unpoison.
 * Stress tests should be aware of this memory leak problem.
 */
static int delete_from_lru_cache(struct page *p)
{
	if (!isolate_lru_page(p)) {
		/*
		 * Clear sensible page flags, so that the buddy system won't
		 * complain when the page is unpoison-and-freed.
		 */
		ClearPageActive(p);
		ClearPageUnevictable(p);
		/*
		 * drop the page count elevated by isolate_lru_page()
		 */
		page_cache_release(p);
		return 0;
	}
	return -EIO;
}

/*
 * Error hit kernel page.
 * Do nothing, try to be lucky and not touch this instead. For a few cases we
 * could be more sophisticated.
 */
static int me_kernel(struct page *p, unsigned long pfn)
{
	return IGNORED;
}

/*
 * Page in unknown state. Do nothing.
 */
static int me_unknown(struct page *p, unsigned long pfn)
{
	printk(KERN_ERR "MCE %#lx: Unknown page state\n", pfn);
	return FAILED;
}

/*
 * Clean (or cleaned) page cache page.
 */
static int me_pagecache_clean(struct page *p, unsigned long pfn)
{
	int err;
	int ret = FAILED;
	struct address_space *mapping;

	delete_from_lru_cache(p);

	/*
	 * For anonymous pages we're done the only reference left
	 * should be the one m_f() holds.
	 */
	if (PageAnon(p))
		return RECOVERED;

	/*
	 * Now truncate the page in the page cache. This is really
	 * more like a "temporary hole punch"
	 * Don't do this for block devices when someone else
	 * has a reference, because it could be file system metadata
	 * and that's not safe to truncate.
	 */
	mapping = page_mapping(p);
	if (!mapping) {
		/*
		 * Page has been teared down in the meanwhile
		 */
		return FAILED;
	}

	/*
	 * Truncation is a bit tricky. Enable it per file system for now.
	 *
	 * Open: to take i_mutex or not for this? Right now we don't.
	 */
	if (mapping->a_ops->error_remove_page) {
		err = mapping->a_ops->error_remove_page(mapping, p);
		if (err != 0) {
			printk(KERN_INFO "MCE %#lx: Failed to punch page: %d\n",
					pfn, err);
		} else if (page_has_private(p) &&
				!try_to_release_page(p, GFP_NOIO)) {
			pr_info("MCE %#lx: failed to release buffers\n", pfn);
		} else {
			ret = RECOVERED;
		}
	} else {
		/*
		 * If the file system doesn't support it just invalidate
		 * This fails on dirty or anything with private pages
		 */
		if (invalidate_inode_page(p))
			ret = RECOVERED;
		else
			printk(KERN_INFO "MCE %#lx: Failed to invalidate\n",
				pfn);
	}
	return ret;
}

/*
 * Dirty cache page page
 * Issues: when the error hit a hole page the error is not properly
 * propagated.
 */
static int me_pagecache_dirty(struct page *p, unsigned long pfn)
{
	struct address_space *mapping = page_mapping(p);

	SetPageError(p);
	/* TBD: print more information about the file. */
	if (mapping) {
		/*
		 * IO error will be reported by write(), fsync(), etc.
		 * who check the mapping.
		 * This way the application knows that something went
		 * wrong with its dirty file data.
		 *
		 * There's one open issue:
		 *
		 * The EIO will be only reported on the next IO
		 * operation and then cleared through the IO map.
		 * Normally Linux has two mechanisms to pass IO error
		 * first through the AS_EIO flag in the address space
		 * and then through the PageError flag in the page.
		 * Since we drop pages on memory failure handling the
		 * only mechanism open to use is through AS_AIO.
		 *
		 * This has the disadvantage that it gets cleared on
		 * the first operation that returns an error, while
		 * the PageError bit is more sticky and only cleared
		 * when the page is reread or dropped.  If an
		 * application assumes it will always get error on
		 * fsync, but does other operations on the fd before
		 * and the page is dropped between then the error
		 * will not be properly reported.
		 *
		 * This can already happen even without hwpoisoned
		 * pages: first on metadata IO errors (which only
		 * report through AS_EIO) or when the page is dropped
		 * at the wrong time.
		 *
		 * So right now we assume that the application DTRT on
		 * the first EIO, but we're not worse than other parts
		 * of the kernel.
		 */
		mapping_set_error(mapping, EIO);
	}

	return me_pagecache_clean(p, pfn);
}

/*
 * Clean and dirty swap cache.
 *
 * Dirty swap cache page is tricky to handle. The page could live both in page
 * cache and swap cache(ie. page is freshly swapped in). So it could be
 * referenced concurrently by 2 types of PTEs:
 * normal PTEs and swap PTEs. We try to handle them consistently by calling
 * try_to_unmap(TTU_IGNORE_HWPOISON) to convert the normal PTEs to swap PTEs,
 * and then
 *      - clear dirty bit to prevent IO
 *      - remove from LRU
 *      - but keep in the swap cache, so that when we return to it on
 *        a later page fault, we know the application is accessing
 *        corrupted data and shall be killed (we installed simple
 *        interception code in do_swap_page to catch it).
 *
 * Clean swap cache pages can be directly isolated. A later page fault will
 * bring in the known good data from disk.
 */
static int me_swapcache_dirty(struct page *p, unsigned long pfn)
{
	ClearPageDirty(p);
	/* Trigger EIO in shmem: */
	ClearPageUptodate(p);

	if (!delete_from_lru_cache(p))
		return DELAYED;
	else
		return FAILED;
}

static int me_swapcache_clean(struct page *p, unsigned long pfn)
{
	delete_from_swap_cache(p);

	if (!delete_from_lru_cache(p))
		return RECOVERED;
	else
		return FAILED;
}

/*
 * Huge pages. Needs work.
 * Issues:
 * - Error on hugepage is contained in hugepage unit (not in raw page unit.)
 *   To narrow down kill region to one page, we need to break up pmd.
 */
static int me_huge_page(struct page *p, unsigned long pfn)
{
	int res = 0;
	struct page *hpage = compound_head(p);
	/*
	 * We can safely recover from error on free or reserved (i.e.
	 * not in-use) hugepage by dequeuing it from freelist.
	 * To check whether a hugepage is in-use or not, we can't use
	 * page->lru because it can be used in other hugepage operations,
	 * such as __unmap_hugepage_range() and gather_surplus_pages().
	 * So instead we use page_mapping() and PageAnon().
	 * We assume that this function is called with page lock held,
	 * so there is no race between isolation and mapping/unmapping.
	 */
	if (!(page_mapping(hpage) || PageAnon(hpage))) {
		res = dequeue_hwpoisoned_huge_page(hpage);
		if (!res)
			return RECOVERED;
	}
	return DELAYED;
}

/*
 * Various page states we can handle.
 *
 * A page state is defined by its current page->flags bits.
 * The table matches them in order and calls the right handler.
 *
 * This is quite tricky because we can access page at any time
 * in its live cycle, so all accesses have to be extremely careful.
 *
 * This is not complete. More states could be added.
 * For any missing state don't attempt recovery.
 */

#define dirty		(1UL << PG_dirty)
#define sc		(1UL << PG_swapcache)
#define unevict		(1UL << PG_unevictable)
#define mlock		(1UL << PG_mlocked)
#define writeback	(1UL << PG_writeback)
#define lru		(1UL << PG_lru)
#define swapbacked	(1UL << PG_swapbacked)
#define head		(1UL << PG_head)
#define tail		(1UL << PG_tail)
#define compound	(1UL << PG_compound)
#define slab		(1UL << PG_slab)
#define reserved	(1UL << PG_reserved)

static struct page_state {
	unsigned long mask;
	unsigned long res;
	char *msg;
	int (*action)(struct page *p, unsigned long pfn);
} error_states[] = {
	{ reserved,	reserved,	"reserved kernel",	me_kernel },
	/*
	 * free pages are specially detected outside this table:
	 * PG_buddy pages only make a small fraction of all free pages.
	 */

	/*
	 * Could in theory check if slab page is free or if we can drop
	 * currently unused objects without touching them. But just
	 * treat it as standard kernel for now.
	 */
	{ slab,		slab,		"kernel slab",	me_kernel },

#ifdef CONFIG_PAGEFLAGS_EXTENDED
	{ head,		head,		"huge",		me_huge_page },
	{ tail,		tail,		"huge",		me_huge_page },
#else
	{ compound,	compound,	"huge",		me_huge_page },
#endif

	{ sc|dirty,	sc|dirty,	"dirty swapcache",	me_swapcache_dirty },
	{ sc|dirty,	sc,		"clean swapcache",	me_swapcache_clean },

	{ mlock|dirty,	mlock|dirty,	"dirty mlocked LRU",	me_pagecache_dirty },
	{ mlock|dirty,	mlock,		"clean mlocked LRU",	me_pagecache_clean },

	{ unevict|dirty, unevict|dirty,	"dirty unevictable LRU", me_pagecache_dirty },
	{ unevict|dirty, unevict,	"clean unevictable LRU", me_pagecache_clean },

	{ lru|dirty,	lru|dirty,	"dirty LRU",	me_pagecache_dirty },
	{ lru|dirty,	lru,		"clean LRU",	me_pagecache_clean },

	/*
	 * Catchall entry: must be at end.
	 */
	{ 0,		0,		"unknown page state",	me_unknown },
};

#undef dirty
#undef sc
#undef unevict
#undef mlock
#undef writeback
#undef lru
#undef swapbacked
#undef head
#undef tail
#undef compound
#undef slab
#undef reserved

/*
 * "Dirty/Clean" indication is not 100% accurate due to the possibility of
 * setting PG_dirty outside page lock. See also comment above set_page_dirty().
 */
static void action_result(unsigned long pfn, char *msg, int result)
{
	pr_err("MCE %#lx: %s page recovery: %s\n",
		pfn, msg, action_name[result]);
}

static int page_action(struct page_state *ps, struct page *p,
			unsigned long pfn)
{
	int result;
	int count;

	result = ps->action(p, pfn);
	action_result(pfn, ps->msg, result);

	count = page_count(p) - 1;
	if (ps->action == me_swapcache_dirty && result == DELAYED)
		count--;
	if (count != 0) {
		printk(KERN_ERR
		       "MCE %#lx: %s page still referenced by %d users\n",
		       pfn, ps->msg, count);
		result = FAILED;
	}

	/* Could do more checks here if page looks ok */
	/*
	 * Could adjust zone counters here to correct for the missing page.
	 */

	return (result == RECOVERED || result == DELAYED) ? 0 : -EBUSY;
}

/*
 * Do all that is necessary to remove user space mappings. Unmap
 * the pages and send SIGBUS to the processes if the data was dirty.
 */
static int hwpoison_user_mappings(struct page *p, unsigned long pfn,
				  int trapno, int flags)
{
	enum ttu_flags ttu = TTU_UNMAP | TTU_IGNORE_MLOCK | TTU_IGNORE_ACCESS;
	struct address_space *mapping;
	LIST_HEAD(tokill);
	int ret;
	int kill = 1, forcekill;
	struct page *hpage = compound_head(p);
	struct page *ppage;

	if (PageReserved(p) || PageSlab(p))
		return SWAP_SUCCESS;

	/*
	 * This check implies we don't kill processes if their pages
	 * are in the swap cache early. Those are always late kills.
	 */
	if (!page_mapped(hpage))
		return SWAP_SUCCESS;

	if (PageKsm(p))
		return SWAP_FAIL;

	if (PageSwapCache(p)) {
		printk(KERN_ERR
		       "MCE %#lx: keeping poisoned page in swap cache\n", pfn);
		ttu |= TTU_IGNORE_HWPOISON;
	}

	/*
	 * Propagate the dirty bit from PTEs to struct page first, because we
	 * need this to decide if we should kill or just drop the page.
	 * XXX: the dirty test could be racy: set_page_dirty() may not always
	 * be called inside page lock (it's recommended but not enforced).
	 */
	mapping = page_mapping(hpage);
	if (!(flags & MF_MUST_KILL) && !PageDirty(hpage) && mapping &&
	    mapping_cap_writeback_dirty(mapping)) {
		if (page_mkclean(hpage)) {
			SetPageDirty(hpage);
		} else {
			kill = 0;
			ttu |= TTU_IGNORE_HWPOISON;
			printk(KERN_INFO
	"MCE %#lx: corrupted page was clean: dropped without side effects\n",
				pfn);
		}
	}

	/*
	 * ppage: poisoned page
	 *   if p is regular page(4k page)
	 *        ppage == real poisoned page;
	 *   else p is hugetlb or THP, ppage == head page.
	 */
	ppage = hpage;

	if (PageTransHuge(hpage)) {
		/*
		 * Verify that this isn't a hugetlbfs head page, the check for
		 * PageAnon is just for avoid tripping a split_huge_page
		 * internal debug check, as split_huge_page refuses to deal with
		 * anything that isn't an anon page. PageAnon can't go away fro
		 * under us because we hold a refcount on the hpage, without a
		 * refcount on the hpage. split_huge_page can't be safely called
		 * in the first place, having a refcount on the tail isn't
		 * enough * to be safe.
		 */
		if (!PageHuge(hpage) && PageAnon(hpage)) {
			if (unlikely(split_huge_page(hpage))) {
				/*
				 * FIXME: if splitting THP is failed, it is
				 * better to stop the following operation rather
				 * than causing panic by unmapping. System might
				 * survive if the page is freed later.
				 */
				printk(KERN_INFO
					"MCE %#lx: failed to split THP\n", pfn);

				BUG_ON(!PageHWPoison(p));
				return SWAP_FAIL;
			}
			/*
			 * We pinned the head page for hwpoison handling,
			 * now we split the thp and we are interested in
			 * the hwpoisoned raw page, so move the refcount
			 * to it.
			 */
			if (hpage != p) {
				put_page(hpage);
				get_page(p);
			}
			/* THP is split, so ppage should be the real poisoned page. */
			ppage = p;
		}
	}

	/*
	 * First collect all the processes that have the page
	 * mapped in dirty form.  This has to be done before try_to_unmap,
	 * because ttu takes the rmap data structures down.
	 *
	 * Error handling: We ignore errors here because
	 * there's nothing that can be done.
	 */
	if (kill)
		collect_procs(ppage, &tokill);

	if (hpage != ppage)
		lock_page(ppage);

	ret = try_to_unmap(ppage, ttu);
	if (ret != SWAP_SUCCESS)
		printk(KERN_ERR "MCE %#lx: failed to unmap page (mapcount=%d)\n",
				pfn, page_mapcount(ppage));

	if (hpage != ppage)
		unlock_page(ppage);

	/*
	 * Now that the dirty bit has been propagated to the
	 * struct page and all unmaps done we can decide if
	 * killing is needed or not.  Only kill when the page
	 * was dirty or the process is not restartable,
	 * otherwise the tokill list is merely
	 * freed.  When there was a problem unmapping earlier
	 * use a more force-full uncatchable kill to prevent
	 * any accesses to the poisoned memory.
	 */
	forcekill = PageDirty(ppage) || (flags & MF_MUST_KILL);
	kill_procs(&tokill, forcekill, trapno,
		      ret != SWAP_SUCCESS, p, pfn, flags);

	return ret;
}

static void set_page_hwpoison_huge_page(struct page *hpage)
{
	int i;
	int nr_pages = 1 << compound_order(hpage);
	for (i = 0; i < nr_pages; i++)
		SetPageHWPoison(hpage + i);
}

static void clear_page_hwpoison_huge_page(struct page *hpage)
{
	int i;
	int nr_pages = 1 << compound_order(hpage);
	for (i = 0; i < nr_pages; i++)
		ClearPageHWPoison(hpage + i);
}

/**
 * memory_failure - Handle memory failure of a page.
 * @pfn: Page Number of the corrupted page
 * @trapno: Trap number reported in the signal to user space.
 * @flags: fine tune action taken
 *
 * This function is called by the low level machine check code
 * of an architecture when it detects hardware memory corruption
 * of a page. It tries its best to recover, which includes
 * dropping pages, killing processes etc.
 *
 * The function is primarily of use for corruptions that
 * happen outside the current execution context (e.g. when
 * detected by a background scrubber)
 *
 * Must run in process context (e.g. a work queue) with interrupts
 * enabled and no spinlocks hold.
 */
int memory_failure(unsigned long pfn, int trapno, int flags)
{
	struct page_state *ps;
	struct page *p;
	struct page *hpage;
	int res;
	unsigned int nr_pages;
	unsigned long page_flags;

	if (!sysctl_memory_failure_recovery)
		panic("Memory failure from trap %d on page %lx", trapno, pfn);

	if (!pfn_valid(pfn)) {
		printk(KERN_ERR
		       "MCE %#lx: memory outside kernel control\n",
		       pfn);
		return -ENXIO;
	}

	p = pfn_to_page(pfn);
	hpage = compound_head(p);
	if (TestSetPageHWPoison(p)) {
		printk(KERN_ERR "MCE %#lx: already hardware poisoned\n", pfn);
		return 0;
	}

	/*
	 * Currently errors on hugetlbfs pages are measured in hugepage units,
	 * so nr_pages should be 1 << compound_order.  OTOH when errors are on
	 * transparent hugepages, they are supposed to be split and error
	 * measurement is done in normal page units.  So nr_pages should be one
	 * in this case.
	 */
	if (PageHuge(p))
		nr_pages = 1 << compound_order(hpage);
	else /* normal page or thp */
		nr_pages = 1;
	atomic_long_add(nr_pages, &num_poisoned_pages);

	/*
	 * We need/can do nothing about count=0 pages.
	 * 1) it's a free page, and therefore in safe hand:
	 *    prep_new_page() will be the gate keeper.
	 * 2) it's a free hugepage, which is also safe:
	 *    an affected hugepage will be dequeued from hugepage freelist,
	 *    so there's no concern about reusing it ever after.
	 * 3) it's part of a non-compound high order page.
	 *    Implies some kernel user: cannot stop them from
	 *    R/W the page; let's pray that the page has been
	 *    used and will be freed some time later.
	 * In fact it's dangerous to directly bump up page count from 0,
	 * that may make page_freeze_refs()/page_unfreeze_refs() mismatch.
	 */
	if (!(flags & MF_COUNT_INCREASED) &&
		!get_page_unless_zero(hpage)) {
		if (is_free_buddy_page(p)) {
			action_result(pfn, "free buddy", DELAYED);
			return 0;
		} else if (PageHuge(hpage)) {
			/*
			 * Check "just unpoisoned", "filter hit", and
			 * "race with other subpage."
			 */
			lock_page(hpage);
			if (!PageHWPoison(hpage)
			    || (hwpoison_filter(p) && TestClearPageHWPoison(p))
			    || (p != hpage && TestSetPageHWPoison(hpage))) {
				atomic_long_sub(nr_pages, &num_poisoned_pages);
				return 0;
			}
			set_page_hwpoison_huge_page(hpage);
			res = dequeue_hwpoisoned_huge_page(hpage);
			action_result(pfn, "free huge",
				      res ? IGNORED : DELAYED);
			unlock_page(hpage);
			return res;
		} else {
			action_result(pfn, "high order kernel", IGNORED);
			return -EBUSY;
		}
	}

	/*
	 * We ignore non-LRU pages for good reasons.
	 * - PG_locked is only well defined for LRU pages and a few others
	 * - to avoid races with __set_page_locked()
	 * - to avoid races with __SetPageSlab*() (and more non-atomic ops)
	 * The check (unnecessarily) ignores LRU pages being isolated and
	 * walked by the page reclaim code, however that's not a big loss.
	 */
	if (!PageHuge(p) && !PageTransTail(p)) {
		if (!PageLRU(p))
			shake_page(p, 0);
		if (!PageLRU(p)) {
			/*
			 * shake_page could have turned it free.
			 */
			if (is_free_buddy_page(p)) {
				if (flags & MF_COUNT_INCREASED)
					action_result(pfn, "free buddy", DELAYED);
				else
					action_result(pfn, "free buddy, 2nd try", DELAYED);
				return 0;
			}
			action_result(pfn, "non LRU", IGNORED);
			put_page(p);
			return -EBUSY;
		}
	}

	/*
	 * Lock the page and wait for writeback to finish.
	 * It's very difficult to mess with pages currently under IO
	 * and in many cases impossible, so we just avoid it here.
	 */
	lock_page(hpage);

	/*
	 * We use page flags to determine what action should be taken, but
	 * the flags can be modified by the error containment action.  One
	 * example is an mlocked page, where PG_mlocked is cleared by
	 * page_remove_rmap() in try_to_unmap_one(). So to determine page status
	 * correctly, we save a copy of the page flags at this time.
	 */
	page_flags = p->flags;

	/*
	 * unpoison always clear PG_hwpoison inside page lock
	 */
	if (!PageHWPoison(p)) {
		printk(KERN_ERR "MCE %#lx: just unpoisoned\n", pfn);
		res = 0;
		goto out;
	}
	if (hwpoison_filter(p)) {
		if (TestClearPageHWPoison(p))
			atomic_long_sub(nr_pages, &num_poisoned_pages);
		unlock_page(hpage);
		put_page(hpage);
		return 0;
	}

	/*
	 * For error on the tail page, we should set PG_hwpoison
	 * on the head page to show that the hugepage is hwpoisoned
	 */
	if (PageHuge(p) && PageTail(p) && TestSetPageHWPoison(hpage)) {
		action_result(pfn, "hugepage already hardware poisoned",
				IGNORED);
		unlock_page(hpage);
		put_page(hpage);
		return 0;
	}
	/*
	 * Set PG_hwpoison on all pages in an error hugepage,
	 * because containment is done in hugepage unit for now.
	 * Since we have done TestSetPageHWPoison() for the head page with
	 * page lock held, we can safely set PG_hwpoison bits on tail pages.
	 */
	if (PageHuge(p))
		set_page_hwpoison_huge_page(hpage);

	wait_on_page_writeback(p);

	/*
	 * Now take care of user space mappings.
	 * Abort on fail: __delete_from_page_cache() assumes unmapped page.
	 */
	if (hwpoison_user_mappings(p, pfn, trapno, flags) != SWAP_SUCCESS) {
		printk(KERN_ERR "MCE %#lx: cannot unmap page, give up\n", pfn);
		res = -EBUSY;
		goto out;
	}

	/*
	 * Torn down by someone else?
	 */
	if (PageLRU(p) && !PageSwapCache(p) && p->mapping == NULL) {
		action_result(pfn, "already truncated LRU", IGNORED);
		res = -EBUSY;
		goto out;
	}

	res = -EBUSY;
	/*
	 * The first check uses the current page flags which may not have any
	 * relevant information. The second check with the saved page flagss is
	 * carried out only if the first check can't determine the page status.
	 */
	for (ps = error_states;; ps++)
		if ((p->flags & ps->mask) == ps->res)
			break;

	page_flags |= (p->flags & (1UL << PG_dirty));

	if (!ps->mask)
		for (ps = error_states;; ps++)
			if ((page_flags & ps->mask) == ps->res)
				break;
	res = page_action(ps, p, pfn);
out:
	unlock_page(hpage);
	return res;
}
EXPORT_SYMBOL_GPL(memory_failure);

#define MEMORY_FAILURE_FIFO_ORDER	4
#define MEMORY_FAILURE_FIFO_SIZE	(1 << MEMORY_FAILURE_FIFO_ORDER)

struct memory_failure_entry {
	unsigned long pfn;
	int trapno;
	int flags;
};

struct memory_failure_cpu {
	DECLARE_KFIFO(fifo, struct memory_failure_entry,
		      MEMORY_FAILURE_FIFO_SIZE);
	spinlock_t lock;
	struct work_struct work;
};

static DEFINE_PER_CPU(struct memory_failure_cpu, memory_failure_cpu);

/**
 * memory_failure_queue - Schedule handling memory failure of a page.
 * @pfn: Page Number of the corrupted page
 * @trapno: Trap number reported in the signal to user space.
 * @flags: Flags for memory failure handling
 *
 * This function is called by the low level hardware error handler
 * when it detects hardware memory corruption of a page. It schedules
 * the recovering of error page, including dropping pages, killing
 * processes etc.
 *
 * The function is primarily of use for corruptions that
 * happen outside the current execution context (e.g. when
 * detected by a background scrubber)
 *
 * Can run in IRQ context.
 */
void memory_failure_queue(unsigned long pfn, int trapno, int flags)
{
	struct memory_failure_cpu *mf_cpu;
	unsigned long proc_flags;
	struct memory_failure_entry entry = {
		.pfn =		pfn,
		.trapno =	trapno,
		.flags =	flags,
	};

	mf_cpu = &get_cpu_var(memory_failure_cpu);
	spin_lock_irqsave(&mf_cpu->lock, proc_flags);
	if (kfifo_put(&mf_cpu->fifo, entry))
		schedule_work_on(smp_processor_id(), &mf_cpu->work);
	else
		pr_err("Memory failure: buffer overflow when queuing memory failure at %#lx\n",
		       pfn);
	spin_unlock_irqrestore(&mf_cpu->lock, proc_flags);
	put_cpu_var(memory_failure_cpu);
}
EXPORT_SYMBOL_GPL(memory_failure_queue);

static void memory_failure_work_func(struct work_struct *work)
{
	struct memory_failure_cpu *mf_cpu;
	struct memory_failure_entry entry = { 0, };
	unsigned long proc_flags;
	int gotten;

	mf_cpu = &__get_cpu_var(memory_failure_cpu);
	for (;;) {
		spin_lock_irqsave(&mf_cpu->lock, proc_flags);
		gotten = kfifo_get(&mf_cpu->fifo, &entry);
		spin_unlock_irqrestore(&mf_cpu->lock, proc_flags);
		if (!gotten)
			break;
		if (entry.flags & MF_SOFT_OFFLINE)
			soft_offline_page(pfn_to_page(entry.pfn), entry.flags);
		else
			memory_failure(entry.pfn, entry.trapno, entry.flags);
	}
}

static int __init memory_failure_init(void)
{
	struct memory_failure_cpu *mf_cpu;
	int cpu;

	for_each_possible_cpu(cpu) {
		mf_cpu = &per_cpu(memory_failure_cpu, cpu);
		spin_lock_init(&mf_cpu->lock);
		INIT_KFIFO(mf_cpu->fifo);
		INIT_WORK(&mf_cpu->work, memory_failure_work_func);
	}

	return 0;
}
core_initcall(memory_failure_init);

/**
 * unpoison_memory - Unpoison a previously poisoned page
 * @pfn: Page number of the to be unpoisoned page
 *
 * Software-unpoison a page that has been poisoned by
 * memory_failure() earlier.
 *
 * This is only done on the software-level, so it only works
 * for linux injected failures, not real hardware failures
 *
 * Returns 0 for success, otherwise -errno.
 */
int unpoison_memory(unsigned long pfn)
{
	struct page *page;
	struct page *p;
	int freeit = 0;
	unsigned int nr_pages;

	if (!pfn_valid(pfn))
		return -ENXIO;

	p = pfn_to_page(pfn);
	page = compound_head(p);

	if (!PageHWPoison(p)) {
		pr_info("MCE: Page was already unpoisoned %#lx\n", pfn);
		return 0;
	}

	/*
	 * unpoison_memory() can encounter thp only when the thp is being
	 * worked by memory_failure() and the page lock is not held yet.
	 * In such case, we yield to memory_failure() and make unpoison fail.
	 */
	if (!PageHuge(page) && PageTransHuge(page)) {
		pr_info("MCE: Memory failure is now running on %#lx\n", pfn);
			return 0;
	}

	nr_pages = 1 << compound_order(page);

	if (!get_page_unless_zero(page)) {
		/*
		 * Since HWPoisoned hugepage should have non-zero refcount,
		 * race between memory failure and unpoison seems to happen.
		 * In such case unpoison fails and memory failure runs
		 * to the end.
		 */
		if (PageHuge(page)) {
			pr_info("MCE: Memory failure is now running on free hugepage %#lx\n", pfn);
			return 0;
		}
		if (TestClearPageHWPoison(p))
			atomic_long_dec(&num_poisoned_pages);
		pr_info("MCE: Software-unpoisoned free page %#lx\n", pfn);
		return 0;
	}

	lock_page(page);
	/*
	 * This test is racy because PG_hwpoison is set outside of page lock.
	 * That's acceptable because that won't trigger kernel panic. Instead,
	 * the PG_hwpoison page will be caught and isolated on the entrance to
	 * the free buddy page pool.
	 */
	if (TestClearPageHWPoison(page)) {
		pr_info("MCE: Software-unpoisoned page %#lx\n", pfn);
		atomic_long_sub(nr_pages, &num_poisoned_pages);
		freeit = 1;
		if (PageHuge(page))
			clear_page_hwpoison_huge_page(page);
	}
	unlock_page(page);

	put_page(page);
	if (freeit && !(pfn == my_zero_pfn(0) && page_count(p) == 1))
		put_page(page);

	return 0;
}
EXPORT_SYMBOL(unpoison_memory);

static struct page *new_page(struct page *p, unsigned long private, int **x)
{
	int nid = page_to_nid(p);
	if (PageHuge(p))
		return alloc_huge_page_node(page_hstate(compound_head(p)),
						   nid);
	else
		return alloc_pages_exact_node(nid, GFP_HIGHUSER_MOVABLE, 0);
}

/*
 * Safely get reference count of an arbitrary page.
 * Returns 0 for a free page, -EIO for a zero refcount page
 * that is not free, and 1 for any other page type.
 * For 1 the page is returned with increased page count, otherwise not.
 */
static int __get_any_page(struct page *p, unsigned long pfn, int flags)
{
	int ret;

	if (flags & MF_COUNT_INCREASED)
		return 1;

	/*
<<<<<<< HEAD
	 * The lock_memory_hotplug prevents a race with memory hotplug.
	 * This is a big hammer, a better would be nicer.
	 */
	lock_memory_hotplug();

	/*
	 * Isolate the page, so that it doesn't get reallocated if it
	 * was free. This flag should be kept set until the source page
	 * is freed and PG_hwpoison on it is set.
	 */
	if (get_pageblock_migratetype(p) != MIGRATE_ISOLATE)
		set_migratetype_isolate(p, true);
	/*
=======
>>>>>>> d8ec26d7
	 * When the target page is a free hugepage, just remove it
	 * from free hugepage list.
	 */
	if (!get_page_unless_zero(compound_head(p))) {
		if (PageHuge(p)) {
			pr_info("%s: %#lx free huge page\n", __func__, pfn);
			ret = 0;
		} else if (is_free_buddy_page(p)) {
			pr_info("%s: %#lx free buddy page\n", __func__, pfn);
			ret = 0;
		} else {
			pr_info("%s: %#lx: unknown zero refcount page type %lx\n",
				__func__, pfn, p->flags);
			ret = -EIO;
		}
	} else {
		/* Not a free page */
		ret = 1;
	}
	return ret;
}

static int get_any_page(struct page *page, unsigned long pfn, int flags)
{
	int ret = __get_any_page(page, pfn, flags);

	if (ret == 1 && !PageHuge(page) && !PageLRU(page)) {
		/*
		 * Try to free it.
		 */
		put_page(page);
		shake_page(page, 1);

		/*
		 * Did it turn free?
		 */
		ret = __get_any_page(page, pfn, 0);
		if (!PageLRU(page)) {
			pr_info("soft_offline: %#lx: unknown non LRU page type %lx\n",
				pfn, page->flags);
			return -EIO;
		}
	}
	return ret;
}

static int soft_offline_huge_page(struct page *page, int flags)
{
	int ret;
	unsigned long pfn = page_to_pfn(page);
	struct page *hpage = compound_head(page);
	LIST_HEAD(pagelist);

	/*
	 * This double-check of PageHWPoison is to avoid the race with
	 * memory_failure(). See also comment in __soft_offline_page().
	 */
	lock_page(hpage);
	if (PageHWPoison(hpage)) {
		unlock_page(hpage);
		put_page(hpage);
		pr_info("soft offline: %#lx hugepage already poisoned\n", pfn);
		return -EBUSY;
	}
	unlock_page(hpage);

	/* Keep page count to indicate a given hugepage is isolated. */
	list_move(&hpage->lru, &pagelist);
	ret = migrate_pages(&pagelist, new_page, MPOL_MF_MOVE_ALL,
				MIGRATE_SYNC, MR_MEMORY_FAILURE);
	if (ret) {
		pr_info("soft offline: %#lx: migration failed %d, type %lx\n",
			pfn, ret, page->flags);
		/*
		 * We know that soft_offline_huge_page() tries to migrate
		 * only one hugepage pointed to by hpage, so we need not
		 * run through the pagelist here.
		 */
		putback_active_hugepage(hpage);
		if (ret > 0)
			ret = -EIO;
	} else {
<<<<<<< HEAD
		set_page_hwpoison_huge_page(hpage);
		dequeue_hwpoisoned_huge_page(hpage);
		atomic_long_add(1 << compound_order(hpage),
				&num_poisoned_pages);
=======
		/* overcommit hugetlb page will be freed to buddy */
		if (PageHuge(page)) {
			set_page_hwpoison_huge_page(hpage);
			dequeue_hwpoisoned_huge_page(hpage);
			atomic_long_add(1 << compound_order(hpage),
					&num_poisoned_pages);
		} else {
			SetPageHWPoison(page);
			atomic_long_inc(&num_poisoned_pages);
		}
>>>>>>> d8ec26d7
	}
	return ret;
}

static int __soft_offline_page(struct page *page, int flags)
{
	int ret;
	unsigned long pfn = page_to_pfn(page);

	/*
	 * Check PageHWPoison again inside page lock because PageHWPoison
	 * is set by memory_failure() outside page lock. Note that
	 * memory_failure() also double-checks PageHWPoison inside page lock,
	 * so there's no race between soft_offline_page() and memory_failure().
	 */
	lock_page(page);
	wait_on_page_writeback(page);
	if (PageHWPoison(page)) {
		unlock_page(page);
		put_page(page);
		pr_info("soft offline: %#lx page already poisoned\n", pfn);
		return -EBUSY;
	}
	/*
	 * Try to invalidate first. This should work for
	 * non dirty unmapped page cache pages.
	 */
	ret = invalidate_inode_page(page);
	unlock_page(page);
	/*
	 * RED-PEN would be better to keep it isolated here, but we
	 * would need to fix isolation locking first.
	 */
	if (ret == 1) {
		put_page(page);
		pr_info("soft_offline: %#lx: invalidated\n", pfn);
		SetPageHWPoison(page);
		atomic_long_inc(&num_poisoned_pages);
		return 0;
	}

	/*
	 * Simple invalidation didn't work.
	 * Try to migrate to a new page instead. migrate.c
	 * handles a large number of cases for us.
	 */
	ret = isolate_lru_page(page);
	/*
	 * Drop page reference which is came from get_any_page()
	 * successful isolate_lru_page() already took another one.
	 */
	put_page(page);
	if (!ret) {
		LIST_HEAD(pagelist);
		inc_zone_page_state(page, NR_ISOLATED_ANON +
					page_is_file_cache(page));
		list_add(&page->lru, &pagelist);
		ret = migrate_pages(&pagelist, new_page, MPOL_MF_MOVE_ALL,
					MIGRATE_SYNC, MR_MEMORY_FAILURE);
		if (ret) {
			putback_lru_pages(&pagelist);
			pr_info("soft offline: %#lx: migration failed %d, type %lx\n",
				pfn, ret, page->flags);
			if (ret > 0)
				ret = -EIO;
		} else {
			/*
			 * After page migration succeeds, the source page can
			 * be trapped in pagevec and actual freeing is delayed.
			 * Freeing code works differently based on PG_hwpoison,
			 * so there's a race. We need to make sure that the
			 * source page should be freed back to buddy before
			 * setting PG_hwpoison.
			 */
			if (!is_free_buddy_page(page))
				lru_add_drain_all();
			if (!is_free_buddy_page(page))
				drain_all_pages();
			SetPageHWPoison(page);
			if (!is_free_buddy_page(page))
				pr_info("soft offline: %#lx: page leaked\n",
					pfn);
			atomic_long_inc(&num_poisoned_pages);
		}
	} else {
		pr_info("soft offline: %#lx: isolation failed: %d, page count %d, type %lx\n",
			pfn, ret, page_count(page), page->flags);
	}
	return ret;
}

/**
 * soft_offline_page - Soft offline a page.
 * @page: page to offline
 * @flags: flags. Same as memory_failure().
 *
 * Returns 0 on success, otherwise negated errno.
 *
 * Soft offline a page, by migration or invalidation,
 * without killing anything. This is for the case when
 * a page is not corrupted yet (so it's still valid to access),
 * but has had a number of corrected errors and is better taken
 * out.
 *
 * The actual policy on when to do that is maintained by
 * user space.
 *
 * This should never impact any application or cause data loss,
 * however it might take some time.
 *
 * This is not a 100% solution for all memory, but tries to be
 * ``good enough'' for the majority of memory.
 */
int soft_offline_page(struct page *page, int flags)
{
	int ret;
	unsigned long pfn = page_to_pfn(page);
	struct page *hpage = compound_trans_head(page);

	if (PageHWPoison(page)) {
		pr_info("soft offline: %#lx page already poisoned\n", pfn);
		return -EBUSY;
	}
	if (!PageHuge(page) && PageTransHuge(hpage)) {
		if (PageAnon(hpage) && unlikely(split_huge_page(hpage))) {
			pr_info("soft offline: %#lx: failed to split THP\n",
				pfn);
			return -EBUSY;
		}
	}

<<<<<<< HEAD
	ret = get_any_page(page, pfn, flags);
	if (ret < 0)
		goto unset;
	if (ret) { /* for in-use pages */
=======
	/*
	 * The lock_memory_hotplug prevents a race with memory hotplug.
	 * This is a big hammer, a better would be nicer.
	 */
	lock_memory_hotplug();

	/*
	 * Isolate the page, so that it doesn't get reallocated if it
	 * was free. This flag should be kept set until the source page
	 * is freed and PG_hwpoison on it is set.
	 */
	if (get_pageblock_migratetype(page) != MIGRATE_ISOLATE)
		set_migratetype_isolate(page, true);

	ret = get_any_page(page, pfn, flags);
	unlock_memory_hotplug();
	if (ret > 0) { /* for in-use pages */
>>>>>>> d8ec26d7
		if (PageHuge(page))
			ret = soft_offline_huge_page(page, flags);
		else
			ret = __soft_offline_page(page, flags);
<<<<<<< HEAD
	} else { /* for free pages */
=======
	} else if (ret == 0) { /* for free pages */
>>>>>>> d8ec26d7
		if (PageHuge(page)) {
			set_page_hwpoison_huge_page(hpage);
			dequeue_hwpoisoned_huge_page(hpage);
			atomic_long_add(1 << compound_order(hpage),
					&num_poisoned_pages);
		} else {
			SetPageHWPoison(page);
			atomic_long_inc(&num_poisoned_pages);
		}
	}
<<<<<<< HEAD
unset:
=======
>>>>>>> d8ec26d7
	unset_migratetype_isolate(page, MIGRATE_MOVABLE);
	return ret;
}<|MERGE_RESOLUTION|>--- conflicted
+++ resolved
@@ -1433,22 +1433,6 @@
 		return 1;
 
 	/*
-<<<<<<< HEAD
-	 * The lock_memory_hotplug prevents a race with memory hotplug.
-	 * This is a big hammer, a better would be nicer.
-	 */
-	lock_memory_hotplug();
-
-	/*
-	 * Isolate the page, so that it doesn't get reallocated if it
-	 * was free. This flag should be kept set until the source page
-	 * is freed and PG_hwpoison on it is set.
-	 */
-	if (get_pageblock_migratetype(p) != MIGRATE_ISOLATE)
-		set_migratetype_isolate(p, true);
-	/*
-=======
->>>>>>> d8ec26d7
 	 * When the target page is a free hugepage, just remove it
 	 * from free hugepage list.
 	 */
@@ -1531,12 +1515,6 @@
 		if (ret > 0)
 			ret = -EIO;
 	} else {
-<<<<<<< HEAD
-		set_page_hwpoison_huge_page(hpage);
-		dequeue_hwpoisoned_huge_page(hpage);
-		atomic_long_add(1 << compound_order(hpage),
-				&num_poisoned_pages);
-=======
 		/* overcommit hugetlb page will be freed to buddy */
 		if (PageHuge(page)) {
 			set_page_hwpoison_huge_page(hpage);
@@ -1547,7 +1525,6 @@
 			SetPageHWPoison(page);
 			atomic_long_inc(&num_poisoned_pages);
 		}
->>>>>>> d8ec26d7
 	}
 	return ret;
 }
@@ -1679,12 +1656,6 @@
 		}
 	}
 
-<<<<<<< HEAD
-	ret = get_any_page(page, pfn, flags);
-	if (ret < 0)
-		goto unset;
-	if (ret) { /* for in-use pages */
-=======
 	/*
 	 * The lock_memory_hotplug prevents a race with memory hotplug.
 	 * This is a big hammer, a better would be nicer.
@@ -1702,16 +1673,11 @@
 	ret = get_any_page(page, pfn, flags);
 	unlock_memory_hotplug();
 	if (ret > 0) { /* for in-use pages */
->>>>>>> d8ec26d7
 		if (PageHuge(page))
 			ret = soft_offline_huge_page(page, flags);
 		else
 			ret = __soft_offline_page(page, flags);
-<<<<<<< HEAD
-	} else { /* for free pages */
-=======
 	} else if (ret == 0) { /* for free pages */
->>>>>>> d8ec26d7
 		if (PageHuge(page)) {
 			set_page_hwpoison_huge_page(hpage);
 			dequeue_hwpoisoned_huge_page(hpage);
@@ -1722,10 +1688,6 @@
 			atomic_long_inc(&num_poisoned_pages);
 		}
 	}
-<<<<<<< HEAD
-unset:
-=======
->>>>>>> d8ec26d7
 	unset_migratetype_isolate(page, MIGRATE_MOVABLE);
 	return ret;
 }